--- conflicted
+++ resolved
@@ -351,7 +351,6 @@
              "filename"_a, "config"_a);
     docstring::FunctionDocInject(m_io, "write_azure_kinect_sensor_config",
                                  map_shared_argument_docstrings);
-<<<<<<< HEAD
 
     m_io.def("read_azure_kinect_mkv_metadata",
              [](const std::string &filename) {
@@ -378,7 +377,5 @@
              "config"_a);
     docstring::FunctionDocInject(m_io, "write_azure_kinect_mkv_metadata",
                                  map_shared_argument_docstrings);
-=======
 #endif
->>>>>>> 02e5330d
 }