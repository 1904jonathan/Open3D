--- conflicted
+++ resolved
@@ -100,30 +100,18 @@
             // is enabled, then put synchronization with streams on both src and
             // dst to wait for copy kernel to complete.
             CUDADeviceSwitcher switcher(src_device);
-<<<<<<< HEAD
-            DISPATCH_DTYPE_TO_TEMPLATE(dtype, [&]() {
-                // TODO: in the future, we may want to allow automatic casting
-                Indexer indexer({src}, dst, DtypePolicy::ASSERT_SAME);
-                cuda_launcher::LaunchUnaryEWKernel<scalar_t>(
-                        indexer,
-                        // Need to wrap as extended CUDA lamba function
-                        [] OPEN3D_HOST_DEVICE(const void* src, void* dst) {
-                            CUDACopyElementKernel<scalar_t>(src, dst);
-                        });
-=======
             Indexer indexer({src}, dst, DtypePolicy::NONE);
             DISPATCH_DTYPE_TO_TEMPLATE(src_dtype, [&]() {
                 using src_t = scalar_t;
                 DISPATCH_DTYPE_TO_TEMPLATE(dst_dtype, [&]() {
                     using dst_t = scalar_t;
-                    CUDALauncher::LaunchUnaryEWKernel(
+                    cuda_launcher::LaunchUnaryEWKernel<scalar_t>(
                             indexer,
                             // Need to wrap as extended CUDA lambda function
                             [] OPEN3D_HOST_DEVICE(const void* src, void* dst) {
                                 CUDACopyElementKernel<src_t, dst_t>(src, dst);
                             });
                 });
->>>>>>> 5803c4df
             });
         } else {
             dst.CopyFrom(src.Contiguous().Copy(dst_device));
@@ -165,7 +153,7 @@
         switch (op_code) {
             case UnaryEWOpCode::Sqrt:
                 assert_dtype_is_float(dtype);
-                CUDALauncher::LaunchUnaryEWKernel(
+                cuda_launcher::LaunchUnaryEWKernel<scalar_t>(
                         indexer,
                         [] OPEN3D_HOST_DEVICE(const void* src, void* dst) {
                             CUDASqrtElementKernel<scalar_t>(src, dst);
@@ -173,7 +161,7 @@
                 break;
             case UnaryEWOpCode::Sin:
                 assert_dtype_is_float(dtype);
-                CUDALauncher::LaunchUnaryEWKernel(
+                cuda_launcher::LaunchUnaryEWKernel<scalar_t>(
                         indexer,
                         [] OPEN3D_HOST_DEVICE(const void* src, void* dst) {
                             CUDASinElementKernel<scalar_t>(src, dst);
@@ -181,14 +169,14 @@
                 break;
             case UnaryEWOpCode::Cos:
                 assert_dtype_is_float(dtype);
-                CUDALauncher::LaunchUnaryEWKernel(
+                cuda_launcher::LaunchUnaryEWKernel<scalar_t>(
                         indexer,
                         [] OPEN3D_HOST_DEVICE(const void* src, void* dst) {
                             CUDACosElementKernel<scalar_t>(src, dst);
                         });
                 break;
             case UnaryEWOpCode::Neg:
-                CUDALauncher::LaunchUnaryEWKernel(
+                cuda_launcher::LaunchUnaryEWKernel<scalar_t>(
                         indexer,
                         [] OPEN3D_HOST_DEVICE(const void* src, void* dst) {
                             CUDANegElementKernel<scalar_t>(src, dst);
@@ -196,7 +184,7 @@
                 break;
             case UnaryEWOpCode::Exp:
                 assert_dtype_is_float(dtype);
-                CUDALauncher::LaunchUnaryEWKernel(
+                cuda_launcher::LaunchUnaryEWKernel<scalar_t>(
                         indexer,
                         [] OPEN3D_HOST_DEVICE(const void* src, void* dst) {
                             CUDAExpElementKernel<scalar_t>(src, dst);
