// ----------------------------------------------------------------------------
// -                        Open3D: www.open3d.org                            -
// ----------------------------------------------------------------------------
// The MIT License (MIT)
//
// Copyright (c) 2018 www.open3d.org
//
// Permission is hereby granted, free of charge, to any person obtaining a copy
// of this software and associated documentation files (the "Software"), to deal
// in the Software without restriction, including without limitation the rights
// to use, copy, modify, merge, publish, distribute, sublicense, and/or sell
// copies of the Software, and to permit persons to whom the Software is
// furnished to do so, subject to the following conditions:
//
// The above copyright notice and this permission notice shall be included in
// all copies or substantial portions of the Software.
//
// THE SOFTWARE IS PROVIDED "AS IS", WITHOUT WARRANTY OF ANY KIND, EXPRESS OR
// IMPLIED, INCLUDING BUT NOT LIMITED TO THE WARRANTIES OF MERCHANTABILITY,
// FITNESS FOR A PARTICULAR PURPOSE AND NONINFRINGEMENT. IN NO EVENT SHALL THE
// AUTHORS OR COPYRIGHT HOLDERS BE LIABLE FOR ANY CLAIM, DAMAGES OR OTHER
// LIABILITY, WHETHER IN AN ACTION OF CONTRACT, TORT OR OTHERWISE, ARISING
// FROM, OUT OF OR IN CONNECTION WITH THE SOFTWARE OR THE USE OR OTHER DEALINGS
// IN THE SOFTWARE.
// ----------------------------------------------------------------------------

#include "Application.h"

#include "Button.h"
#include "Events.h"
#include "Label.h"
#include "Layout.h"
#include "Native.h"
#include "Theme.h"
#include "Window.h"

#include "Open3D/Utility/Console.h"
#include "Open3D/Utility/FileSystem.h"
#include "Open3D/Visualization/Rendering/Filament/FilamentEngine.h"

#include <SDL.h>

#include <chrono>
#include <thread>
#include <unordered_map>

namespace {

const int RUNLOOP_DELAY_MSEC = 10;

std::unordered_map<int, uint32_t> SCANCODE2KEY = {
        {SDL_SCANCODE_BACKSPACE, open3d::gui::KEY_BACKSPACE},
        {SDL_SCANCODE_TAB, open3d::gui::KEY_TAB},
        {SDL_SCANCODE_RETURN, open3d::gui::KEY_ENTER},
        {SDL_SCANCODE_ESCAPE, open3d::gui::KEY_ESCAPE},
        {SDL_SCANCODE_DELETE, open3d::gui::KEY_DELETE},
        {SDL_SCANCODE_SPACE, ' '},
        {SDL_SCANCODE_0, '0'},
        {SDL_SCANCODE_1, '1'},
        {SDL_SCANCODE_2, '2'},
        {SDL_SCANCODE_3, '3'},
        {SDL_SCANCODE_4, '4'},
        {SDL_SCANCODE_5, '5'},
        {SDL_SCANCODE_6, '6'},
        {SDL_SCANCODE_7, '7'},
        {SDL_SCANCODE_8, '8'},
        {SDL_SCANCODE_9, '9'},
        {SDL_SCANCODE_A, 'a'},
        {SDL_SCANCODE_B, 'b'},
        {SDL_SCANCODE_C, 'c'},
        {SDL_SCANCODE_D, 'd'},
        {SDL_SCANCODE_E, 'e'},
        {SDL_SCANCODE_F, 'f'},
        {SDL_SCANCODE_G, 'g'},
        {SDL_SCANCODE_H, 'h'},
        {SDL_SCANCODE_I, 'i'},
        {SDL_SCANCODE_J, 'j'},
        {SDL_SCANCODE_K, 'k'},
        {SDL_SCANCODE_L, 'l'},
        {SDL_SCANCODE_M, 'm'},
        {SDL_SCANCODE_N, 'n'},
        {SDL_SCANCODE_O, 'o'},
        {SDL_SCANCODE_P, 'p'},
        {SDL_SCANCODE_Q, 'q'},
        {SDL_SCANCODE_R, 'r'},
        {SDL_SCANCODE_S, 's'},
        {SDL_SCANCODE_T, 't'},
        {SDL_SCANCODE_U, 'u'},
        {SDL_SCANCODE_V, 'v'},
        {SDL_SCANCODE_W, 'w'},
        {SDL_SCANCODE_X, 'x'},
        {SDL_SCANCODE_Y, 'y'},
        {SDL_SCANCODE_Z, 'z'},
        {SDL_SCANCODE_LEFTBRACKET, '['},
        {SDL_SCANCODE_RIGHTBRACKET, ']'},
        {SDL_SCANCODE_BACKSLASH, '\\'},
        {SDL_SCANCODE_SEMICOLON, ';'},
        {SDL_SCANCODE_APOSTROPHE, '\''},
        {SDL_SCANCODE_COMMA, ','},
        {SDL_SCANCODE_PERIOD, '.'},
        {SDL_SCANCODE_SLASH, '/'},
        {SDL_SCANCODE_LEFT, open3d::gui::KEY_LEFT},
        {SDL_SCANCODE_RIGHT, open3d::gui::KEY_RIGHT},
        {SDL_SCANCODE_UP, open3d::gui::KEY_UP},
        {SDL_SCANCODE_DOWN, open3d::gui::KEY_DOWN},
        {SDL_SCANCODE_INSERT, open3d::gui::KEY_INSERT},
        {SDL_SCANCODE_HOME, open3d::gui::KEY_HOME},
        {SDL_SCANCODE_END, open3d::gui::KEY_END},
        {SDL_SCANCODE_PAGEUP, open3d::gui::KEY_PAGEUP},
        {SDL_SCANCODE_PAGEDOWN, open3d::gui::KEY_PAGEDOWN}};

std::string findResourcePath(int argc, const char *argv[]) {
    std::string argv0;
    if (argc != 0 && argv) {
        argv0 = argv[0];
    }

    // Convert backslash (Windows) to forward slash
    for (auto &c : argv0) {
        if (c == '\\') {
            c = '/';
        }
    }

    // Chop off the process name
    auto lastSlash = argv0.rfind("/");
    auto path = argv0.substr(0, lastSlash);

    if (argv0[0] == '/' ||
        (argv0.size() > 3 && argv0[1] == ':' && argv0[2] == '/')) {
        // is absolute path, we're done
    } else {
        // relative path:  prepend working directory
        auto cwd = open3d::utility::filesystem::GetWorkingDirectory();
        path = cwd + "/" + path;
    }

#ifdef __APPLE__
    if (path.rfind("MacOS") == path.size() - 5) {  // path is in a bundle
        return path.substr(0, path.size() - 5) + "Resources";
    }
#endif  // __APPLE__

    auto rsrcPath = path + "/resources";
    if (!open3d::utility::filesystem::DirectoryExists(rsrcPath)) {
        return path + "/../resources";  // building with Xcode
    }
    return rsrcPath;
}

}  // namespace

namespace open3d {
namespace gui {

struct Application::Impl {
    std::string resourcePath;
    Theme theme;
    bool isRunning = false;

    std::unordered_map<uint32_t, std::shared_ptr<Window>> windows;
    std::unordered_map<Window*, int> eventCounts; // don't recreate each draw
};

Application &Application::GetInstance() {
    static Application gApp;
    return gApp;
}

<<<<<<< HEAD
void Application::ShowMessageBox(const char *title, const char *message) {
    utility::LogInfo("%s", message);

    auto alert = std::make_shared<Window>("Alert", Window::FLAG_TOPMOST);
    auto em = alert->GetTheme().fontSize;
    auto layout = std::make_shared<Vert>(em, Margins(em));
    auto msg = std::make_shared<Label>(message);
    auto ok = std::make_shared<Button>("Ok");
    ok->SetOnClicked([alert=alert.get()/*avoid shared_ptr cycle*/]() {
        Application::GetInstance().RemoveWindow(alert);
    });
    layout->AddChild(Horiz::MakeCentered(msg));
    layout->AddChild(Horiz::MakeCentered(ok));
    alert->AddChild(layout);
    Application::GetInstance().AddWindow(alert);
}

Application::Application()
: impl_(new Application::Impl()) {
=======
Application::Application() : impl_(new Application::Impl()) {
>>>>>>> be9c67b8
    Color highlightColor(0.5, 0.5, 0.5);

    // Note that any values here need to be scaled by the scale factor in Window
    impl_->theme.fontPath =
            "Roboto-Medium.ttf";     // full path will be added in Initialize()
    impl_->theme.fontSize = 16;      // 1 em (font size is em in digital type)
    impl_->theme.defaultMargin = 8;  // 0.5 * em
    impl_->theme.defaultLayoutSpacing = 6;  // 0.333 * em

    impl_->theme.backgroundColor = Color(0.175, 0.175, 0.175);
    impl_->theme.textColor = Color(0.875, 0.875, 0.875);
    impl_->theme.borderWidth = 1;
    impl_->theme.borderRadius = 3;
    impl_->theme.borderColor = Color(0.5, 0.5, 0.5);
    impl_->theme.menubarBorderColor = Color(0.25, 0.25, 0.25);
    impl_->theme.buttonColor = Color(0.4, 0.4, 0.4);
    impl_->theme.buttonHoverColor = Color(0.6, 0.6, 0.6);
    impl_->theme.buttonActiveColor = Color(0.5, 0.5, 0.5);
    impl_->theme.checkboxBackgroundOffColor = Color(0.333, 0.333, .333);
    impl_->theme.checkboxBackgroundOnColor = highlightColor;
    impl_->theme.checkboxBackgroundHoverOffColor = Color(0.5, 0.5, 0.5);
    impl_->theme.checkboxBackgroundHoverOnColor =
            highlightColor.Lightened(0.15);
    impl_->theme.checkboxCheckColor = Color(1, 1, 1);
    impl_->theme.comboboxBackgroundColor = Color(0.4, 0.4, 0.4);
    impl_->theme.comboboxHoverColor = Color(0.5, 0.5, 0.5);
    impl_->theme.comboboxArrowBackgroundColor = highlightColor;
    impl_->theme.sliderGrabColor = Color(0.666, 0.666, 0.666);
    impl_->theme.textEditBackgroundColor = Color(0.25, 0.25, 0.25);
    impl_->theme.tabInactiveColor = impl_->theme.buttonColor;
    impl_->theme.tabHoverColor = impl_->theme.buttonHoverColor;
    impl_->theme.tabActiveColor = impl_->theme.buttonActiveColor;
    impl_->theme.dialogBorderWidth = 1;
    impl_->theme.dialogBorderRadius = 10;

    visualization::EngineInstance::SelectBackend(
            filament::backend::Backend::OPENGL);
}

Application::~Application() {}

void Application::Initialize() {
    // We don't have a great way of getting the process name, so let's hope that
    // the current directory is where the resources are located. This is a
    // safe assumption when running on macOS and Windows normally.
    auto path = open3d::utility::filesystem::GetWorkingDirectory();
    // Copy to C string, as some implementations of std::string::c_str()
    // return a very temporary pointer.
    char *argv = strdup(path.c_str());
    Initialize(1, (const char **)&argv);
    free(argv);
}

void Application::Initialize(int argc, const char *argv[]) {
    impl_->resourcePath = findResourcePath(argc, argv);
    impl_->theme.fontPath = impl_->resourcePath + "/" + impl_->theme.fontPath;
}

void Application::AddWindow(std::shared_ptr<Window> window) {
    window->OnResize();  // so we get an initial resize
    window->Show();
    impl_->windows[window->GetID()] = window;
}

void Application::RemoveWindow(Window *window) {
    // SDL_DestroyWindow doesn't send SDL_WINDOWEVENT_CLOSED or SDL_QUIT
    // messages, so we have to do them ourselves.
    int nWindows = impl_->windows.size();

    SDL_Event e;
    e.type = SDL_WINDOWEVENT;
    e.window.windowID = window->GetID();
    e.window.event = SDL_WINDOWEVENT_CLOSE;
    SDL_PushEvent(&e);

    if (nWindows == 1) {
        SDL_Event quit;
        quit.type = SDL_QUIT;
        SDL_PushEvent(&quit);
    }
}

void Application::Run() {
    while (RunOneTick()) {
        SDL_Delay(RUNLOOP_DELAY_MSEC);
    }
}

bool Application::RunOneTick() {
    // Initialize if we have not started yet
    if (!impl_->isRunning) {
        // Verify that the resource path is valid. If it is not, display a message box
        // (std::cerr may not be visible to the user, if we were run as app).
        if (impl_->resourcePath.empty()) {
            ShowNativeAlert("Internal error: Application::Initialize() was not called");
            return false;
        }
        if (!utility::filesystem::DirectoryExists(impl_->resourcePath)) {
            std::stringstream err;
            err << "Could not find resource directory:\n'" << impl_->resourcePath
                << "' does not exist";
            ShowNativeAlert(err.str().c_str());
            return false;
        }
        if (!utility::filesystem::FileExists(impl_->theme.fontPath)) {
            std::stringstream err;
            err << "Could not load UI font:\n'" << impl_->theme.fontPath
                << "' does not exist";
            ShowNativeAlert(err.str().c_str());
            return false;
        }

        SDL_Init(SDL_INIT_EVENTS);
        SDL_EventState(SDL_DROPFILE, SDL_ENABLE);
        impl_->isRunning = true;
    }

    // Process the events that have queued up
    auto status = ProcessQueuedEvents();

    // Cleanup if we are done
    if (status == RunStatus::DONE) {
        SDL_Quit();
        impl_->isRunning = false;
    }

    return impl_->isRunning;
}

Application::RunStatus Application::ProcessQueuedEvents() {
    auto status = RunStatus::CONTINUE;

    impl_->eventCounts.clear();
    constexpr int kMaxEvents = 16;
    SDL_Event events[kMaxEvents];
    int nevents = 0;
    {
        while (nevents < kMaxEvents && SDL_PollEvent(&events[nevents]) != 0) {
            SDL_Event *event = &events[nevents];
            switch (event->type) {
                case SDL_QUIT:   // sent after last window closed
                    status = RunStatus::DONE;
                    break;
                case SDL_MOUSEMOTION: {
                    auto &e = event->motion;
                    auto it = impl_->windows.find(e.windowID);
                    if (it != impl_->windows.end()) {
                        auto &win = it->second;
                        auto scaling = win->GetScaling();
                        auto type = (e.state == 0 ? MouseEvent::MOVE
                                                  : MouseEvent::DRAG);
                        int x = int(std::ceil(float(e.x) * scaling));
                        int y = int(std::ceil(float(e.y) * scaling));
                        int buttons = 0;
                        if (e.state & SDL_BUTTON_LEFT) {
                            buttons |= int(MouseButton::LEFT);
                        }
                        if (e.state & SDL_BUTTON_RIGHT) {
                            buttons |= int(MouseButton::RIGHT);
                        }
                        if (e.state & SDL_BUTTON_MIDDLE) {
                            buttons |= int(MouseButton::MIDDLE);
                        }
                        if (e.state & SDL_BUTTON_X1) {
                            buttons |= int(MouseButton::BUTTON4);
                        }
                        if (e.state & SDL_BUTTON_X2) {
                            buttons |= int(MouseButton::BUTTON5);
                        }

                        MouseEvent me = {type, x, y};
                        // GCC complains when trying to initialize inline above
                        me.move.buttons = buttons;

                        win->OnMouseEvent(me);
                        impl_->eventCounts[win.get()] += 1;
                    }
                    break;
                }
                case SDL_MOUSEWHEEL: {
                    auto &e = event->wheel;
                    auto it = impl_->windows.find(e.windowID);
                    if (it != impl_->windows.end()) {
                        auto &win = it->second;
                        auto scaling = win->GetScaling();
                        int mx, my;
                        SDL_GetGlobalMouseState(&mx, &my);
                        auto pos = win->GlobalToWindowCoord(mx, my);
                        int dx = int(std::ceil(float(e.x) * scaling));
                        int dy = int(std::ceil(float(e.y) * scaling));

                        MouseEvent me = {MouseEvent::WHEEL, pos.x, pos.y};
                        me.wheel.dx = dx;
                        me.wheel.dy = dy;
#if __APPLE__
                        // SDL is supposed to set e.which to the mouse button or
                        // to SDL_TOUCH_MOUSEID, but it doesn't, so we have no
                        // way of knowing which one the user is using.
                        me.wheel.isTrackpad = true;
#else
                        me.wheel.isTrackpad = (e.which == SDL_TOUCH_MOUSEID);
#endif // __APPLE__

                        win->OnMouseEvent(me);
                        impl_->eventCounts[win.get()] += 1;
                    }
                    break;
                }
                case SDL_MOUSEBUTTONDOWN:
                case SDL_MOUSEBUTTONUP: {
                    auto &e = event->button;
                    MouseButton button = MouseButton::NONE;
                    switch (e.button) {
                        case SDL_BUTTON_LEFT:
                            button = MouseButton::LEFT;
                            break;
                        case SDL_BUTTON_RIGHT:
                            button = MouseButton::RIGHT;
                            break;
                        case SDL_BUTTON_MIDDLE:
                            button = MouseButton::MIDDLE;
                            break;
                        case SDL_BUTTON_X1:
                            button = MouseButton::BUTTON4;
                            break;
                        case SDL_BUTTON_X2:
                            button = MouseButton::BUTTON5;
                            break;
                    }
                    auto it = impl_->windows.find(e.windowID);
                    if (it != impl_->windows.end()) {
                        auto type = (event->type == SDL_MOUSEBUTTONDOWN
                                             ? MouseEvent::BUTTON_DOWN
                                             : MouseEvent::BUTTON_UP);
                        auto &win = it->second;
                        auto scaling = win->GetScaling();
                        int x = int(std::ceil(float(e.x) * scaling));
                        int y = int(std::ceil(float(e.y) * scaling));

                        MouseEvent me = {type, x, y};
                        me.button.button = button;

                        win->OnMouseEvent(me);
                        impl_->eventCounts[win.get()] += 1;
                    }
                    break;
                }
                case SDL_TEXTINPUT: {
                    auto &e = event->text;
                    auto it = impl_->windows.find(e.windowID);
                    if (it != impl_->windows.end()) {
                        auto &win = it->second;
                        win->OnTextInput(TextInputEvent{ e.text });
                        impl_->eventCounts[win.get()] += 1;
                    }
                    break;
                }
                case SDL_KEYDOWN:
                case SDL_KEYUP: {
                    auto &e = event->key;
                    auto it = impl_->windows.find(e.windowID);
                    if (it != impl_->windows.end()) {
                        auto &win = it->second;
                        auto type = (event->type == SDL_KEYDOWN ? KeyEvent::DOWN
                                                                : KeyEvent::UP);
                        uint32_t key = KEY_UNKNOWN;
                        auto it = SCANCODE2KEY.find(e.keysym.scancode);
                        if (it != SCANCODE2KEY.end()) {
                            key = it->second;
                        }
<<<<<<< HEAD
                        win->OnKeyEvent(KeyEvent{ type, key, (e.repeat != 0) });
                        impl_->eventCounts[win.get()] += 1;
=======
                        win->OnKeyEvent(KeyEvent{type, key, (e.repeat != 0)});
                        eventCounts[win.get()] += 1;
>>>>>>> be9c67b8
                    }
                    break;
                }
                case SDL_DROPFILE: {
                    SDL_free(event->drop.file);
                    break;
                }
                case SDL_WINDOWEVENT: {
                    auto &e = event->window;
                    auto wIt = impl_->windows.find(e.windowID);
                    if (wIt == impl_->windows.end()) {
                        break;
                    }
                    auto window = wIt->second;
                    switch (e.event) {
                        case SDL_WINDOWEVENT_RESIZED:
                            window->OnResize();
                            break;
                        case SDL_WINDOWEVENT_CLOSE:
                            impl_->windows.erase(window->GetID());
                            break;
                        default:
                            break;
                    }
                    impl_->eventCounts[window.get()] += 1;
                    break;
                }
                default:
                    break;
            }
            nevents++;
        }

        for (auto &kv : impl_->windows) {
            auto w = kv.second;
            bool gotEvents = (impl_->eventCounts.find(w.get()) != impl_->eventCounts.end());
            if (w->IsVisible() && gotEvents) {
                if (w->DrawOnce(float(RUNLOOP_DELAY_MSEC) / 1000.0) ==
                    Window::REDRAW) {
                    SDL_Event expose;
                    expose.type = SDL_WINDOWEVENT;
                    expose.window.windowID = w->GetID();
                    expose.window.event = SDL_WINDOWEVENT_EXPOSED;
                    SDL_PushEvent(&expose);
                }
            }
        }
    }

    return status;
}

const char *Application::GetResourcePath() const {
    return impl_->resourcePath.c_str();
}

const Theme &Application::GetTheme() const { return impl_->theme; }

}  // namespace gui
}  // namespace open3d<|MERGE_RESOLUTION|>--- conflicted
+++ resolved
@@ -167,7 +167,6 @@
     return gApp;
 }
 
-<<<<<<< HEAD
 void Application::ShowMessageBox(const char *title, const char *message) {
     utility::LogInfo("%s", message);
 
@@ -185,11 +184,7 @@
     Application::GetInstance().AddWindow(alert);
 }
 
-Application::Application()
-: impl_(new Application::Impl()) {
-=======
 Application::Application() : impl_(new Application::Impl()) {
->>>>>>> be9c67b8
     Color highlightColor(0.5, 0.5, 0.5);
 
     // Note that any values here need to be scaled by the scale factor in Window
@@ -460,13 +455,8 @@
                         if (it != SCANCODE2KEY.end()) {
                             key = it->second;
                         }
-<<<<<<< HEAD
-                        win->OnKeyEvent(KeyEvent{ type, key, (e.repeat != 0) });
+                        win->OnKeyEvent(KeyEvent{type, key, (e.repeat != 0)});
                         impl_->eventCounts[win.get()] += 1;
-=======
-                        win->OnKeyEvent(KeyEvent{type, key, (e.repeat != 0)});
-                        eventCounts[win.get()] += 1;
->>>>>>> be9c67b8
                     }
                     break;
                 }
