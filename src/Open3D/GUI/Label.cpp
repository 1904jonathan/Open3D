--- conflicted
+++ resolved
@@ -59,32 +59,16 @@
 Label::~Label() {}
 
 const char* Label::GetText() const { return impl_->text.c_str(); }
-<<<<<<< HEAD
-=======
 
-void Label::SetText(const char *text) {
+void Label::SetText(const char* text) {
     impl_->text = text;
     impl_->isSingleLine = !(impl_->text.find('\n') != std::string::npos);
 }
->>>>>>> a494baed
 
 Size Label::CalcPreferredSize(const Theme& theme) const {
     auto em = theme.fontSize;
     auto padding = ImGui::GetStyle().FramePadding;
-<<<<<<< HEAD
-    auto size = ImGui::GetFont()->CalcTextSizeA(theme.fontSize, 10000, 10000,
-                                                impl_->text.c_str());
-    return Size(std::ceil(size.x + 2.0f * padding.x),
-                std::ceil(em + 2.0f * padding.y));
-}
-
-Widget::DrawResult Label::Draw(const DrawContext& context) {
-    auto& frame = GetFrame();
-    ImGui::SetCursorPos(
-            ImVec2(frame.x - context.uiOffsetX, frame.y - context.uiOffsetY));
-    ImGui::Text("%s", impl_->text.c_str());
-=======
-    auto *font = ImGui::GetFont();
+    auto* font = ImGui::GetFont();
 
     if (impl_->isSingleLine) {
         auto size = font->CalcTextSizeA(theme.fontSize, 10000, 0.0,
@@ -121,21 +105,21 @@
 }
 
 Widget::DrawResult Label::Draw(const DrawContext& context) {
-    auto &frame = GetFrame();
-    ImGui::SetCursorPos(ImVec2(frame.x - context.uiOffsetX,
-                               frame.y - context.uiOffsetY));
+    auto& frame = GetFrame();
+    ImGui::SetCursorPos(
+            ImVec2(frame.x - context.uiOffsetX, frame.y - context.uiOffsetY));
     ImGui::PushItemWidth(frame.width);
     if (impl_->isSingleLine) {
         ImGui::TextUnformatted(impl_->text.c_str());
     } else {
         auto padding = ImGui::GetStyle().FramePadding;
-        float wrapX = ImGui::GetCursorPos().x + frame.width - std::ceil(2.0f * padding.x);
+        float wrapX = ImGui::GetCursorPos().x + frame.width -
+                      std::ceil(2.0f * padding.x);
         ImGui::PushTextWrapPos(wrapX);
         ImGui::TextWrapped("%s", impl_->text.c_str());
         ImGui::PopTextWrapPos();
     }
     ImGui::PopItemWidth();
->>>>>>> a494baed
     return Widget::DrawResult::NONE;
 }
 
