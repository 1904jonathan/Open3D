--- conflicted
+++ resolved
@@ -41,16 +41,12 @@
 
     virtual ~Application();
 
-<<<<<<< HEAD
     // Initializes the application, and in particular, finds the path for
     // the resources. If you can provide the argc/argv arguments it is more
     // reliable.
     void Initialize();
     void Initialize(int argc, const char *argv[]);
 
-=======
-    void Initialize(int argc, const char* argv[]);
->>>>>>> 85e769df
     void Run();
 
     void AddWindow(std::shared_ptr<Window> window);
