--- conflicted
+++ resolved
@@ -58,13 +58,8 @@
     /// and returns true if the item is enabled.
     bool IsEnabled(ItemId item_id) const;
     /// Searches the menu hierarchy down from this menu to find the item
-<<<<<<< HEAD
     /// and set it enabled according to \p enabled.
-    void SetEnabled(ItemId itemId, bool enabled);
-=======
-    /// and set it enabled according to \param enabled.
     void SetEnabled(ItemId item_id, bool enabled);
->>>>>>> ae5762d6
 
     bool IsChecked(ItemId item_id) const;
     void SetChecked(ItemId item_id, bool checked);
