// ----------------------------------------------------------------------------
// -                        Open3D: www.open3d.org                            -
// ----------------------------------------------------------------------------
// The MIT License (MIT)
//
// Copyright (c) 2018 www.open3d.org
//
// Permission is hereby granted, free of charge, to any person obtaining a copy
// of this software and associated documentation files (the "Software"), to deal
// in the Software without restriction, including without limitation the rights
// to use, copy, modify, merge, publish, distribute, sublicense, and/or sell
// copies of the Software, and to permit persons to whom the Software is
// furnished to do so, subject to the following conditions:
//
// The above copyright notice and this permission notice shall be included in
// all copies or substantial portions of the Software.
//
// THE SOFTWARE IS PROVIDED "AS IS", WITHOUT WARRANTY OF ANY KIND, EXPRESS OR
// IMPLIED, INCLUDING BUT NOT LIMITED TO THE WARRANTIES OF MERCHANTABILITY,
// FITNESS FOR A PARTICULAR PURPOSE AND NONINFRINGEMENT. IN NO EVENT SHALL THE
// AUTHORS OR COPYRIGHT HOLDERS BE LIABLE FOR ANY CLAIM, DAMAGES OR OTHER
// LIABILITY, WHETHER IN AN ACTION OF CONTRACT, TORT OR OTHERWISE, ARISING
// FROM, OUT OF OR IN CONNECTION WITH THE SOFTWARE OR THE USE OR OTHER DEALINGS
// IN THE SOFTWARE.
// ----------------------------------------------------------------------------

#pragma once

#include <Eigen/Core>
#include <memory>
#include <tuple>
#include <unordered_map>
#include <unordered_set>
#include <vector>

#include "Open3D/Geometry/Image.h"
#include "Open3D/Geometry/MeshBase.h"
#include "Open3D/Utility/Helper.h"

namespace open3d {
namespace geometry {

class PointCloud;

<<<<<<< HEAD
class Image;

class TriangleMesh : public Geometry3D {
=======
class TriangleMesh : public MeshBase {
>>>>>>> 6590e86e
public:
    TriangleMesh() : MeshBase(Geometry::GeometryType::TriangleMesh) {}
    ~TriangleMesh() override {}

public:
    virtual TriangleMesh &Clear() override;
    virtual TriangleMesh &Transform(
            const Eigen::Matrix4d &transformation) override;
    virtual TriangleMesh &Rotate(
            const Eigen::Vector3d &rotation,
            bool center = true,
            RotationType type = RotationType::XYZ) override;

public:
    TriangleMesh &operator+=(const TriangleMesh &mesh);
    TriangleMesh operator+(const TriangleMesh &mesh) const;

    bool HasTriangles() const {
        return vertices_.size() > 0 && triangles_.size() > 0;
    }

    bool HasTriangleNormals() const {
        return HasTriangles() && triangles_.size() == triangle_normals_.size();
    }

    bool HasAdjacencyList() const {
        return vertices_.size() > 0 &&
               adjacency_list_.size() == vertices_.size();
    }

    bool HasTriangleUvs() const {
        return HasTriangles() && triangle_uvs_.size() == 3 * triangles_.size();
    }

    bool HasTexture() const { return !texture_.IsEmpty(); }

    TriangleMesh &NormalizeNormals() {
        MeshBase::NormalizeNormals();
        for (size_t i = 0; i < triangle_normals_.size(); i++) {
            triangle_normals_[i].normalize();
            if (std::isnan(triangle_normals_[i](0))) {
                triangle_normals_[i] = Eigen::Vector3d(0.0, 0.0, 1.0);
            }
        }
        return *this;
    }

    /// Function to compute triangle normals, usually called before rendering
    TriangleMesh &ComputeTriangleNormals(bool normalized = true);

    /// Function to compute vertex normals, usually called before rendering
    TriangleMesh &ComputeVertexNormals(bool normalized = true);

    /// Function to compute adjacency list, call before adjacency list is needed
    TriangleMesh &ComputeAdjacencyList();

    /// Function that removes duplicated verties, i.e., vertices that have
    /// identical coordinates.
    TriangleMesh &RemoveDuplicatedVertices();

    /// Function that removes duplicated triangles, i.e., removes triangles
    /// that reference the same three vertices, independent of their order.
    TriangleMesh &RemoveDuplicatedTriangles();

    /// This function removes vertices from the triangle mesh that are not
    /// referenced in any triangle of the mesh.
    TriangleMesh &RemoveUnreferencedVertices();

    /// Function that removes degenerate triangles, i.e., triangles that
    /// reference a single vertex multiple times in a single triangle.
    /// They are usually the product of removing duplicated vertices.
    TriangleMesh &RemoveDegenerateTriangles();

    /// Function that removes all non-manifold edges, by successively deleting
    /// triangles with the smallest surface area adjacent to the non-manifold
    /// edge until the number of adjacent triangles to the edge is `<= 2`.
    TriangleMesh &RemoveNonManifoldEdges();

    /// Function to sharpen triangle mesh. The output value ($v_o$) is the
    /// input value ($v_i$) plus \param strength times the input value minus
    /// the sum of he adjacent values.
    /// $v_o = v_i x strength (v_i * |N| - \sum_{n \in N} v_n)$.
    /// \param number_of_iterations defines the number of repetitions
    /// of this operation.
    std::shared_ptr<TriangleMesh> FilterSharpen(
            int number_of_iterations,
            double strength,
            FilterScope scope = FilterScope::All) const;

    /// Function to smooth triangle mesh with simple neighbour average.
    /// $v_o = \frac{v_i + \sum_{n \in N} v_n)}{|N| + 1}$, with $v_i$
    /// being the input value, $v_o$ the output value, and $N$ is the
    /// set of adjacent neighbours.
    /// \param number_of_iterations defines the number of repetitions
    /// of this operation.
    std::shared_ptr<TriangleMesh> FilterSmoothSimple(
            int number_of_iterations,
            FilterScope scope = FilterScope::All) const;

    /// Function to smooth triangle mesh using Laplacian.
    /// $v_o = v_i \cdot \lambda (sum_{n \in N} w_n v_n - v_i)$,
    /// with $v_i$ being the input value, $v_o$ the output value, $N$ is the
    /// set of adjacent neighbours, $w_n$ is the weighting of the neighbour
    /// based on the inverse distance (closer neighbours have higher weight),
    /// and \param lambda is the smoothing parameter.
    /// \param number_of_iterations defines the number of repetitions
    /// of this operation.
    std::shared_ptr<TriangleMesh> FilterSmoothLaplacian(
            int number_of_iterations,
            double lambda,
            FilterScope scope = FilterScope::All) const;

    /// Function to smooth triangle mesh using method of Taubin,
    /// "Curve and Surface Smoothing Without Shrinkage", 1995.
    /// Applies in each iteration two times FilterSmoothLaplacian, first
    /// with \param lambda and second with \param mu as smoothing parameter.
    /// This method avoids shrinkage of the triangle mesh.
    /// \param number_of_iterations defines the number of repetitions
    /// of this operation.
    std::shared_ptr<TriangleMesh> FilterSmoothTaubin(
            int number_of_iterations,
            double lambda = 0.5,
            double mu = -0.53,
            FilterScope scope = FilterScope::All) const;

<<<<<<< HEAD
    bool HasVertices() const { return vertices_.size() > 0; }

    bool HasTriangles() const {
        return vertices_.size() > 0 && triangles_.size() > 0;
    }

    bool HasVertexNormals() const {
        return vertices_.size() > 0 &&
               vertex_normals_.size() == vertices_.size();
    }

    bool HasVertexColors() const {
        return vertices_.size() > 0 &&
               vertex_colors_.size() == vertices_.size();
    }

    bool HasVertexUVs() const {
        return vertices_.size() > 0 && vertex_uvs_.size() == vertices_.size();
    }

    bool HasTexture() const;

    bool HasTriangleNormals() const {
        return HasTriangles() && triangles_.size() == triangle_normals_.size();
    }

    bool HasAdjacencyList() const {
        return vertices_.size() > 0 &&
               adjacency_list_.size() == vertices_.size();
    }

    TriangleMesh &NormalizeNormals() {
        for (size_t i = 0; i < vertex_normals_.size(); i++) {
            vertex_normals_[i].normalize();
            if (std::isnan(vertex_normals_[i](0))) {
                vertex_normals_[i] = Eigen::Vector3d(0.0, 0.0, 1.0);
            }
        }
        for (size_t i = 0; i < triangle_normals_.size(); i++) {
            triangle_normals_[i].normalize();
            if (std::isnan(triangle_normals_[i](0))) {
                triangle_normals_[i] = Eigen::Vector3d(0.0, 0.0, 1.0);
            }
        }
        return *this;
    }

    /// Assigns each vertex in the TriangleMesh the same color \param color.
    TriangleMesh &PaintUniformColor(const Eigen::Vector3d &color) {
        ResizeAndPaintUniformColor(vertex_colors_, vertices_.size(), color);
        return *this;
    }

=======
>>>>>>> 6590e86e
    /// Function that computes the Euler-Poincaré characteristic, i.e.,
    /// V + F - E, where V is the number of vertices, F is the number
    /// of triangles, and E is the number of edges.
    int EulerPoincareCharacteristic() const;

    /// Function that returns the non-manifold edges of the triangle mesh.
    /// If \param allow_boundary_edges is set to false, than also boundary
    /// edges are returned
    std::vector<Eigen::Vector2i> GetNonManifoldEdges(
            bool allow_boundary_edges = true) const;

    /// Function that checks if the given triangle mesh is edge-manifold.
    /// A mesh is edge­-manifold if each edge is bounding either one or two
    /// triangles. If allow_boundary_edges is set to false, then this function
    /// returns false if there exists boundary edges.
    bool IsEdgeManifold(bool allow_boundary_edges = true) const;

    /// Function that returns a list of non-manifold vertex indices.
    /// A vertex is manifold if its star is edge‐manifold and edge‐connected.
    /// (Two or more faces connected only by a vertex and not by an edge.)
    std::vector<int> GetNonManifoldVertices() const;

    /// Function that checks if all vertices in the triangle mesh are manifold.
    /// A vertex is manifold if its star is edge‐manifold and edge‐connected.
    /// (Two or more faces connected only by a vertex and not by an edge.)
    bool IsVertexManifold() const;

    /// Function that returns a list of triangles that are intersecting the
    /// mesh.
    std::vector<Eigen::Vector2i> GetSelfIntersectingTriangles() const;

    /// Function that tests if the triangle mesh is self-intersecting.
    /// Tests each triangle pair for intersection.
    bool IsSelfIntersecting() const;

    /// Function that tests if the bounding boxes of the triangle meshes are
    /// intersecting.
    bool IsBoundingBoxIntersecting(const TriangleMesh &other) const;

    /// Function that tests if the triangle mesh intersects another triangle
    /// mesh. Tests each triangle against each other triangle.
    bool IsIntersecting(const TriangleMesh &other) const;

    /// Function that tests if the given triangle mesh is orientable, i.e.
    /// the triangles can oriented in such a way that all normals point
    /// towards the outside.
    bool IsOrientable() const;

    /// Function that tests if the given triangle mesh is watertight by
    /// checking if it is vertex manifold and edge-manifold with no boundary
    /// edges, but not self-intersecting.
    bool IsWatertight() const;

    /// If the mesh is orientable then this function rearranges the
    /// triangles such that all normals point towards the
    /// outside/inside.
    bool OrientTriangles();

    /// Function that returns a map from edges (vertex0, vertex1) to the
    /// triangle indices the given edge belongs to.
    std::unordered_map<Eigen::Vector2i,
                       std::vector<int>,
                       utility::hash_eigen::hash<Eigen::Vector2i>>
    GetEdgeToTrianglesMap() const;

    /// Function that computes the area of a mesh triangle
    static double ComputeTriangleArea(const Eigen::Vector3d &p0,
                                      const Eigen::Vector3d &p1,
                                      const Eigen::Vector3d &p2);

    /// Function that computes the area of a mesh triangle identified by the
    /// triangle index
    double GetTriangleArea(size_t triangle_idx) const;

    /// Function that computes the surface area of the mesh, i.e. the sum of
    /// the individual triangle surfaces.
    double GetSurfaceArea() const;

    /// Function that computes the surface area of the mesh, i.e. the sum of
    /// the individual triangle surfaces.
    double GetSurfaceArea(std::vector<double> &triangle_areas) const;

    /// Function that computes the plane equation from the three points.
    /// If the three points are co-linear, then this function returns the
    /// invalid plane (0, 0, 0, 0).
    static Eigen::Vector4d ComputeTrianglePlane(const Eigen::Vector3d &p0,
                                                const Eigen::Vector3d &p1,
                                                const Eigen::Vector3d &p2);

    /// Function that computes the plane equation of a mesh triangle identified
    /// by the triangle index.
    Eigen::Vector4d GetTrianglePlane(size_t triangle_idx) const;

    /// Function to sample \param number_of_points points uniformly from the
    /// mesh
    std::shared_ptr<PointCloud> SamplePointsUniformlyImpl(
            size_t number_of_points,
            std::vector<double> &triangle_areas,
            double surface_area) const;

    /// Function to sample \param number_of_points points uniformly from the
    /// mesh
    std::shared_ptr<PointCloud> SamplePointsUniformly(
            size_t number_of_points) const;

    /// Function to sample \param number_of_points points (blue noise).
    /// Based on the method presented in Yuksel, "Sample Elimination for
    /// Generating Poisson Disk Sample Sets", EUROGRAPHICS, 2015 The PointCloud
    /// \param pcl_init is used for sample elimination if given, otherwise a
    /// PointCloud is first uniformly sampled with \param init_number_of_points
    /// x \param number_of_points number of points.
    std::shared_ptr<PointCloud> SamplePointsPoissonDisk(
            size_t number_of_points,
            double init_factor = 5,
            const std::shared_ptr<PointCloud> pcl_init = nullptr) const;

    /// Function to subdivide triangle mesh using the simple midpoint algorithm.
    /// Each triangle is subdivided into four triangles per iteration and the
    /// new vertices lie on the midpoint of the triangle edges.
    std::shared_ptr<TriangleMesh> SubdivideMidpoint(
            int number_of_iterations) const;

    /// Function to subdivide triangle mesh using Loop's scheme.
    /// Cf. Charles T. Loop, "Smooth subdivision surfaces based on triangles",
    /// 1987. Each triangle is subdivided into four triangles per iteration.
    std::shared_ptr<TriangleMesh> SubdivideLoop(int number_of_iterations) const;

    /// Function to simplify mesh using Vertex Clustering.
    /// The result can be a non-manifold mesh.
    std::shared_ptr<TriangleMesh> SimplifyVertexClustering(
            double voxel_size,
            SimplificationContraction contraction =
                    SimplificationContraction::Average) const;

    /// Function to simplify mesh using Quadric Error Metric Decimation by
    /// Garland and Heckbert.
    std::shared_ptr<TriangleMesh> SimplifyQuadricDecimation(
            int target_number_of_triangles) const;

    /// Function to select points from \param input TriangleMesh into
    /// \return output TriangleMesh
    /// Vertices with indices in \param indices are selected.
    std::shared_ptr<TriangleMesh> SelectDownSample(
            const std::vector<size_t> &indices) const;

    /// Function to crop \param input tringlemesh into output tringlemesh
    /// All points with coordinates less than \param min_bound or larger than
    /// \param max_bound are clipped.
    std::shared_ptr<TriangleMesh> Crop(const Eigen::Vector3d &min_bound,
                                       const Eigen::Vector3d &max_bound) const;

    /// Function that computes a triangle mesh from a oriented PointCloud \param
    /// pcd. This implements the Ball Pivoting algorithm proposed in F.
    /// Bernardini et al., "The ball-pivoting algorithm for surface
    /// reconstruction", 1999. The implementation is also based on the
    /// algorithms outlined in Digne, "An Analysis and Implementation of a
    /// Parallel Ball Pivoting Algorithm", 2014. The surface reconstruction is
    /// done by rolling a ball with a given radius (cf. \param radii) over the
    /// point cloud, whenever the ball touches three points a triangle is
    /// created.
    static std::shared_ptr<TriangleMesh> CreateFromPointCloudBallPivoting(
            const PointCloud &pcd, const std::vector<double> &radii);

    /// Factory function to create a tetrahedron mesh (trianglemeshfactory.cpp).
    /// the mesh centroid will be at (0,0,0) and \param radius defines the
    /// distance from the center to the mesh vertices.
    static std::shared_ptr<TriangleMesh> CreateTetrahedron(double radius = 1.0);

    /// Factory function to create an octahedron mesh (trianglemeshfactory.cpp).
    /// the mesh centroid will be at (0,0,0) and \param radius defines the
    /// distance from the center to the mesh vertices.
    static std::shared_ptr<TriangleMesh> CreateOctahedron(double radius = 1.0);

    /// Factory function to create an icosahedron mesh
    /// (trianglemeshfactory.cpp). the mesh centroid will be at (0,0,0) and
    /// \param radius defines the distance from the center to the mesh vertices.
    static std::shared_ptr<TriangleMesh> CreateIcosahedron(double radius = 1.0);

    /// Factory function to create a box mesh (TriangleMeshFactory.cpp)
    /// The left bottom corner on the front will be placed at (0, 0, 0).
    /// The \param width is x-directional length, and \param height and \param
    /// depth are y- and z-directional lengths respectively.
    static std::shared_ptr<TriangleMesh> CreateBox(double width = 1.0,
                                                   double height = 1.0,
                                                   double depth = 1.0);

    /// Factory function to create a sphere mesh (TriangleMeshFactory.cpp)
    /// The sphere with \param radius will be centered at (0, 0, 0).
    /// Its axis is aligned with z-axis.
    /// The longitudes will be split into \param resolution segments.
    /// The latitudes will be split into \param resolution * 2 segments.
    static std::shared_ptr<TriangleMesh> CreateSphere(double radius = 1.0,
                                                      int resolution = 20);

    /// Factory function to create a cylinder mesh (TriangleMeshFactory.cpp)
    /// The axis of the cylinder will be from (0, 0, -height/2) to (0, 0,
    /// height/2). The circle with \param radius will be split into \param
    /// resolution segments. The \param height will be split into \param split
    /// segments.
    static std::shared_ptr<TriangleMesh> CreateCylinder(double radius = 1.0,
                                                        double height = 2.0,
                                                        int resolution = 20,
                                                        int split = 4);

    /// Factory function to create a cone mesh (TriangleMeshFactory.cpp)
    /// The axis of the cone will be from (0, 0, 0) to (0, 0, \param height).
    /// The circle with \param radius will be split into \param resolution
    /// segments. The height will be split into \param split segments.
    static std::shared_ptr<TriangleMesh> CreateCone(double radius = 1.0,
                                                    double height = 2.0,
                                                    int resolution = 20,
                                                    int split = 1);

    /// Factory function to create a torus mesh (TriangleMeshFactory.cpp)
    /// The torus will be centered at (0, 0, 0) and a radius of \param
    /// torus_radius. The tube of the torus will have a radius of \param
    /// tube_radius. The number of segments in radial and tubular direction are
    /// \param radial_resolution and \param tubular_resolution respectively.
    static std::shared_ptr<TriangleMesh> CreateTorus(
            double torus_radius = 1.0,
            double tube_radius = 0.5,
            int radial_resolution = 30,
            int tubular_resolution = 20);

    /// Factory function to create an arrow mesh (TriangleMeshFactory.cpp)
    /// The axis of the cone with \param cone_radius will be along the z-axis.
    /// The cylinder with \param cylinder_radius is from
    /// (0, 0, 0) to (0, 0, cylinder_height), and
    /// the cone is from (0, 0, cylinder_height)
    /// to (0, 0, cylinder_height + cone_height).
    /// The cone will be split into \param resolution segments.
    /// The \param cylinder_height will be split into \param cylinder_split
    /// segments. The \param cone_height will be split into \param cone_split
    /// segments.
    static std::shared_ptr<TriangleMesh> CreateArrow(
            double cylinder_radius = 1.0,
            double cone_radius = 1.5,
            double cylinder_height = 5.0,
            double cone_height = 4.0,
            int resolution = 20,
            int cylinder_split = 4,
            int cone_split = 1);

    /// Factory function to create a coordinate frame mesh
    /// (TriangleMeshFactory.cpp) The coordinate frame will be centered at
    /// \param origin The x, y, z axis will be rendered as red, green, and blue
    /// arrows respectively. \param size is the length of the axes.
    static std::shared_ptr<TriangleMesh> CreateCoordinateFrame(
            double size = 1.0,
            const Eigen::Vector3d &origin = Eigen::Vector3d(0.0, 0.0, 0.0));

    /// Factory function to create a Moebius strip. \param length_split
    /// defines the number of segments along the Moebius strip, \param
    /// width_split defines the number of segments along the width of
    /// the Moebius strip, \param twists defines the number of twists of the
    /// strip, \param radius defines the radius of the Moebius strip,
    /// \param flatness controls the height of the strip, \param width
    /// controls the width of the Moebius strip and \param scale is used
    /// to scale the entire Moebius strip.
    static std::shared_ptr<TriangleMesh> CreateMoebius(int length_split = 70,
                                                       int width_split = 15,
                                                       int twists = 1,
                                                       double radius = 1,
                                                       double flatness = 1,
                                                       double width = 1,
                                                       double scale = 1);

protected:
    // Forward child class type to avoid indirect nonvirtual base
    TriangleMesh(Geometry::GeometryType type) : MeshBase(type) {}

    void FilterSmoothLaplacianHelper(
            std::shared_ptr<TriangleMesh> &mesh,
            const std::vector<Eigen::Vector3d> &prev_vertices,
            const std::vector<Eigen::Vector3d> &prev_vertex_normals,
            const std::vector<Eigen::Vector3d> &prev_vertex_colors,
            const std::vector<std::unordered_set<int>> &adjacency_list,
            double lambda,
            bool filter_vertex,
            bool filter_normal,
            bool filter_color) const;

public:
    std::vector<Eigen::Vector3i> triangles_;
    std::vector<Eigen::Vector3d> triangle_normals_;
    std::vector<std::unordered_set<int>> adjacency_list_;
<<<<<<< HEAD

    std::vector<Eigen::Vector2d> vertex_uvs_;
    std::shared_ptr<Image> texture_;
=======
    std::vector<Eigen::Vector2d> triangle_uvs_;
    Image texture_;
>>>>>>> 6590e86e
};

}  // namespace geometry
}  // namespace open3d<|MERGE_RESOLUTION|>--- conflicted
+++ resolved
@@ -42,13 +42,7 @@
 
 class PointCloud;
 
-<<<<<<< HEAD
-class Image;
-
-class TriangleMesh : public Geometry3D {
-=======
 class TriangleMesh : public MeshBase {
->>>>>>> 6590e86e
 public:
     TriangleMesh() : MeshBase(Geometry::GeometryType::TriangleMesh) {}
     ~TriangleMesh() override {}
@@ -174,62 +168,6 @@
             double mu = -0.53,
             FilterScope scope = FilterScope::All) const;
 
-<<<<<<< HEAD
-    bool HasVertices() const { return vertices_.size() > 0; }
-
-    bool HasTriangles() const {
-        return vertices_.size() > 0 && triangles_.size() > 0;
-    }
-
-    bool HasVertexNormals() const {
-        return vertices_.size() > 0 &&
-               vertex_normals_.size() == vertices_.size();
-    }
-
-    bool HasVertexColors() const {
-        return vertices_.size() > 0 &&
-               vertex_colors_.size() == vertices_.size();
-    }
-
-    bool HasVertexUVs() const {
-        return vertices_.size() > 0 && vertex_uvs_.size() == vertices_.size();
-    }
-
-    bool HasTexture() const;
-
-    bool HasTriangleNormals() const {
-        return HasTriangles() && triangles_.size() == triangle_normals_.size();
-    }
-
-    bool HasAdjacencyList() const {
-        return vertices_.size() > 0 &&
-               adjacency_list_.size() == vertices_.size();
-    }
-
-    TriangleMesh &NormalizeNormals() {
-        for (size_t i = 0; i < vertex_normals_.size(); i++) {
-            vertex_normals_[i].normalize();
-            if (std::isnan(vertex_normals_[i](0))) {
-                vertex_normals_[i] = Eigen::Vector3d(0.0, 0.0, 1.0);
-            }
-        }
-        for (size_t i = 0; i < triangle_normals_.size(); i++) {
-            triangle_normals_[i].normalize();
-            if (std::isnan(triangle_normals_[i](0))) {
-                triangle_normals_[i] = Eigen::Vector3d(0.0, 0.0, 1.0);
-            }
-        }
-        return *this;
-    }
-
-    /// Assigns each vertex in the TriangleMesh the same color \param color.
-    TriangleMesh &PaintUniformColor(const Eigen::Vector3d &color) {
-        ResizeAndPaintUniformColor(vertex_colors_, vertices_.size(), color);
-        return *this;
-    }
-
-=======
->>>>>>> 6590e86e
     /// Function that computes the Euler-Poincaré characteristic, i.e.,
     /// V + F - E, where V is the number of vertices, F is the number
     /// of triangles, and E is the number of edges.
@@ -516,14 +454,8 @@
     std::vector<Eigen::Vector3i> triangles_;
     std::vector<Eigen::Vector3d> triangle_normals_;
     std::vector<std::unordered_set<int>> adjacency_list_;
-<<<<<<< HEAD
-
-    std::vector<Eigen::Vector2d> vertex_uvs_;
-    std::shared_ptr<Image> texture_;
-=======
     std::vector<Eigen::Vector2d> triangle_uvs_;
     Image texture_;
->>>>>>> 6590e86e
 };
 
 }  // namespace geometry
