--- conflicted
+++ resolved
@@ -128,7 +128,6 @@
         }
     }
 
-<<<<<<< HEAD
     /// Function that computes the Euler-Poincaré characteristic V + F - E
     int EulerPoincareCharacteristic() const;
 
@@ -146,7 +145,7 @@
     /// Function that tests if the triangle mesh is self-intersecting.
     /// Tests each triangle pair for intersection.
     bool IsSelfIntersecting() const;
-=======
+
     /// Function that counts the number of faces an edge belongs.
     /// Returns a map of Edge (vertex0, vertex1) to number of faces.
     std::unordered_map<Edge, int, utility::hash_tuple::hash<Edge>>
@@ -159,7 +158,6 @@
     /// Function that computes the plane equation of a mesh triangle identified
     /// by the triangle index.
     Eigen::Vector4d GetTrianglePlane(size_t triangle_idx) const;
->>>>>>> 5b1fb369
 
 public:
     std::vector<Eigen::Vector3d> vertices_;
