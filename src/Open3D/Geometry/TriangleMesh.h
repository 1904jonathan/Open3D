// ----------------------------------------------------------------------------
// -                        Open3D: www.open3d.org                            -
// ----------------------------------------------------------------------------
// The MIT License (MIT)
//
// Copyright (c) 2018 www.open3d.org
//
// Permission is hereby granted, free of charge, to any person obtaining a copy
// of this software and associated documentation files (the "Software"), to deal
// in the Software without restriction, including without limitation the rights
// to use, copy, modify, merge, publish, distribute, sublicense, and/or sell
// copies of the Software, and to permit persons to whom the Software is
// furnished to do so, subject to the following conditions:
//
// The above copyright notice and this permission notice shall be included in
// all copies or substantial portions of the Software.
//
// THE SOFTWARE IS PROVIDED "AS IS", WITHOUT WARRANTY OF ANY KIND, EXPRESS OR
// IMPLIED, INCLUDING BUT NOT LIMITED TO THE WARRANTIES OF MERCHANTABILITY,
// FITNESS FOR A PARTICULAR PURPOSE AND NONINFRINGEMENT. IN NO EVENT SHALL THE
// AUTHORS OR COPYRIGHT HOLDERS BE LIABLE FOR ANY CLAIM, DAMAGES OR OTHER
// LIABILITY, WHETHER IN AN ACTION OF CONTRACT, TORT OR OTHERWISE, ARISING
// FROM, OUT OF OR IN CONNECTION WITH THE SOFTWARE OR THE USE OR OTHER DEALINGS
// IN THE SOFTWARE.
// ----------------------------------------------------------------------------

#pragma once

#include <Eigen/Core>
#include <memory>
#include <tuple>
#include <unordered_map>
#include <unordered_set>
#include <vector>

#include "Open3D/Geometry/Image.h"
#include "Open3D/Geometry/MeshBase.h"
#include "Open3D/Utility/Helper.h"

namespace open3d {
namespace geometry {

class PointCloud;
class TetraMesh;

class TriangleMesh : public MeshBase {
public:
    TriangleMesh() : MeshBase(Geometry::GeometryType::TriangleMesh) {}
    TriangleMesh(const std::vector<Eigen::Vector3d> &vertices,
                 const std::vector<Eigen::Vector3i> &triangles)
        : MeshBase(Geometry::GeometryType::TriangleMesh, vertices),
          triangles_(triangles) {}
    ~TriangleMesh() override {}

public:
    virtual TriangleMesh &Clear() override;
    virtual TriangleMesh &Transform(
            const Eigen::Matrix4d &transformation) override;
    virtual TriangleMesh &Rotate(const Eigen::Matrix3d &R,
                                 bool center = true) override;

public:
    TriangleMesh &operator+=(const TriangleMesh &mesh);
    TriangleMesh operator+(const TriangleMesh &mesh) const;

    bool HasTriangles() const {
        return vertices_.size() > 0 && triangles_.size() > 0;
    }

    bool HasTriangleNormals() const {
        return HasTriangles() && triangles_.size() == triangle_normals_.size();
    }

    bool HasAdjacencyList() const {
        return vertices_.size() > 0 &&
               adjacency_list_.size() == vertices_.size();
    }

    bool HasTriangleUvs() const {
        return HasTriangles() && triangle_uvs_.size() == 3 * triangles_.size();
    }

    bool HasTexture() const { return !texture_.IsEmpty(); }

    TriangleMesh &NormalizeNormals() {
        MeshBase::NormalizeNormals();
        for (size_t i = 0; i < triangle_normals_.size(); i++) {
            triangle_normals_[i].normalize();
            if (std::isnan(triangle_normals_[i](0))) {
                triangle_normals_[i] = Eigen::Vector3d(0.0, 0.0, 1.0);
            }
        }
        return *this;
    }

    /// Function to compute triangle normals, usually called before rendering
    TriangleMesh &ComputeTriangleNormals(bool normalized = true);

    /// Function to compute vertex normals, usually called before rendering
    TriangleMesh &ComputeVertexNormals(bool normalized = true);

    /// Function to compute adjacency list, call before adjacency list is needed
    TriangleMesh &ComputeAdjacencyList();

    /// Function that removes duplicated verties, i.e., vertices that have
    /// identical coordinates.
    TriangleMesh &RemoveDuplicatedVertices();

    /// Function that removes duplicated triangles, i.e., removes triangles
    /// that reference the same three vertices, independent of their order.
    TriangleMesh &RemoveDuplicatedTriangles();

    /// This function removes vertices from the triangle mesh that are not
    /// referenced in any triangle of the mesh.
    TriangleMesh &RemoveUnreferencedVertices();

    /// Function that removes degenerate triangles, i.e., triangles that
    /// reference a single vertex multiple times in a single triangle.
    /// They are usually the product of removing duplicated vertices.
    TriangleMesh &RemoveDegenerateTriangles();

    /// Function that removes all non-manifold edges, by successively deleting
    /// triangles with the smallest surface area adjacent to the non-manifold
    /// edge until the number of adjacent triangles to the edge is `<= 2`.
    TriangleMesh &RemoveNonManifoldEdges();

    /// Function that will merge close by vertices to a single one. The vertex
    /// position, normal and color will be the average of the vertices. The
    /// parameter \param eps defines the maximum distance of close by vertices.
    /// This function might help to close triangle soups.
    TriangleMesh &MergeCloseVertices(double eps);

    /// Function to sharpen triangle mesh. The output value ($v_o$) is the
    /// input value ($v_i$) plus \param strength times the input value minus
    /// the sum of he adjacent values.
    /// $v_o = v_i x strength (v_i * |N| - \sum_{n \in N} v_n)$.
    /// \param number_of_iterations defines the number of repetitions
    /// of this operation.
    std::shared_ptr<TriangleMesh> FilterSharpen(
            int number_of_iterations,
            double strength,
            FilterScope scope = FilterScope::All) const;

    /// Function to smooth triangle mesh with simple neighbour average.
    /// $v_o = \frac{v_i + \sum_{n \in N} v_n)}{|N| + 1}$, with $v_i$
    /// being the input value, $v_o$ the output value, and $N$ is the
    /// set of adjacent neighbours.
    /// \param number_of_iterations defines the number of repetitions
    /// of this operation.
    std::shared_ptr<TriangleMesh> FilterSmoothSimple(
            int number_of_iterations,
            FilterScope scope = FilterScope::All) const;

    /// Function to smooth triangle mesh using Laplacian.
    /// $v_o = v_i \cdot \lambda (sum_{n \in N} w_n v_n - v_i)$,
    /// with $v_i$ being the input value, $v_o$ the output value, $N$ is the
    /// set of adjacent neighbours, $w_n$ is the weighting of the neighbour
    /// based on the inverse distance (closer neighbours have higher weight),
    /// and \param lambda is the smoothing parameter.
    /// \param number_of_iterations defines the number of repetitions
    /// of this operation.
    std::shared_ptr<TriangleMesh> FilterSmoothLaplacian(
            int number_of_iterations,
            double lambda,
            FilterScope scope = FilterScope::All) const;

    /// Function to smooth triangle mesh using method of Taubin,
    /// "Curve and Surface Smoothing Without Shrinkage", 1995.
    /// Applies in each iteration two times FilterSmoothLaplacian, first
    /// with \param lambda and second with \param mu as smoothing parameter.
    /// This method avoids shrinkage of the triangle mesh.
    /// \param number_of_iterations defines the number of repetitions
    /// of this operation.
    std::shared_ptr<TriangleMesh> FilterSmoothTaubin(
            int number_of_iterations,
            double lambda = 0.5,
            double mu = -0.53,
            FilterScope scope = FilterScope::All) const;

    /// Function that computes the Euler-Poincaré characteristic, i.e.,
    /// V + F - E, where V is the number of vertices, F is the number
    /// of triangles, and E is the number of edges.
    int EulerPoincareCharacteristic() const;

    /// Function that returns the non-manifold edges of the triangle mesh.
    /// If \param allow_boundary_edges is set to false, than also boundary
    /// edges are returned
    std::vector<Eigen::Vector2i> GetNonManifoldEdges(
            bool allow_boundary_edges = true) const;

    /// Function that checks if the given triangle mesh is edge-manifold.
    /// A mesh is edge­-manifold if each edge is bounding either one or two
    /// triangles. If allow_boundary_edges is set to false, then this function
    /// returns false if there exists boundary edges.
    bool IsEdgeManifold(bool allow_boundary_edges = true) const;

    /// Function that returns a list of non-manifold vertex indices.
    /// A vertex is manifold if its star is edge‐manifold and edge‐connected.
    /// (Two or more faces connected only by a vertex and not by an edge.)
    std::vector<int> GetNonManifoldVertices() const;

    /// Function that checks if all vertices in the triangle mesh are manifold.
    /// A vertex is manifold if its star is edge‐manifold and edge‐connected.
    /// (Two or more faces connected only by a vertex and not by an edge.)
    bool IsVertexManifold() const;

    /// Function that returns a list of triangles that are intersecting the
    /// mesh.
    std::vector<Eigen::Vector2i> GetSelfIntersectingTriangles() const;

    /// Function that tests if the triangle mesh is self-intersecting.
    /// Tests each triangle pair for intersection.
    bool IsSelfIntersecting() const;

    /// Function that tests if the bounding boxes of the triangle meshes are
    /// intersecting.
    bool IsBoundingBoxIntersecting(const TriangleMesh &other) const;

    /// Function that tests if the triangle mesh intersects another triangle
    /// mesh. Tests each triangle against each other triangle.
    bool IsIntersecting(const TriangleMesh &other) const;

    /// Function that tests if the given triangle mesh is orientable, i.e.
    /// the triangles can oriented in such a way that all normals point
    /// towards the outside.
    bool IsOrientable() const;

    /// Function that tests if the given triangle mesh is watertight by
    /// checking if it is vertex manifold and edge-manifold with no boundary
    /// edges, but not self-intersecting.
    bool IsWatertight() const;

    /// If the mesh is orientable then this function rearranges the
    /// triangles such that all normals point towards the
    /// outside/inside.
    bool OrientTriangles();

    /// Function that returns a map from edges (vertex0, vertex1) to the
    /// triangle indices the given edge belongs to.
    std::unordered_map<Eigen::Vector2i,
                       std::vector<int>,
                       utility::hash_eigen::hash<Eigen::Vector2i>>
    GetEdgeToTrianglesMap() const;

    /// Function that returns a map from edges (vertex0, vertex1) to the
    /// vertex (vertex2) indices the given edge belongs to.
    std::unordered_map<Eigen::Vector2i,
                       std::vector<int>,
                       utility::hash_eigen::hash<Eigen::Vector2i>>
    GetEdgeToVerticesMap() const;

    /// Function that computes the area of a mesh triangle
    static double ComputeTriangleArea(const Eigen::Vector3d &p0,
                                      const Eigen::Vector3d &p1,
                                      const Eigen::Vector3d &p2);

    /// Function that computes the area of a mesh triangle identified by the
    /// triangle index
    double GetTriangleArea(size_t triangle_idx) const;

    static inline Eigen::Vector3i GetOrderedTriangle(int vidx0,
                                                     int vidx1,
                                                     int vidx2) {
        if (vidx0 > vidx2) {
            std::swap(vidx0, vidx2);
        }
        if (vidx0 > vidx1) {
            std::swap(vidx0, vidx1);
        }
        if (vidx1 > vidx2) {
            std::swap(vidx1, vidx2);
        }
        return Eigen::Vector3i(vidx0, vidx1, vidx2);
    }

    /// Function that computes the surface area of the mesh, i.e. the sum of
    /// the individual triangle surfaces.
    double GetSurfaceArea() const;

    /// Function that computes the surface area of the mesh, i.e. the sum of
    /// the individual triangle surfaces.
    double GetSurfaceArea(std::vector<double> &triangle_areas) const;

    /// Function that computes the plane equation from the three points.
    /// If the three points are co-linear, then this function returns the
    /// invalid plane (0, 0, 0, 0).
    static Eigen::Vector4d ComputeTrianglePlane(const Eigen::Vector3d &p0,
                                                const Eigen::Vector3d &p1,
                                                const Eigen::Vector3d &p2);

    /// Function that computes the plane equation of a mesh triangle identified
    /// by the triangle index.
    Eigen::Vector4d GetTrianglePlane(size_t triangle_idx) const;

    /// Helper function to get an edge with ordered vertex indices.
    static inline Eigen::Vector2i GetOrderedEdge(int vidx0, int vidx1) {
        return Eigen::Vector2i(std::min(vidx0, vidx1), std::max(vidx0, vidx1));
    }

    /// Function to sample \param number_of_points points uniformly from the
    /// mesh
    std::shared_ptr<PointCloud> SamplePointsUniformlyImpl(
            size_t number_of_points,
            std::vector<double> &triangle_areas,
            double surface_area) const;

    /// Function to sample \param number_of_points points uniformly from the
    /// mesh
    std::shared_ptr<PointCloud> SamplePointsUniformly(
            size_t number_of_points) const;

    /// Function to sample \param number_of_points points (blue noise).
    /// Based on the method presented in Yuksel, "Sample Elimination for
    /// Generating Poisson Disk Sample Sets", EUROGRAPHICS, 2015 The PointCloud
    /// \param pcl_init is used for sample elimination if given, otherwise a
    /// PointCloud is first uniformly sampled with \param init_number_of_points
    /// x \param number_of_points number of points.
    std::shared_ptr<PointCloud> SamplePointsPoissonDisk(
            size_t number_of_points,
            double init_factor = 5,
            const std::shared_ptr<PointCloud> pcl_init = nullptr) const;

    /// Function to subdivide triangle mesh using the simple midpoint algorithm.
    /// Each triangle is subdivided into four triangles per iteration and the
    /// new vertices lie on the midpoint of the triangle edges.
    std::shared_ptr<TriangleMesh> SubdivideMidpoint(
            int number_of_iterations) const;

    /// Function to subdivide triangle mesh using Loop's scheme.
    /// Cf. Charles T. Loop, "Smooth subdivision surfaces based on triangles",
    /// 1987. Each triangle is subdivided into four triangles per iteration.
    std::shared_ptr<TriangleMesh> SubdivideLoop(int number_of_iterations) const;

    /// Function to simplify mesh using Vertex Clustering.
    /// The result can be a non-manifold mesh.
    std::shared_ptr<TriangleMesh> SimplifyVertexClustering(
            double voxel_size,
            SimplificationContraction contraction =
                    SimplificationContraction::Average) const;

    /// Function to simplify mesh using Quadric Error Metric Decimation by
    /// Garland and Heckbert.
    std::shared_ptr<TriangleMesh> SimplifyQuadricDecimation(
            int target_number_of_triangles) const;

    /// Function to select points from \param input TriangleMesh into
    /// \return output TriangleMesh
    /// Vertices with indices in \param indices are selected.
    std::shared_ptr<TriangleMesh> SelectDownSample(
            const std::vector<size_t> &indices) const;

    /// Function to crop pointcloud into output pointcloud
    /// All points with coordinates outside the bounding box \param bbox are
    /// clipped.
    std::shared_ptr<TriangleMesh> Crop(
            const AxisAlignedBoundingBox &bbox) const;

    /// Function to crop pointcloud into output pointcloud
    /// All points with coordinates outside the bounding box \param bbox are
    /// clipped.
    std::shared_ptr<TriangleMesh> Crop(const OrientedBoundingBox &bbox) const;

    /// /brief Function that clusters connected triangles, i.e., triangles that
    /// are connected via edges are assigned the same cluster index.
    ///
    /// \return a vector that contains the cluster index per
    /// triangle, a second vector contains the number of triangles per
    /// cluster, and a third vector contains the surface area per cluster.
    std::tuple<std::vector<int>, std::vector<size_t>, std::vector<double>>
    ClusterConnectedTriangles() const;

    /// \brief This function removes the triangles with index in
    /// \p triangle_indices. Call \ref RemoveUnreferencedVertices to clean up
    /// vertices afterwards.
    ///
    /// \param triangle_indices Indices of the triangles that should be
    /// removed.
    void RemoveTrianglesByIndex(const std::vector<size_t> &triangle_indices);

    /// \brief This function removes the triangles that are masked in
    /// \p triangle_mask. Call \ref RemoveUnreferencedVertices to clean up
    /// vertices afterwards.
    ///
    /// \param triangle_mask Mask of triangles that should be removed.
    /// Should have same size as \ref triangles_.
    void RemoveTrianglesByMask(const std::vector<bool> &triangle_mask);

<<<<<<< HEAD
    /// \brief This function deforms the mesh using the method by
    /// Sorkine and Alexa, "As-Rigid-As-Possible Surface Modeling", 2007.
    ///
    /// \param constraint_vertex_indices Indices of the triangle vertices that
    /// should be constrained by the vertex positions in
    /// constraint_vertex_positions.
    /// \param constraint_vertex_positions Vertex positions used for the
    /// constraints.
    /// \param max_iter maximum number of iterations to minimize energy
    /// functional. \return The deformed TriangleMesh
    std::shared_ptr<TriangleMesh> DeformAsRigidAsPossible(
            const std::vector<int> &constraint_vertex_indices,
            const std::vector<Eigen::Vector3d> &constraint_vertex_positions,
            size_t max_iter) const;
=======
    /// \brief Alpha shapes are a generalization of the convex hull. With
    /// decreasing alpha value the shape schrinks and creates cavities.
    /// See Edelsbrunner and Muecke, "Three-Dimensional Alpha Shapes", 1994.
    /// \param pcd PointCloud for what the alpha shape should be computed.
    /// \param alpha parameter to controll the shape. A very big value will
    /// give a shape close to the convex hull.
    /// \param tetra_mesh If not a nullptr, than uses this to construct the
    /// alpha shape. Otherwise, ComputeDelaunayTetrahedralization is called.
    /// \param pt_map Optional map from tetra_mesh vertex indices to pcd
    /// points.
    /// \return TriangleMesh of the alpha shape.
    static std::shared_ptr<TriangleMesh> CreateFromPointCloudAlphaShape(
            const PointCloud &pcd,
            double alpha,
            std::shared_ptr<TetraMesh> tetra_mesh = nullptr,
            std::vector<size_t> *pt_map = nullptr);
>>>>>>> 2d09f5c5

    /// Function that computes a triangle mesh from a oriented PointCloud \param
    /// pcd. This implements the Ball Pivoting algorithm proposed in F.
    /// Bernardini et al., "The ball-pivoting algorithm for surface
    /// reconstruction", 1999. The implementation is also based on the
    /// algorithms outlined in Digne, "An Analysis and Implementation of a
    /// Parallel Ball Pivoting Algorithm", 2014. The surface reconstruction is
    /// done by rolling a ball with a given radius (cf. \param radii) over the
    /// point cloud, whenever the ball touches three points a triangle is
    /// created.
    static std::shared_ptr<TriangleMesh> CreateFromPointCloudBallPivoting(
            const PointCloud &pcd, const std::vector<double> &radii);

    /// Factory function to create a tetrahedron mesh (trianglemeshfactory.cpp).
    /// the mesh centroid will be at (0,0,0) and \param radius defines the
    /// distance from the center to the mesh vertices.
    static std::shared_ptr<TriangleMesh> CreateTetrahedron(double radius = 1.0);

    /// Factory function to create an octahedron mesh (trianglemeshfactory.cpp).
    /// the mesh centroid will be at (0,0,0) and \param radius defines the
    /// distance from the center to the mesh vertices.
    static std::shared_ptr<TriangleMesh> CreateOctahedron(double radius = 1.0);

    /// Factory function to create an icosahedron mesh
    /// (trianglemeshfactory.cpp). the mesh centroid will be at (0,0,0) and
    /// \param radius defines the distance from the center to the mesh vertices.
    static std::shared_ptr<TriangleMesh> CreateIcosahedron(double radius = 1.0);

    /// Factory function to create a box mesh (TriangleMeshFactory.cpp)
    /// The left bottom corner on the front will be placed at (0, 0, 0).
    /// The \param width is x-directional length, and \param height and \param
    /// depth are y- and z-directional lengths respectively.
    static std::shared_ptr<TriangleMesh> CreateBox(double width = 1.0,
                                                   double height = 1.0,
                                                   double depth = 1.0);

    /// Factory function to create a sphere mesh (TriangleMeshFactory.cpp)
    /// The sphere with \param radius will be centered at (0, 0, 0).
    /// Its axis is aligned with z-axis.
    /// The longitudes will be split into \param resolution segments.
    /// The latitudes will be split into \param resolution * 2 segments.
    static std::shared_ptr<TriangleMesh> CreateSphere(double radius = 1.0,
                                                      int resolution = 20);

    /// Factory function to create a cylinder mesh (TriangleMeshFactory.cpp)
    /// The axis of the cylinder will be from (0, 0, -height/2) to (0, 0,
    /// height/2). The circle with \param radius will be split into \param
    /// resolution segments. The \param height will be split into \param split
    /// segments.
    static std::shared_ptr<TriangleMesh> CreateCylinder(double radius = 1.0,
                                                        double height = 2.0,
                                                        int resolution = 20,
                                                        int split = 4);

    /// Factory function to create a cone mesh (TriangleMeshFactory.cpp)
    /// The axis of the cone will be from (0, 0, 0) to (0, 0, \param height).
    /// The circle with \param radius will be split into \param resolution
    /// segments. The height will be split into \param split segments.
    static std::shared_ptr<TriangleMesh> CreateCone(double radius = 1.0,
                                                    double height = 2.0,
                                                    int resolution = 20,
                                                    int split = 1);

    /// Factory function to create a torus mesh (TriangleMeshFactory.cpp)
    /// The torus will be centered at (0, 0, 0) and a radius of \param
    /// torus_radius. The tube of the torus will have a radius of \param
    /// tube_radius. The number of segments in radial and tubular direction are
    /// \param radial_resolution and \param tubular_resolution respectively.
    static std::shared_ptr<TriangleMesh> CreateTorus(
            double torus_radius = 1.0,
            double tube_radius = 0.5,
            int radial_resolution = 30,
            int tubular_resolution = 20);

    /// Factory function to create an arrow mesh (TriangleMeshFactory.cpp)
    /// The axis of the cone with \param cone_radius will be along the z-axis.
    /// The cylinder with \param cylinder_radius is from
    /// (0, 0, 0) to (0, 0, cylinder_height), and
    /// the cone is from (0, 0, cylinder_height)
    /// to (0, 0, cylinder_height + cone_height).
    /// The cone will be split into \param resolution segments.
    /// The \param cylinder_height will be split into \param cylinder_split
    /// segments. The \param cone_height will be split into \param cone_split
    /// segments.
    static std::shared_ptr<TriangleMesh> CreateArrow(
            double cylinder_radius = 1.0,
            double cone_radius = 1.5,
            double cylinder_height = 5.0,
            double cone_height = 4.0,
            int resolution = 20,
            int cylinder_split = 4,
            int cone_split = 1);

    /// Factory function to create a coordinate frame mesh
    /// (TriangleMeshFactory.cpp) The coordinate frame will be centered at
    /// \param origin The x, y, z axis will be rendered as red, green, and blue
    /// arrows respectively. \param size is the length of the axes.
    static std::shared_ptr<TriangleMesh> CreateCoordinateFrame(
            double size = 1.0,
            const Eigen::Vector3d &origin = Eigen::Vector3d(0.0, 0.0, 0.0));

    /// Factory function to create a Moebius strip. \param length_split
    /// defines the number of segments along the Moebius strip, \param
    /// width_split defines the number of segments along the width of
    /// the Moebius strip, \param twists defines the number of twists of the
    /// strip, \param radius defines the radius of the Moebius strip,
    /// \param flatness controls the height of the strip, \param width
    /// controls the width of the Moebius strip and \param scale is used
    /// to scale the entire Moebius strip.
    static std::shared_ptr<TriangleMesh> CreateMoebius(int length_split = 70,
                                                       int width_split = 15,
                                                       int twists = 1,
                                                       double radius = 1,
                                                       double flatness = 1,
                                                       double width = 1,
                                                       double scale = 1);

protected:
    // Forward child class type to avoid indirect nonvirtual base
    TriangleMesh(Geometry::GeometryType type) : MeshBase(type) {}

    void FilterSmoothLaplacianHelper(
            std::shared_ptr<TriangleMesh> &mesh,
            const std::vector<Eigen::Vector3d> &prev_vertices,
            const std::vector<Eigen::Vector3d> &prev_vertex_normals,
            const std::vector<Eigen::Vector3d> &prev_vertex_colors,
            const std::vector<std::unordered_set<int>> &adjacency_list,
            double lambda,
            bool filter_vertex,
            bool filter_normal,
            bool filter_color) const;

    /// \brief Function that computes for each edge in the triangle mesh and
    /// passed as parameter edges_to_vertices the cot weight.
    ///
    /// \param edges_to_vertices map from edge to vector of neighbouring
    /// vertices.
    /// \param min_weight minimum weight returned. Weights smaller than this
    /// get clamped.
    /// \return cot weight per edge.
    std::unordered_map<Eigen::Vector2i,
                       double,
                       utility::hash_eigen::hash<Eigen::Vector2i>>
    ComputeEdgeWeightsCot(
            const std::unordered_map<Eigen::Vector2i,
                                     std::vector<int>,
                                     utility::hash_eigen::hash<Eigen::Vector2i>>
                    &edges_to_vertices,
            double min_weight = std::numeric_limits<double>::lowest()) const;

public:
    std::vector<Eigen::Vector3i> triangles_;
    std::vector<Eigen::Vector3d> triangle_normals_;
    std::vector<std::unordered_set<int>> adjacency_list_;
    std::vector<Eigen::Vector2d> triangle_uvs_;
    Image texture_;
};

}  // namespace geometry
}  // namespace open3d<|MERGE_RESOLUTION|>--- conflicted
+++ resolved
@@ -385,7 +385,6 @@
     /// Should have same size as \ref triangles_.
     void RemoveTrianglesByMask(const std::vector<bool> &triangle_mask);
 
-<<<<<<< HEAD
     /// \brief This function deforms the mesh using the method by
     /// Sorkine and Alexa, "As-Rigid-As-Possible Surface Modeling", 2007.
     ///
@@ -400,7 +399,7 @@
             const std::vector<int> &constraint_vertex_indices,
             const std::vector<Eigen::Vector3d> &constraint_vertex_positions,
             size_t max_iter) const;
-=======
+
     /// \brief Alpha shapes are a generalization of the convex hull. With
     /// decreasing alpha value the shape schrinks and creates cavities.
     /// See Edelsbrunner and Muecke, "Three-Dimensional Alpha Shapes", 1994.
@@ -417,7 +416,6 @@
             double alpha,
             std::shared_ptr<TetraMesh> tetra_mesh = nullptr,
             std::vector<size_t> *pt_map = nullptr);
->>>>>>> 2d09f5c5
 
     /// Function that computes a triangle mesh from a oriented PointCloud \param
     /// pcd. This implements the Ball Pivoting algorithm proposed in F.
