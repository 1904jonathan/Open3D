// ----------------------------------------------------------------------------
// -                        Open3D: www.open3d.org                            -
// ----------------------------------------------------------------------------
// The MIT License (MIT)
//
// Copyright (c) 2018 www.open3d.org
//
// Permission is hereby granted, free of charge, to any person obtaining a copy
// of this software and associated documentation files (the "Software"), to deal
// in the Software without restriction, including without limitation the rights
// to use, copy, modify, merge, publish, distribute, sublicense, and/or sell
// copies of the Software, and to permit persons to whom the Software is
// furnished to do so, subject to the following conditions:
//
// The above copyright notice and this permission notice shall be included in
// all copies or substantial portions of the Software.
//
// THE SOFTWARE IS PROVIDED "AS IS", WITHOUT WARRANTY OF ANY KIND, EXPRESS OR
// IMPLIED, INCLUDING BUT NOT LIMITED TO THE WARRANTIES OF MERCHANTABILITY,
// FITNESS FOR A PARTICULAR PURPOSE AND NONINFRINGEMENT. IN NO EVENT SHALL THE
// AUTHORS OR COPYRIGHT HOLDERS BE LIABLE FOR ANY CLAIM, DAMAGES OR OTHER
// LIABILITY, WHETHER IN AN ACTION OF CONTRACT, TORT OR OTHERWISE, ARISING
// FROM, OUT OF OR IN CONNECTION WITH THE SOFTWARE OR THE USE OR OTHER DEALINGS
// IN THE SOFTWARE.
// ----------------------------------------------------------------------------

#include <numeric>
#include <unordered_map>

#include "Open3D/Geometry/PointCloud.h"
#include "Open3D/Geometry/VoxelGrid.h"
#include "Open3D/Utility/Console.h"
#include "Open3D/Utility/Helper.h"

namespace open3d {

namespace {
using namespace geometry;

class PointCloudVoxel {
public:
    PointCloudVoxel() : num_of_points_(0), color_(0.0, 0.0, 0.0) {}

public:
    void AddPoint(const Eigen::Vector3i &voxel_index,
                  const PointCloud &cloud,
                  int index) {
        coordinate_ = voxel_index;
        if (cloud.HasColors()) {
            color_ += cloud.colors_[index];
        }
        num_of_points_++;
    }

    Eigen::Vector3i GetVoxelCoordinate() const { return coordinate_; }

    Eigen::Vector3d GetAverageColor() const {
        return color_ / double(num_of_points_);
    }

public:
    int num_of_points_;
    Eigen::Vector3i coordinate_;
    Eigen::Vector3d color_;
};

}  // namespace

namespace geometry {

<<<<<<< HEAD
std::shared_ptr<VoxelGrid> CreateSurfaceVoxelGridFromPointCloud(
        const PointCloud &input,
        double voxel_size,
        const Eigen::Vector3d voxel_min_bound,
        const Eigen::Vector3d voxel_max_bound) {
=======
std::shared_ptr<VoxelGrid> VoxelGrid::CreateFromPointCloud(
        const PointCloud &input, double voxel_size) {
>>>>>>> 5a7d3614
    auto output = std::make_shared<VoxelGrid>();
    if (voxel_size <= 0.0) {
        utility::PrintDebug("[VoxelGridFromPointCloud] voxel_size <= 0.\n");
        return output;
    }
    if (voxel_size * std::numeric_limits<int>::max() <
        (voxel_max_bound - voxel_min_bound).maxCoeff()) {
        utility::PrintDebug(
                "[VoxelGridFromPointCloud] voxel_size is too small.\n");
        return output;
    }
    output->voxel_size_ = voxel_size;
    output->origin_ = voxel_min_bound;
    std::unordered_map<Eigen::Vector3i, PointCloudVoxel,
                       utility::hash_eigen::hash<Eigen::Vector3i>>
            voxelindex_to_accpoint;
    Eigen::Vector3d ref_coord;
    Eigen::Vector3i voxel_index;
    for (int i = 0; i < (int)input.points_.size(); i++) {
        ref_coord = (input.points_[i] - voxel_min_bound) / voxel_size;
        voxel_index << int(floor(ref_coord(0))), int(floor(ref_coord(1))),
                int(floor(ref_coord(2)));
        voxelindex_to_accpoint[voxel_index].AddPoint(voxel_index, input, i);
    }
    bool has_colors = input.HasColors();
    for (auto accpoint : voxelindex_to_accpoint) {
        const Eigen::Vector3i &grid_index =
                accpoint.second.GetVoxelCoordinate();
        const Eigen::Vector3d &color =
                has_colors ? accpoint.second.GetAverageColor()
                           : Eigen::Vector3d(0, 0, 0);
        output->voxels_.emplace_back(grid_index, color);
    }
    utility::PrintDebug(
            "Pointcloud is voxelized from %d points to %d voxels.\n",
            (int)input.points_.size(), (int)output->voxels_.size());
    return output;
}

std::shared_ptr<VoxelGrid> CreateVoxelGrid(double w,
                                           double h,
                                           double d,
                                           double voxel_size,
                                           const Eigen::Vector3d origin) {
    auto output = std::make_shared<VoxelGrid>();
    int num_w = std::round(w / voxel_size);
    int num_h = std::round(h / voxel_size);
    int num_d = std::round(d / voxel_size);
    if (num_w * num_h * num_d > 512 * 512 * 512) {
        utility::PrintWarning("Too many voxels were requested");
        return output;
    }
    output->origin_ = origin;
    output->voxel_size_ = voxel_size;
    output->voxels_.resize(num_w * num_h * num_d);
    int cnt = 0;
    for (int i = 0; i < num_w; i++) {
        for (int j = 0; j < num_h; j++) {
            for (int k = 0; k < num_d; k++) {
                output->voxels_[cnt](0) = i;
                output->voxels_[cnt](1) = j;
                output->voxels_[cnt](2) = k;
                cnt++;
            }
        }
    }
    return output;
}

}  // namespace geometry
}  // namespace open3d<|MERGE_RESOLUTION|>--- conflicted
+++ resolved
@@ -68,21 +68,17 @@
 
 namespace geometry {
 
-<<<<<<< HEAD
-std::shared_ptr<VoxelGrid> CreateSurfaceVoxelGridFromPointCloud(
-        const PointCloud &input,
-        double voxel_size,
-        const Eigen::Vector3d voxel_min_bound,
-        const Eigen::Vector3d voxel_max_bound) {
-=======
 std::shared_ptr<VoxelGrid> VoxelGrid::CreateFromPointCloud(
         const PointCloud &input, double voxel_size) {
->>>>>>> 5a7d3614
     auto output = std::make_shared<VoxelGrid>();
     if (voxel_size <= 0.0) {
         utility::PrintDebug("[VoxelGridFromPointCloud] voxel_size <= 0.\n");
         return output;
     }
+    Eigen::Vector3d voxel_size3 =
+            Eigen::Vector3d(voxel_size, voxel_size, voxel_size);
+    Eigen::Vector3d voxel_min_bound = input.GetMinBound() - voxel_size3 * 0.5;
+    Eigen::Vector3d voxel_max_bound = input.GetMaxBound() + voxel_size3 * 0.5;
     if (voxel_size * std::numeric_limits<int>::max() <
         (voxel_max_bound - voxel_min_bound).maxCoeff()) {
         utility::PrintDebug(
@@ -137,9 +133,9 @@
     for (int i = 0; i < num_w; i++) {
         for (int j = 0; j < num_h; j++) {
             for (int k = 0; k < num_d; k++) {
-                output->voxels_[cnt](0) = i;
-                output->voxels_[cnt](1) = j;
-                output->voxels_[cnt](2) = k;
+                output->voxels_[cnt].grid_index_(0) = i;
+                output->voxels_[cnt].grid_index_(1) = j;
+                output->voxels_[cnt].grid_index_(2) = k;
                 cnt++;
             }
         }
