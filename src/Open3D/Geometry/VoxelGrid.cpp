--- conflicted
+++ resolved
@@ -142,7 +142,13 @@
     }
 }
 
-<<<<<<< HEAD
+std::shared_ptr<geometry::Octree> VoxelGrid::ToOctree(
+        const size_t &max_depth) const {
+    auto octree = std::make_shared<geometry::Octree>(max_depth);
+    octree->FromVoxelGrid(*this);
+    return octree;
+}
+
 class PointCloudVoxel {
 public:
     PointCloudVoxel() : num_of_points_(0), color_(0.0, 0.0, 0.0) {}
@@ -153,7 +159,7 @@
                   int index) {
         coordinate_ = voxel_index;
         if (voxelgrid.HasColors()) {
-            color_ += voxelgrid.colors_[index];
+            color_ += voxelgrid.voxels_[index].color_;
         }
         num_of_points_++;
     }
@@ -194,23 +200,18 @@
     Eigen::Vector3i voxel_index;
     int i = 0;
     for (auto &voxel : voxelgrid.voxels_) {
-        voxel_index << voxel(0), voxel(1), voxel(2);
+        voxel_index << voxel.grid_index_(0), voxel.grid_index_(1), voxel.grid_index_(2);
         voxelindex_to_accpoint[voxel_index].AddVoxel(voxel_index, voxelgrid,
                                                      i++);
     }
     i = 0;
     for (auto &voxel : voxels_) {
-        voxel_index << voxel(0), voxel(1), voxel(2);
+        voxel_index << voxel.grid_index_(0), voxel.grid_index_(1), voxel.grid_index_(2);
         voxelindex_to_accpoint[voxel_index].AddVoxel(voxel_index, *this, i++);
     }
     this->voxels_.clear();
-    this->colors_.clear();
-    bool has_colors = voxelgrid.HasColors();
     for (auto accpoint : voxelindex_to_accpoint) {
         this->voxels_.push_back(accpoint.second.GetVoxelCoordinate());
-        if (has_colors) {
-            this->colors_.push_back(accpoint.second.GetAverageColor());
-        }
     }
     return *this;
 }
@@ -244,11 +245,6 @@
     auto voxel_grid_output = std::make_shared<VoxelGrid>();
     voxel_grid_output->voxel_size_ = voxel_grid.voxel_size_;
     voxel_grid_output->origin_ = voxel_grid.origin_;
-    if (voxel_grid.HasColors() &&
-        (voxel_grid.voxels_.size() != voxel_grid.colors_.size())) {
-        utility::PrintError("VoxelGrid has invalid number of voxels or colors");
-        return voxel_grid_output;
-    }
     if ((depth_map.height_ != camera_parameter.intrinsic_.height_) ||
         (depth_map.width_ != camera_parameter.intrinsic_.width_)) {
         utility::PrintError(
@@ -271,7 +267,7 @@
             double d;
             bool boundary;
             std::tie(boundary, d) = depth_map.FloatValueAt(u, v);
-            if (boundary) && ((d == 0.0) || (z > 0.0 && z < d)) {
+            if ((boundary) && ((d == 0.0) || (z > 0.0 && z < d))) {
                 valid_i[cnt] = false;
             }
             cnt++;
@@ -284,8 +280,6 @@
     for (size_t i = 0; i < n_voxels; i++) {
         if (valid[i]) {
             voxel_grid_output->voxels_.push_back(voxel_grid.voxels_[i]);
-            if (voxel_grid.HasColors())
-                voxel_grid_output->colors_.push_back(voxel_grid.colors_[i]);
         }
     }
     return voxel_grid_output;
@@ -295,43 +289,29 @@
         VoxelGrid &voxel_grid,
         const Image &silhouette_mask,
         const camera::PinholeCameraParameters &camera_parameter) {
-    if (voxel_grid.HasColors() &&
-        (voxel_grid.voxels_.size() != voxel_grid.colors_.size())) {
-        utility::PrintError("VoxelGrid has invalid number of voxels or colors");
-        return;
-    }
     if ((silhouette_mask.height_ != camera_parameter.intrinsic_.height_) ||
         (silhouette_mask.width_ != camera_parameter.intrinsic_.width_)) {
         utility::PrintError(
                 "Invalid depth map size or camera parameter intrinsic");
         return;
     }
-    auto voxel_pcd = CreatePointCloudFromVoxelGrid(voxel_grid);
-    voxel_pcd->Transform(camera_parameter.extrinsic_);
-    for (size_t j = 0; j < voxel_pcd->points_.size(); j++) {
-        Eigen::Vector3d &x = voxel_pcd->points_[j];
+    PointCloud voxel_pcd;
+    voxel_pcd.CreateFromVoxelGrid(voxel_grid);
+    voxel_pcd.Transform(camera_parameter.extrinsic_);
+    for (size_t j = 0; j < voxel_pcd.points_.size(); j++) {
+        Eigen::Vector3d &x = voxel_pcd.points_[j];
         auto uvz = camera_parameter.intrinsic_.intrinsic_matrix_ * x;
         if (silhouette_mask.TestImageBoundary(uvz(0), uvz(1), 0)) {
             int u = std::round(uvz(0));
             int v = std::round(uvz(1));
             double z = uvz(2);
             unsigned char mask =
-                    *PointerAt<unsigned char>(silhouette_mask, u, v);
+                    *silhouette_mask.PointerAt<unsigned char>(u, v);
             if (mask == 0) {
                 voxel_grid.voxels_.erase(voxel_grid.voxels_.begin() + j);
-                if (voxel_grid.HasColors()) {
-                    voxel_grid.colors_.erase(voxel_grid.colors_.begin() + j);
-                }
             }
         }
     }
-=======
-std::shared_ptr<geometry::Octree> VoxelGrid::ToOctree(
-        const size_t &max_depth) const {
-    auto octree = std::make_shared<geometry::Octree>(max_depth);
-    octree->FromVoxelGrid(*this);
-    return octree;
->>>>>>> 5a7d3614
 }
 
 }  // namespace geometry
