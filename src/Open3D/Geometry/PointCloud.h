--- conflicted
+++ resolved
@@ -30,18 +30,10 @@
 #include <memory>
 #include <tuple>
 #include <vector>
-<<<<<<< HEAD
-#include <tuple>
-#include <memory>
-#include <Eigen/Core>
-#include <Open3D/Geometry/Geometry3D.h>
-#include <Open3D/Geometry/KDTreeSearchParam.h>
-#include "Open3D/Types/Blob.h"
-=======
 
 #include "Open3D/Geometry/Geometry3D.h"
 #include "Open3D/Geometry/KDTreeSearchParam.h"
->>>>>>> 31fc967b
+#include "Open3D/Types/Blob.h"
 
 namespace open3d {
 
@@ -56,17 +48,12 @@
 
 class PointCloud : public Geometry3D {
 public:
-<<<<<<< HEAD
-    PointCloud() : Geometry3D(Geometry::GeometryType::PointCloud){};
+    PointCloud() : Geometry3D(Geometry::GeometryType::PointCloud) {}
     ~PointCloud() override {
         points_.Reset();
         normals_.Reset();
         colors_.Reset();
-    };
-=======
-    PointCloud() : Geometry3D(Geometry::GeometryType::PointCloud) {}
-    ~PointCloud() override {}
->>>>>>> 31fc967b
+    }
 
 public:
     void Clear() override;
