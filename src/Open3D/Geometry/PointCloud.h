--- conflicted
+++ resolved
@@ -201,6 +201,14 @@
             const RGBDImage &image,
             const camera::PinholeCameraIntrinsic &intrinsic,
             const Eigen::Matrix4d &extrinsic = Eigen::Matrix4d::Identity());
+    
+    /// Function to create a point cloud afrom the voxel grid.
+    /// It transforms discrete voxel domain to original point cloud coordinate.
+    /// The point cloud coordinate is corresponds to the center of the voxel grid.
+    /// \param input voxel grid
+    /// \param output point cloud
+    std::shared_ptr<PointCloud> CreateFromVoxelGrid(
+            const VoxelGrid &voxel_grid);
 
 public:
     std::vector<Eigen::Vector3d> points_;
@@ -208,141 +216,5 @@
     std::vector<Eigen::Vector3d> colors_;
 };
 
-<<<<<<< HEAD
-/// Factory function to create a pointcloud from a depth image and a camera
-/// model (PointCloudFactory.cpp)
-/// The input depth image can be either a float image, or a uint16_t image. In
-/// the latter case, the depth is scaled by 1 / depth_scale, and truncated at
-/// depth_trunc distance. The depth image is also sampled with stride, in order
-/// to support (fast) coarse point cloud extraction.
-/// Return an empty pointcloud if the conversion fails.
-std::shared_ptr<PointCloud> CreatePointCloudFromDepthImage(
-        const Image &depth,
-        const camera::PinholeCameraIntrinsic &intrinsic,
-        const Eigen::Matrix4d &extrinsic = Eigen::Matrix4d::Identity(),
-        double depth_scale = 1000.0,
-        double depth_trunc = 1000.0,
-        int stride = 1);
-
-/// Factory function to create a pointcloud from an RGB-D image and a camera
-/// model (PointCloudFactory.cpp)
-/// Return an empty pointcloud if the conversion fails.
-std::shared_ptr<PointCloud> CreatePointCloudFromRGBDImage(
-        const RGBDImage &image,
-        const camera::PinholeCameraIntrinsic &intrinsic,
-        const Eigen::Matrix4d &extrinsic = Eigen::Matrix4d::Identity());
-
-/// Function to select points from \param input pointcloud into
-/// \return output pointcloud
-/// Points with indices in \param indices are selected.
-std::shared_ptr<PointCloud> SelectDownSample(const PointCloud &input,
-                                             const std::vector<size_t> &indices,
-                                             bool invert = false);
-
-/// Function to downsample \param input pointcloud into output pointcloud with a
-/// voxel \param voxel_size defines the resolution of the voxel grid, smaller
-/// value leads to denser output point cloud. Normals and colors are averaged if
-/// they exist.
-std::shared_ptr<PointCloud> VoxelDownSample(const PointCloud &input,
-                                            double voxel_size);
-
-/// Function to downsample using VoxelDownSample, but specialized for
-/// Surface convolution project. Experimental function.
-std::tuple<std::shared_ptr<PointCloud>, Eigen::MatrixXi>
-VoxelDownSampleAndTrace(const PointCloud &input,
-                        double voxel_size,
-                        const Eigen::Vector3d &min_bound,
-                        const Eigen::Vector3d &max_bound,
-                        bool approximate_class = false);
-
-/// Function to downsample \param input pointcloud into output pointcloud
-/// uniformly \param every_k_points indicates the sample rate.
-std::shared_ptr<PointCloud> UniformDownSample(const PointCloud &input,
-                                              size_t every_k_points);
-
-/// Function to crop \param input pointcloud into output pointcloud
-/// All points with coordinates less than \param min_bound or larger than
-/// \param max_bound are clipped.
-std::shared_ptr<PointCloud> CropPointCloud(const PointCloud &input,
-                                           const Eigen::Vector3d &min_bound,
-                                           const Eigen::Vector3d &max_bound);
-
-/// Function to remove points that have less than \param nb_points in a sphere
-/// of radius \param search_radius
-std::tuple<std::shared_ptr<PointCloud>, std::vector<size_t>>
-RemoveRadiusOutliers(const PointCloud &input,
-                     size_t nb_points,
-                     double search_radius);
-
-/// Function to remove points that are further away from their
-/// \param nb_neighbor neighbors in average.
-std::tuple<std::shared_ptr<PointCloud>, std::vector<size_t>>
-RemoveStatisticalOutliers(const PointCloud &input,
-                          size_t nb_neighbors,
-                          double std_ratio);
-
-/// Function to compute the normals of a point cloud
-/// \param cloud is the input point cloud. It also stores the output normals.
-/// Normals are oriented with respect to the input point cloud if normals exist
-/// in the input.
-/// \param search_param The KDTree search parameters
-bool EstimateNormals(
-        PointCloud &cloud,
-        const KDTreeSearchParam &search_param = KDTreeSearchParamKNN());
-
-/// Function to orient the normals of a point cloud
-/// \param cloud is the input point cloud. It must have normals.
-/// Normals are oriented with respect to \param orientation_reference
-bool OrientNormalsToAlignWithDirection(
-        PointCloud &cloud,
-        const Eigen::Vector3d &orientation_reference = Eigen::Vector3d(0.0,
-                                                                       0.0,
-                                                                       1.0));
-
-/// Function to orient the normals of a point cloud
-/// \param cloud is the input point cloud. It also stores the output normals.
-/// Normals are oriented with towards \param camera_location
-bool OrientNormalsTowardsCameraLocation(
-        PointCloud &cloud,
-        const Eigen::Vector3d &camera_location = Eigen::Vector3d::Zero());
-
-/// Function to compute the point to point distances between point clouds
-/// \param source is the first point cloud.
-/// \param target is the second point cloud.
-/// \return the output distance. It has the same size as the number
-/// of points in \param source
-std::vector<double> ComputePointCloudToPointCloudDistance(
-        const PointCloud &source, const PointCloud &target);
-
-/// Function to compute the mean and covariance matrix
-/// of an \param input point cloud
-std::tuple<Eigen::Vector3d, Eigen::Matrix3d> ComputePointCloudMeanAndCovariance(
-        const PointCloud &input);
-
-/// Function to compute the Mahalanobis distance for points
-/// in an \param input point cloud
-/// https://en.wikipedia.org/wiki/Mahalanobis_distance
-std::vector<double> ComputePointCloudMahalanobisDistance(
-        const PointCloud &input);
-
-/// Function to compute the distance from a point to its nearest neighbor in the
-/// \param input point cloud
-std::vector<double> ComputePointCloudNearestNeighborDistance(
-        const PointCloud &input);
-
-/// Function to create a point cloud from the voxel grid.
-/// It transforms discrete voxel domain to original point cloud coordinate.
-/// The point cloud coordinate is corresponds to the center of the voxel grid.
-/// \param input voxel grid
-/// \param output point cloud
-std::shared_ptr<PointCloud> CreatePointCloudFromVoxelGrid(
-        const VoxelGrid &voxel_grid);
-
-/// Function that computes the convex hull of the point cloud using qhull
-std::shared_ptr<TriangleMesh> ComputePointCloudConvexHull(
-        const PointCloud &input);
-
-=======
->>>>>>> 5a7d3614
 }  // namespace geometry
 }  // namespace open3d