// ----------------------------------------------------------------------------
// -                        Open3D: www.open3d.org                            -
// ----------------------------------------------------------------------------
// The MIT License (MIT)
//
// Copyright (c) 2018 www.open3d.org
//
// Permission is hereby granted, free of charge, to any person obtaining a copy
// of this software and associated documentation files (the "Software"), to deal
// in the Software without restriction, including without limitation the rights
// to use, copy, modify, merge, publish, distribute, sublicense, and/or sell
// copies of the Software, and to permit persons to whom the Software is
// furnished to do so, subject to the following conditions:
//
// The above copyright notice and this permission notice shall be included in
// all copies or substantial portions of the Software.
//
// THE SOFTWARE IS PROVIDED "AS IS", WITHOUT WARRANTY OF ANY KIND, EXPRESS OR
// IMPLIED, INCLUDING BUT NOT LIMITED TO THE WARRANTIES OF MERCHANTABILITY,
// FITNESS FOR A PARTICULAR PURPOSE AND NONINFRINGEMENT. IN NO EVENT SHALL THE
// AUTHORS OR COPYRIGHT HOLDERS BE LIABLE FOR ANY CLAIM, DAMAGES OR OTHER
// LIABILITY, WHETHER IN AN ACTION OF CONTRACT, TORT OR OTHERWISE, ARISING
// FROM, OUT OF OR IN CONNECTION WITH THE SOFTWARE OR THE USE OR OTHER DEALINGS
// IN THE SOFTWARE.
// ----------------------------------------------------------------------------

#pragma once

#include <string>
#include <vector>

namespace open3d {
namespace utility {
namespace filesystem {

std::string GetFileExtensionInLowerCase(const std::string &filename);

std::string GetFileNameWithoutExtension(const std::string &filename);

std::string GetFileNameWithoutDirectory(const std::string &filename);

std::string GetFileParentDirectory(const std::string &filename);

std::string GetRegularizedDirectoryName(const std::string &directory);

std::string GetWorkingDirectory();

bool ChangeWorkingDirectory(const std::string &directory);

bool DirectoryExists(const std::string &directory);

bool MakeDirectory(const std::string &directory);

bool MakeDirectoryHierarchy(const std::string &directory);

bool DeleteDirectory(const std::string &directory);

bool FileExists(const std::string &filename);

bool RemoveFile(const std::string &filename);

bool ListDirectory(const std::string &directory,
                   std::vector<std::string> &subdirs,
                   std::vector<std::string> &filenames);

bool ListFilesInDirectory(const std::string &directory,
                          std::vector<std::string> &filenames);

bool ListFilesInDirectoryWithExtension(const std::string &directory,
                                       const std::string &extname,
                                       std::vector<std::string> &filenames);

// wrapper for fopen that enables unicode paths on Windows
FILE *FOpen(const std::string &filename, const std::string &mode);
<<<<<<< HEAD
bool FReadToBuffer(const std::string &path,
                   std::vector<char> &bytes,
                   std::string *errorStr);
=======
bool FReadToBuffer(const std::string& path, std::vector<char> &bytes, std::string *errorStr);
>>>>>>> a494baed

}  // namespace filesystem
}  // namespace utility
}  // namespace open3d<|MERGE_RESOLUTION|>--- conflicted
+++ resolved
@@ -72,13 +72,9 @@
 
 // wrapper for fopen that enables unicode paths on Windows
 FILE *FOpen(const std::string &filename, const std::string &mode);
-<<<<<<< HEAD
 bool FReadToBuffer(const std::string &path,
                    std::vector<char> &bytes,
                    std::string *errorStr);
-=======
-bool FReadToBuffer(const std::string& path, std::vector<char> &bytes, std::string *errorStr);
->>>>>>> a494baed
 
 }  // namespace filesystem
 }  // namespace utility
