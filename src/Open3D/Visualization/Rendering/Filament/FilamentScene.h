--- conflicted
+++ resolved
@@ -34,23 +34,14 @@
 #include <filament/utils/Entity.h>
 #include <filament/utils/EntityInstance.h>
 
-<<<<<<< HEAD
-namespace filament
-{
-    class Engine;
-    class Renderer;
-    class Scene;
-    class TransformManager;
-    class VertexBuffer;
-}
-=======
 namespace filament {
 class Engine;
 class Renderer;
 class Scene;
+class TransformManager;
 class VertexBuffer;
 }  // namespace filament
->>>>>>> f9938a3a
+
 
 namespace open3d {
 namespace visualization {
