--- conflicted
+++ resolved
@@ -1229,35 +1229,9 @@
 }
 
 bool GuiVisualizer::SetIBL(const char *path) {
-<<<<<<< HEAD
-    auto newIBL = GetRenderer().AddIndirectLight(ResourceLoadRequest(path));
-    if (newIBL) {
-        auto *scene = impl_->scene->GetScene();
-        impl_->settings.hIbl = newIBL;
-        auto intensity = scene->GetIndirectLightIntensity();
-        scene->SetIndirectLight(newIBL);
-        scene->SetIndirectLightIntensity(intensity);
-
-        std::string pathStr(path);
-        auto idx = pathStr.find("ibl.ktx");
-        if (idx != std::string::npos) {
-            std::string skyboxPath = pathStr.substr(0, idx);
-            skyboxPath += "skybox.ktx";
-            auto skybox = GetRenderer().AddSkybox(
-                    ResourceLoadRequest(skyboxPath.c_str()));
-            impl_->scene->SetSkyboxHandle(
-                    skybox, impl_->settings.wgtSkyEnabled->IsChecked());
-            impl_->settings.hSky = skybox;
-        } else {
-        }
-        return true;
-    }
-    return false;
-=======
     auto result = impl_->SetIBL(GetRenderer(), path);
     PostRedraw();
     return result;
->>>>>>> d1614de5
 }
 
 bool GuiVisualizer::LoadGeometry(const std::string &path) {
