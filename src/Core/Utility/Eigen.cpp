--- conflicted
+++ resolved
@@ -148,11 +148,7 @@
 
     bool solution_exist;
     Eigen::VectorXd x;
-<<<<<<< HEAD
-    std::tie(solution_exist, x) = SolveLinearSystem(JTJ, -JTr);
-=======
-    std::tie(solution_exist, x) = SolveLinearSystemPSD(JTJ, JTr);
->>>>>>> 48bded1f
+    std::tie(solution_exist, x) = SolveLinearSystemPSD(JTJ, -JTr);
 
     if (solution_exist) {
         int nposes = (int)x.rows() / 6;
