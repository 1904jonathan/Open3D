// ----------------------------------------------------------------------------
// -                        Open3D: www.open3d.org                            -
// ----------------------------------------------------------------------------
// The MIT License (MIT)
//
// Copyright (c) 2018 www.open3d.org
//
// Permission is hereby granted, free of charge, to any person obtaining a copy
// of this software and associated documentation files (the "Software"), to deal
// in the Software without restriction, including without limitation the rights
// to use, copy, modify, merge, publish, distribute, sublicense, and/or sell
// copies of the Software, and to permit persons to whom the Software is
// furnished to do so, subject to the following conditions:
//
// The above copyright notice and this permission notice shall be included in
// all copies or substantial portions of the Software.
//
// THE SOFTWARE IS PROVIDED "AS IS", WITHOUT WARRANTY OF ANY KIND, EXPRESS OR
// IMPLIED, INCLUDING BUT NOT LIMITED TO THE WARRANTIES OF MERCHANTABILITY,
// FITNESS FOR A PARTICULAR PURPOSE AND NONINFRINGEMENT. IN NO EVENT SHALL THE
// AUTHORS OR COPYRIGHT HOLDERS BE LIABLE FOR ANY CLAIM, DAMAGES OR OTHER
// LIABILITY, WHETHER IN AN ACTION OF CONTRACT, TORT OR OTHERWISE, ARISING
// FROM, OUT OF OR IN CONNECTION WITH THE SOFTWARE OR THE USE OR OTHER DEALINGS
// IN THE SOFTWARE.
// ----------------------------------------------------------------------------

#include "AccumulatedPoint.h"
#include "PointCloud.h"
#include "TriangleMesh.h"

#include <unordered_map>
#include <numeric>

#include <Core/Utility/Helper.h>
#include <Core/Utility/Console.h>
#include <Core/Geometry/KDTreeFlann.h>

namespace open3d{

<<<<<<< HEAD
namespace {

class AccumulatedPoint
{
public:
    AccumulatedPoint() :
            num_of_points_(0),
            point_(0.0, 0.0, 0.0),
            normal_(0.0, 0.0, 0.0),
            color_(0.0, 0.0, 0.0)
    {
    }

public:
    void AddPoint(const PointCloud &cloud, int index)
    {
        point_ += cloud.points_[index];
        if (cloud.HasNormals()) {
            if (!std::isnan(cloud.normals_[index](0)) &&
                    !std::isnan(cloud.normals_[index](1)) &&
                    !std::isnan(cloud.normals_[index](2))) {
                normal_ += cloud.normals_[index];
            }
        }
        if (cloud.HasColors()) {
            color_ += cloud.colors_[index];
        }
        num_of_points_++;
    }

    Eigen::Vector3d GetAveragePoint() const
    {
        return point_ / double(num_of_points_);
    }

    Eigen::Vector3d GetAverageNormal() const
    {
        return normal_.normalized();
    }

    Eigen::Vector3d GetAverageColor() const
    {
        return color_ / double(num_of_points_);
    }

public:
    int num_of_points_;
    Eigen::Vector3d point_;
    Eigen::Vector3d normal_;
    Eigen::Vector3d color_;
};

class point_cubic_id
{
public:
    size_t point_id;
    int cubic_id;
};

class AccumulatedPointForTrace : public AccumulatedPoint
{
public:
    void AddPoint(const PointCloud &cloud, size_t index,
                  int cubic_index, bool approximate_class)
    {
        point_ += cloud.points_[index];
        if (cloud.HasNormals()) {
            if (!std::isnan(cloud.normals_[index](0)) &&
                !std::isnan(cloud.normals_[index](1)) &&
                !std::isnan(cloud.normals_[index](2))) {
                normal_ += cloud.normals_[index];
            }
        }
        if (cloud.HasColors()) {
            if (approximate_class) {
                auto got = classes.find(cloud.colors_[index][0]);
                if (got == classes.end())
                    classes[cloud.colors_[index][0]] = 1;
                else classes[cloud.colors_[index][0]] += 1;
            }
            else {
                color_ += cloud.colors_[index];
            }
        }
        point_cubic_id new_id;
        new_id.point_id = index;
        new_id.cubic_id = cubic_index;
        original_id.push_back(new_id);
        num_of_points_++;
    }

    Eigen::Vector3d GetMaxClass()
    {
        int max_class = -1;
        int max_count = -1;
        for(auto it=classes.begin(); it!=classes.end(); it++)
        {
            if(it->second > max_count)
            {
                max_count = it->second;
                max_class = it->first;
            }
        }
        return Eigen::Vector3d(max_class, max_class, max_class);
    }

    std::vector<point_cubic_id> GetOriginalID()
    {
        return original_id;
    }

private:
    // original point cloud id in higher resolution + its cubic id
    std::vector<point_cubic_id> original_id;
    std::unordered_map<int, int> classes;
};

}    // unnamed namespace

=======
>>>>>>> 9cb9a3ca
std::shared_ptr<PointCloud> SelectDownSample(const PointCloud &input,
        const std::vector<size_t> &indices, bool invert /* = false */)
{
    auto output = std::make_shared<PointCloud>();
    bool has_normals = input.HasNormals();
    bool has_colors = input.HasColors();

    std::vector<bool> mask = std::vector<bool>(input.points_.size(), invert);
    for  (size_t i : indices) {
        mask[i] = !invert;
    }

    for (size_t i = 0; i < input.points_.size(); i++) {
        if (mask[i]) {
            output->points_.push_back(input.points_[i]);
            if (has_normals) output->normals_.push_back(input.normals_[i]);
            if (has_colors) output->colors_.push_back(input.colors_[i]);
        }
    }
    PrintDebug("Pointcloud down sampled from %d points to %d points.\n",
            (int)input.points_.size(), (int)output->points_.size());
    return output;
}

std::shared_ptr<TriangleMesh> SelectDownSample(const TriangleMesh &input,
        const std::vector<size_t> &indices)
{
    auto output = std::make_shared<TriangleMesh>();
    bool has_triangle_normals = input.HasTriangleNormals();
    bool has_vertex_normals = input.HasVertexNormals();
    bool has_vertex_colors = input.HasVertexColors();
    // For each vertex, list face indices.
    std::vector<std::vector<int>> vertex_to_triangle_temp(input.vertices_.size());
    int triangle_id = 0;
    for (auto trangle : input.triangles_) {
        for (int i=0; i<3; i++)
            vertex_to_triangle_temp[trangle(i)].push_back(triangle_id);
        triangle_id++;
    }
    // Remove face indices of vertex_to_triangle_temp
    // if it does not correspond to selected vertices
    std::vector<std::vector<int>> vertex_to_triangle(input.vertices_.size());
    for (auto vertex_id : indices) {
        vertex_to_triangle[vertex_id] = vertex_to_triangle_temp[vertex_id];
    }
    // Make a triangle_to_vertex using vertex_to_triangle
    std::vector<std::vector<int>> triangle_to_vertex(input.triangles_.size());
    int vertex_id = 0;
    for (auto face_ids : vertex_to_triangle) {
        for (auto face_id : face_ids)
            triangle_to_vertex[face_id].push_back(vertex_id);
        vertex_id++;
    }
    // Only a face with three selected points contributes to mark mask_observed_vertex.
    std::vector<bool> mask_observed_vertex(input.vertices_.size());
    for (auto vertex_ids : triangle_to_vertex) {
        if ((int)vertex_ids.size() == 3)
            for (int i=0; i<3; i++)
                mask_observed_vertex[vertex_ids[i]] = true;
    }
    // Rename vertex id based on selected points
    std::vector<int> new_vertex_id(input.vertices_.size());
    for (auto i=0, cnt=0; i<mask_observed_vertex.size(); i++) {
        if (mask_observed_vertex[i])
            new_vertex_id[i] = cnt++;
    }
    // Push a triangle that has 3 selected vertices.
    triangle_id = 0;
    for (auto vertex_ids : triangle_to_vertex) {
        if ((int)vertex_ids.size() == 3) {
            Eigen::Vector3i new_face;
            for (int i=0; i<3; i++)
                new_face(i) = new_vertex_id[input.triangles_[triangle_id][i]];
            output->triangles_.push_back(new_face);
            if (has_triangle_normals) output->triangle_normals_.push_back(
                    input.triangle_normals_[triangle_id]);
        }
        triangle_id++;
    }
    // Push marked vertex.
    for (auto i=0; i<mask_observed_vertex.size(); i++) {
        if (mask_observed_vertex[i]) {
            output->vertices_.push_back(input.vertices_[i]);
            if (has_vertex_normals) output->vertex_normals_.push_back(
                    input.vertex_normals_[i]);
            if (has_vertex_colors) output->vertex_colors_.push_back(
                    input.vertex_colors_[i]);
        }
    }
    output->Purge();
    PrintDebug("Triangle mesh sampled from %d vertices and %d triangles to %d vertices and %d triangles.\n",
            (int)input.vertices_.size(), (int)input.triangles_.size(),
            (int)output->vertices_.size(), (int)output->triangles_.size());
    return output;
}

std::shared_ptr<PointCloud> VoxelDownSample(const PointCloud &input,
        double voxel_size)
{
    auto output = std::make_shared<PointCloud>();
    if (voxel_size <= 0.0) {
        PrintDebug("[VoxelDownSample] voxel_size <= 0.\n");
        return output;
    }
    Eigen::Vector3d voxel_size3 =
            Eigen::Vector3d(voxel_size, voxel_size, voxel_size);
    Eigen::Vector3d voxel_min_bound = input.GetMinBound() - voxel_size3 * 0.5;
    Eigen::Vector3d voxel_max_bound = input.GetMaxBound() + voxel_size3 * 0.5;
    if (voxel_size * std::numeric_limits<int>::max() <
            (voxel_max_bound - voxel_min_bound).maxCoeff()) {
        PrintDebug("[VoxelDownSample] voxel_size is too small.\n");
        return output;
    }
    std::unordered_map<Eigen::Vector3i, AccumulatedPoint,
            hash_eigen::hash<Eigen::Vector3i>> voxelindex_to_accpoint;
    Eigen::Vector3d ref_coord;
    Eigen::Vector3i voxel_index;
    for (int i = 0; i < (int)input.points_.size(); i++) {
        ref_coord = (input.points_[i] - voxel_min_bound) / voxel_size;
        voxel_index << int(floor(ref_coord(0))),
                int(floor(ref_coord(1))), int(floor(ref_coord(2)));
        voxelindex_to_accpoint[voxel_index].AddPoint(input, i);
    }
    bool has_normals = input.HasNormals();
    bool has_colors = input.HasColors();
    for (auto accpoint : voxelindex_to_accpoint) {
        output->points_.push_back(accpoint.second.GetAveragePoint());
        if (has_normals) {
            output->normals_.push_back(accpoint.second.GetAverageNormal());
        }
        if (has_colors) {
            output->colors_.push_back(accpoint.second.GetAverageColor());
        }
    }
    PrintDebug("Pointcloud down sampled from %d points to %d points.\n",
            (int)input.points_.size(), (int)output->points_.size());
    return output;
}

std::tuple<std::shared_ptr<PointCloud>,Eigen::MatrixXi> VoxelDownSampleAndTrace(
        const PointCloud &input, double voxel_size,
        const Eigen::Vector3d &min_bound, const Eigen::Vector3d &max_bound,
        bool approximate_class)
{
    auto output = std::make_shared<PointCloud>();
    Eigen::MatrixXi cubic_id;
    if (voxel_size <= 0.0) {
        PrintDebug("[VoxelDownSample] voxel_size <= 0.\n");
        return std::make_tuple(output, cubic_id);
    }
    auto voxel_size3 = Eigen::Vector3d(voxel_size, voxel_size, voxel_size);
    // Note: this is different from VoxelDownSample.
    // It is for fixing coordinate for multiscale voxel space
    auto voxel_min_bound = min_bound;
    auto voxel_max_bound = max_bound;
    if (voxel_size * std::numeric_limits<int>::max() <
        (voxel_max_bound - voxel_min_bound).maxCoeff()) {
        PrintDebug("[VoxelDownSample] voxel_size is too small.\n");
        return std::make_tuple(output, cubic_id);
    }
    std::unordered_map<Eigen::Vector3i, AccumulatedPointForTrace,
    hash_eigen::hash<Eigen::Vector3i>> voxelindex_to_accpoint;
    int cid_temp[3] = {1, 2, 4};
    for (size_t i = 0; i < input.points_.size(); i++) {
        auto ref_coord = (input.points_[i] - voxel_min_bound) / voxel_size;
        auto voxel_index = Eigen::Vector3i(int(floor(ref_coord(0))),
                                           int(floor(ref_coord(1))),
                                           int(floor(ref_coord(2))));
        int cid = 0;
        for (int c = 0; c < 3; c++){
            if((ref_coord(c)-voxel_index(c)) >= 0.5){
                cid += cid_temp[c];
            }
        }
        voxelindex_to_accpoint[voxel_index].AddPoint(
                input, i, cid, approximate_class);
    }
    bool has_normals = input.HasNormals();
    bool has_colors = input.HasColors();
    int cnt = 0;
    cubic_id.resize(voxelindex_to_accpoint.size(),8);
    cubic_id.setConstant(-1);
    for (auto accpoint : voxelindex_to_accpoint) {
        output->points_.push_back(
                accpoint.second.GetAveragePoint());
        if (has_normals) {
            output->normals_.push_back(
                    accpoint.second.GetAverageNormal());
        }
        if (has_colors) {
            if (approximate_class) {
                output->colors_.push_back(
                        accpoint.second.GetMaxClass());
            }
            else {
                output->colors_.push_back(
                        accpoint.second.GetAverageColor());
            }
        }
        auto original_id = accpoint.second.GetOriginalID();
        for (int i = 0; i < (int)original_id.size(); i++){
            size_t pid = original_id[i].point_id;
            int cid = original_id[i].cubic_id;
            cubic_id(cnt, cid) = pid;
        }
        cnt++;
    }
    PrintDebug("Pointcloud down sampled from %d points to %d points.\n",
               (int)input.points_.size(),
               (int)output->points_.size());
    return std::make_tuple(output, cubic_id);
}

std::shared_ptr<PointCloud> UniformDownSample(const PointCloud &input,
        size_t every_k_points)
{
    if (every_k_points == 0) {
        PrintDebug("[UniformDownSample] Illegal sample rate.\n");
        return std::make_shared<PointCloud>();
    }
    std::vector<size_t> indices;
    for (size_t i = 0; i < input.points_.size(); i += every_k_points) {
        indices.push_back(i);
    }
    return SelectDownSample(input, indices);
}

std::shared_ptr<PointCloud> CropPointCloud(const PointCloud &input,
        const Eigen::Vector3d &min_bound, const Eigen::Vector3d &max_bound)
{
    if (min_bound(0) > max_bound(0) || min_bound(1) > max_bound(1) ||
            min_bound(2) > max_bound(2)) {
        PrintDebug("[CropPointCloud] Illegal boundary clipped all points.\n");
        return std::make_shared<PointCloud>();
    }
    std::vector<size_t> indices;
    for (size_t i = 0; i < input.points_.size(); i++) {
        const auto &point = input.points_[i];
        if (point(0) >= min_bound(0) && point(0) <= max_bound(0) &&
                point(1) >= min_bound(1) && point(1) <= max_bound(1) &&
                point(2) >= min_bound(2) && point(2) <= max_bound(2)) {
            indices.push_back(i);
        }
    }
    return SelectDownSample(input, indices);
}

std::tuple<std::shared_ptr<PointCloud>,std::vector<size_t>>
        RemoveRadiusOutliers(const PointCloud &input,
        size_t nb_points , double search_radius)
{
    if (nb_points < 1 || search_radius <= 0)  {
        PrintDebug("[RemoveRadiusOutliers] Illegal input parameters,"
                "number of points and radius must be positive\n");
        return std::make_tuple(std::make_shared<PointCloud>(),
                std::vector<size_t>());
    }
    KDTreeFlann kdtree;
    kdtree.SetGeometry(input);
    std::vector<bool> mask = std::vector<bool>(input.points_.size());
#ifdef _OPENMP
#pragma omp parallel for schedule(static)
#endif
    for (auto i = 0; i < input.points_.size(); i++) {
        std::vector<int> tmp_indices;
        std::vector<double> dist;
        int nb_neighbors = kdtree.SearchRadius(input.points_[i],
                search_radius, tmp_indices,dist);
        mask[i] = (nb_neighbors > nb_points);
    }
    std::vector<size_t> indices;
    for (size_t i = 0; i < mask.size(); i++) {
        if (mask[i]){
            indices.push_back(i);
        }
    }
    return std::make_tuple(SelectDownSample(input, indices), indices);
}

std::tuple<std::shared_ptr<PointCloud>,std::vector<size_t>>
        RemoveStatisticalOutliers(const PointCloud &input,
        size_t nb_neighbors , double std_ratio)
{
    if (nb_neighbors < 1 || std_ratio <= 0)  {
        PrintDebug("[RemoveStatisticalOutliers] Illegal input parameters, number of neighbors"
            "and standard deviation ratio must be positive\n");
        return std::make_tuple(std::make_shared<PointCloud>(),
                std::vector<size_t>());
    }
    if (input.points_.size() == 0) {
        return std::make_tuple(std::make_shared<PointCloud>(),
                std::vector<size_t>());
    }
    KDTreeFlann kdtree;
    kdtree.SetGeometry(input);
    std::vector<double> avg_distances =
            std::vector<double>(input.points_.size());
    std::vector<size_t> indices;
    size_t valid_distances = 0;
#ifdef _OPENMP
#pragma omp parallel for schedule(static)
#endif
    for (auto i = 0; i < input.points_.size(); i++) {
        std::vector<int> tmp_indices;
        std::vector<double> dist;
        kdtree.SearchKNN(input.points_[i],nb_neighbors,tmp_indices,dist);
        double mean = -1;
        if (dist.size() > 0) {
            valid_distances++;
            mean = std::accumulate(dist.begin(), dist.end(), 0.0) / dist.size();
        }
        avg_distances[i] = mean;
    }
    if (valid_distances == 0) {
        return std::make_tuple(std::make_shared<PointCloud>(),
                std::vector<size_t>());
    }
    double cloud_mean = std::accumulate(
                avg_distances.begin(), avg_distances.end(), 0.0,
                [](double const & x, double const & y)
                { return y > 0 ?  x + y : x; });
    cloud_mean /= valid_distances;
    double sq_sum = std::inner_product(
            avg_distances.begin(), avg_distances.end(),
            avg_distances.begin(), 0.0,
            [](double const & x, double const & y) { return x + y; },
            [cloud_mean](double const & x, double const & y) {
                return x > 0 ? (x - cloud_mean)*(y - cloud_mean) : 0;
            });
    // Bessel's correction
    double std_dev = std::sqrt(sq_sum/ (valid_distances - 1));
    double distance_threshold = cloud_mean + std_ratio*std_dev;
    for (size_t i = 0; i < avg_distances.size(); i++) {
        if (avg_distances[i] > 0 && avg_distances[i] < distance_threshold) {
            indices.push_back(i);
        }
    }
    return std::make_tuple(SelectDownSample(input, indices),indices);
}

std::shared_ptr<TriangleMesh> CropTriangleMesh(const TriangleMesh &input,
        const Eigen::Vector3d &min_bound, const Eigen::Vector3d &max_bound)
{
    if (min_bound(0) > max_bound(0) || min_bound(1) > max_bound(1) ||
            min_bound(2) > max_bound(2)) {
        PrintDebug("[CropTriangleMesh] Illegal boundary clipped all points.\n");
        return std::make_shared<TriangleMesh>();
    }
    std::vector<size_t> indices;
    for (size_t i = 0; i < input.vertices_.size(); i++) {
        const auto &point = input.vertices_[i];
        if (point(0) >= min_bound(0) && point(0) <= max_bound(0) &&
                point(1) >= min_bound(1) && point(1) <= max_bound(1) &&
                point(2) >= min_bound(2) && point(2) <= max_bound(2)) {
            indices.push_back(i);
        }
    }
    return SelectDownSample(input, indices);
}

}    // namespace open3d<|MERGE_RESOLUTION|>--- conflicted
+++ resolved
@@ -37,128 +37,6 @@
 
 namespace open3d{
 
-<<<<<<< HEAD
-namespace {
-
-class AccumulatedPoint
-{
-public:
-    AccumulatedPoint() :
-            num_of_points_(0),
-            point_(0.0, 0.0, 0.0),
-            normal_(0.0, 0.0, 0.0),
-            color_(0.0, 0.0, 0.0)
-    {
-    }
-
-public:
-    void AddPoint(const PointCloud &cloud, int index)
-    {
-        point_ += cloud.points_[index];
-        if (cloud.HasNormals()) {
-            if (!std::isnan(cloud.normals_[index](0)) &&
-                    !std::isnan(cloud.normals_[index](1)) &&
-                    !std::isnan(cloud.normals_[index](2))) {
-                normal_ += cloud.normals_[index];
-            }
-        }
-        if (cloud.HasColors()) {
-            color_ += cloud.colors_[index];
-        }
-        num_of_points_++;
-    }
-
-    Eigen::Vector3d GetAveragePoint() const
-    {
-        return point_ / double(num_of_points_);
-    }
-
-    Eigen::Vector3d GetAverageNormal() const
-    {
-        return normal_.normalized();
-    }
-
-    Eigen::Vector3d GetAverageColor() const
-    {
-        return color_ / double(num_of_points_);
-    }
-
-public:
-    int num_of_points_;
-    Eigen::Vector3d point_;
-    Eigen::Vector3d normal_;
-    Eigen::Vector3d color_;
-};
-
-class point_cubic_id
-{
-public:
-    size_t point_id;
-    int cubic_id;
-};
-
-class AccumulatedPointForTrace : public AccumulatedPoint
-{
-public:
-    void AddPoint(const PointCloud &cloud, size_t index,
-                  int cubic_index, bool approximate_class)
-    {
-        point_ += cloud.points_[index];
-        if (cloud.HasNormals()) {
-            if (!std::isnan(cloud.normals_[index](0)) &&
-                !std::isnan(cloud.normals_[index](1)) &&
-                !std::isnan(cloud.normals_[index](2))) {
-                normal_ += cloud.normals_[index];
-            }
-        }
-        if (cloud.HasColors()) {
-            if (approximate_class) {
-                auto got = classes.find(cloud.colors_[index][0]);
-                if (got == classes.end())
-                    classes[cloud.colors_[index][0]] = 1;
-                else classes[cloud.colors_[index][0]] += 1;
-            }
-            else {
-                color_ += cloud.colors_[index];
-            }
-        }
-        point_cubic_id new_id;
-        new_id.point_id = index;
-        new_id.cubic_id = cubic_index;
-        original_id.push_back(new_id);
-        num_of_points_++;
-    }
-
-    Eigen::Vector3d GetMaxClass()
-    {
-        int max_class = -1;
-        int max_count = -1;
-        for(auto it=classes.begin(); it!=classes.end(); it++)
-        {
-            if(it->second > max_count)
-            {
-                max_count = it->second;
-                max_class = it->first;
-            }
-        }
-        return Eigen::Vector3d(max_class, max_class, max_class);
-    }
-
-    std::vector<point_cubic_id> GetOriginalID()
-    {
-        return original_id;
-    }
-
-private:
-    // original point cloud id in higher resolution + its cubic id
-    std::vector<point_cubic_id> original_id;
-    std::unordered_map<int, int> classes;
-};
-
-}    // unnamed namespace
-
-=======
->>>>>>> 9cb9a3ca
 std::shared_ptr<PointCloud> SelectDownSample(const PointCloud &input,
         const std::vector<size_t> &indices, bool invert /* = false */)
 {
