--- conflicted
+++ resolved
@@ -139,27 +139,16 @@
 std::shared_ptr<PointCloud> CropPointCloud(const PointCloud &input,
         const Eigen::Vector3d &min_bound, const Eigen::Vector3d &max_bound);
 
-<<<<<<< HEAD
-/// Function to remove points that have less than \param nb_points in a sphere of
-/// radius \param search_radius
-std::tuple<std::shared_ptr<PointCloud>,std::vector<size_t>>
-=======
 /// Function to remove points that have less than \param nb_points in a sphere of 
 /// radius \param search_radius
 std::tuple<std::shared_ptr<PointCloud>,std::vector<size_t>> 
->>>>>>> 59c0645a
         RemoveRadiusOutliers(const PointCloud &input,
         size_t nb_points , double search_radius);
 
 /// Function to remove points that are further away from their
 /// \param nb_neighbour neighbours in average.
-<<<<<<< HEAD
-std::tuple<std::shared_ptr<PointCloud>,std::vector<size_t>>
-        RemoveStatisticalOutliers(const PointCloud &input,
-=======
 std::tuple<std::shared_ptr<PointCloud>,std::vector<size_t>> 
         RemoveStatisticalOutliers(const PointCloud &input, 
->>>>>>> 59c0645a
         size_t nb_neighbours , double std_ratio);
 
 /// Function to compute the normals of a point cloud
