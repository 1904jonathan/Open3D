--- conflicted
+++ resolved
@@ -276,11 +276,7 @@
     Eigen::Vector3d pose(-0.30, -0.15, -0.13);
     PinholeCameraTrajectory camera = GenerateCamera(width, height, pose);
 
-<<<<<<< HEAD
-    ColorMapOptimizationOption option(false, 4, 0.316, 30, 95, 120, 0.1, 3);
-=======
     // ColorMapOptimizationOption option(false, 4, 0.316, 30, 15, 120, 0.1, 3);
->>>>>>> 405d7eb9
 
     vector<vector<int>> first;
     vector<vector<int>> second;
@@ -418,31 +414,6 @@
         bool boolResult = false;
         float float_result = 0.0;
 
-<<<<<<< HEAD
-        tie(boolResult, float_result) = QueryImageIntensity<float>(img,
-                                                                  V,
-                                                                  camera,
-                                                                  camid,
-                                                                  0);
-        EXPECT_EQ(ref_bool[i], boolResult);
-        EXPECT_NEAR(ref_float[i](0, 0), float_result, THRESHOLD_1E_6);
-
-        tie(boolResult, float_result) = QueryImageIntensity<float>(img,
-                                                                  V,
-                                                                  camera,
-                                                                  camid,
-                                                                  1);
-        EXPECT_EQ(ref_bool[i], boolResult);
-        EXPECT_NEAR(ref_float[i](1, 0), float_result, THRESHOLD_1E_6);
-
-        tie(boolResult, float_result) = QueryImageIntensity<float>(img,
-                                                                  V,
-                                                                  camera,
-                                                                  camid,
-                                                                  2);
-        EXPECT_EQ(ref_bool[i], boolResult);
-        EXPECT_NEAR(ref_float[i](2, 0), float_result, THRESHOLD_1E_6);
-=======
         // tie(boolResult, floatResult) = QueryImageIntensity<float>(img,
         //                                                           V,
         //                                                           camera,
@@ -466,7 +437,6 @@
         //                                                           2);
         // EXPECT_EQ(ref_bool[i], boolResult);
         // EXPECT_NEAR(ref_float[i](2, 0), floatResult, THRESHOLD_1E_6);
->>>>>>> 405d7eb9
     }
 }
 
@@ -545,31 +515,6 @@
         bool boolResult = false;
         float float_result = 0.0;
 
-<<<<<<< HEAD
-        tie(boolResult, float_result) = QueryImageIntensity<float>(img,
-                                                                  V,
-                                                                  camera,
-                                                                  camid,
-                                                                  0);
-        EXPECT_EQ(ref_bool[i], boolResult);
-        EXPECT_NEAR(ref_float[i](0, 0), float_result, THRESHOLD_1E_6);
-
-        tie(boolResult, float_result) = QueryImageIntensity<float>(img,
-                                                                  V,
-                                                                  camera,
-                                                                  camid,
-                                                                  1);
-        EXPECT_EQ(ref_bool[i], boolResult);
-        EXPECT_NEAR(ref_float[i](1, 0), float_result, THRESHOLD_1E_6);
-
-        tie(boolResult, float_result) = QueryImageIntensity<float>(img,
-                                                                  V,
-                                                                  camera,
-                                                                  camid,
-                                                                  2);
-        EXPECT_EQ(ref_bool[i], boolResult);
-        EXPECT_NEAR(ref_float[i](2, 0), float_result, THRESHOLD_1E_6);
-=======
         // tie(boolResult, floatResult) = QueryImageIntensity<float>(img,
         //                                                           V,
         //                                                           camera,
@@ -593,7 +538,6 @@
         //                                                           2);
         // EXPECT_EQ(ref_bool[i], boolResult);
         // EXPECT_NEAR(ref_float[i](2, 0), floatResult, THRESHOLD_1E_6);
->>>>>>> 405d7eb9
     }
 }
 
@@ -1281,23 +1225,10 @@
 
     vector<RGBDImage> images_rgbd = GenerateRGBDImages(width, height, size);
 
-<<<<<<< HEAD
-    ColorMapOptimizationOption option(false, 62, 0.316, 30, 2.5, 0.03, 240, 3);
-=======
     // ColorMapOptimizationOption option(false, 62, 0.316, 30, 2.5, 0.03, 0.95, 3);
->>>>>>> 405d7eb9
 
     // vector<Image> images = MakeDepthMasks(images_rgbd, option);
 
-<<<<<<< HEAD
-    EXPECT_EQ(size, images.size());
-    for (size_t i = 0; i < size; i++)
-    {
-        EXPECT_EQ(ref_images_data[i].size(), images[i].data_.size());
-        for (size_t j = 0; j < images[i].data_.size(); j++)
-            EXPECT_EQ(ref_images_data[i][j], images[i].data_[j]);
-    }
-=======
     // EXPECT_EQ(size, images.size());
     // for (size_t i = 0; i < size; i++)
     // {
@@ -1305,7 +1236,6 @@
     //     for (size_t j = 0; j < images[i].data_.size(); j++)
     //         EXPECT_EQ(ref_images_data[i][j], images[i].data_[j]);
     // }
->>>>>>> 405d7eb9
 }
 
 // ----------------------------------------------------------------------------
