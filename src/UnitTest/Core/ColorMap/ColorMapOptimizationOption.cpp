--- conflicted
+++ resolved
@@ -35,7 +35,7 @@
 visible to UnitTest.
 */
 
-using namespace open3d;
+// using namespace open3d;
 using namespace std;
 using namespace unit_test;
 
@@ -44,28 +44,16 @@
 // ----------------------------------------------------------------------------
 TEST(ColorMapOptimizationOption, DISABLED_Constructor)
 {
-<<<<<<< HEAD
-    ColorMapOptimizationOption option;
-=======
-    // open3d::ColorMapOptimizationOption option;
->>>>>>> 8faa7c58
+    // ColorMapOptimizationOption option;
 
     // EXPECT_FALSE(option.non_rigid_camera_coordinate_);
 
     // EXPECT_EQ(16, option.number_of_vertical_anchors_);
     // EXPECT_EQ(3, option.half_dilation_kernel_size_for_discontinuity_map_);
 
-<<<<<<< HEAD
-    EXPECT_NEAR(0.316, option.non_rigid_anchor_point_weight_, THRESHOLD_1E_6);
-    EXPECT_NEAR(300, option.maximum_iteration_, THRESHOLD_1E_6);
-    EXPECT_NEAR(2.5, option.maximum_allowable_depth_, THRESHOLD_1E_6);
-    EXPECT_NEAR(0.03, option.depth_threshold_for_visiblity_check_, THRESHOLD_1E_6);
-    EXPECT_NEAR(0.1, option.depth_threshold_for_discontinuity_check_, THRESHOLD_1E_6);
-=======
     // EXPECT_NEAR(0.316, option.non_rigid_anchor_point_weight_, unit_test::THRESHOLD_1E_6);
     // EXPECT_NEAR(300, option.maximum_iteration_, unit_test::THRESHOLD_1E_6);
     // EXPECT_NEAR(2.5, option.maximum_allowable_depth_, unit_test::THRESHOLD_1E_6);
     // EXPECT_NEAR(0.03, option.depth_threshold_for_visiblity_check_, unit_test::THRESHOLD_1E_6);
     // EXPECT_NEAR(0.1, option.depth_threshold_for_discontinuity_check_, unit_test::THRESHOLD_1E_6);
->>>>>>> 8faa7c58
 }