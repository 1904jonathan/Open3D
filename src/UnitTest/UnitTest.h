--- conflicted
+++ resolved
@@ -45,11 +45,7 @@
     const Eigen::Matrix<double, 6, 1> Zero6d = Eigen::Matrix<double, 6, 1>::Zero();
     const Eigen::Vector2i Zero2i = Eigen::Vector2i::Zero();
 
-<<<<<<< HEAD
-    // Mechanism for reporting unit tests for which there is no implementation.
-=======
     // Mechanism for reporting unit tests for which there is no implementation yet.
->>>>>>> 7218a528
     void NotImplemented();
 
     // Equal test.
@@ -61,7 +57,6 @@
         for (int i = 0; i < v0.size(); i++)
             EXPECT_NEAR(v0.coeff(i), v1.coeff(i), THRESHOLD_1E_6);
     }
-<<<<<<< HEAD
     template<class T, int M, int N>
     void ExpectEQ(const std::vector<Eigen::Matrix<T, M, N>>& v0,
                   const std::vector<Eigen::Matrix<T, M, N>>& v1)
@@ -70,8 +65,6 @@
         for (int i = 0; i < v0.size(); i++)
             ExpectEQ(v0[i], v1[i]);
     }
-=======
->>>>>>> 7218a528
 
     // Equal test over Eigen::Vector2d components.
     void ExpectEQ(const Eigen::Vector2d& v0, const Eigen::Vector2d& v1);
