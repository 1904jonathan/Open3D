--- conflicted
+++ resolved
@@ -494,7 +494,6 @@
     assert isinstance(c, o3d.Tensor)  # Not o3d.open3d-pybind.Tensor
 
 
-<<<<<<< HEAD
 def test_advanced_index_get_mixed():
     np_src = np.array(range(24)).reshape((2, 3, 4))
     o3_src = o3d.Tensor(np_src)
@@ -540,7 +539,8 @@
     o3_src[1, [[1, 2], [2, 1]], 0:4:2, [3, 4]] = o3_fill_val
     np_src[1, [[1, 2], [2, 1]], 0:4:2, [3, 4]] = np_fill_val
     np.testing.assert_equal(o3_src.numpy(), np_src)
-=======
+
+
 @pytest.mark.parametrize("device", list_devices())
 def test_tensor_from_to_pytorch(device):
     if not _torch_imported:
@@ -566,5 +566,4 @@
     # Test in-place version
     o3_func_name_inplace = o3_func_name + "_"
     getattr(o3_t, o3_func_name_inplace)()
-    np.testing.assert_allclose(o3_t.numpy(), getattr(np, np_func_name)(np_t))
->>>>>>> 78a6e00b
+    np.testing.assert_allclose(o3_t.numpy(), getattr(np, np_func_name)(np_t))