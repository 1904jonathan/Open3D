# ----------------------------------------------------------------------------
# -                        Open3D: www.open3d.org                            -
# ----------------------------------------------------------------------------
# The MIT License (MIT)
#
# Copyright (c) 2018 www.open3d.org
#
# Permission is hereby granted, free of charge, to any person obtaining a copy
# of this software and associated documentation files (the "Software"), to deal
# in the Software without restriction, including without limitation the rights
# to use, copy, modify, merge, publish, distribute, sublicense, and/or sell
# copies of the Software, and to permit persons to whom the Software is
# furnished to do so, subject to the following conditions:
#
# The above copyright notice and this permission notice shall be included in
# all copies or substantial portions of the Software.
#
# THE SOFTWARE IS PROVIDED "AS IS", WITHOUT WARRANTY OF ANY KIND, EXPRESS OR
# IMPLIED, INCLUDING BUT NOT LIMITED TO THE WARRANTIES OF MERCHANTABILITY,
# FITNESS FOR A PARTICULAR PURPOSE AND NONINFRINGEMENT. IN NO EVENT SHALL THE
# AUTHORS OR COPYRIGHT HOLDERS BE LIABLE FOR ANY CLAIM, DAMAGES OR OTHER
# LIABILITY, WHETHER IN AN ACTION OF CONTRACT, TORT OR OTHERWISE, ARISING
# FROM, OUT OF OR IN CONNECTION WITH THE SOFTWARE OR THE USE OR OTHER DEALINGS
# IN THE SOFTWARE.
# ----------------------------------------------------------------------------

import open3d as o3d
import numpy as np
import pytest

try:
    import torch
    import torch.utils.dlpack
except ImportError:
    _torch_imported = False
else:
    _torch_imported = True


def list_devices():
    devices = [o3d.Device("CPU:" + str(0))]
    if _torch_imported:
        if (o3d.cuda.device_count() != torch.cuda.device_count()):
            raise RuntimeError(
                f"o3d.cuda.device_count() != torch.cuda.device_count(), "
                f"{o3d.cuda.device_count()} != {torch.cuda.device_count()}")
    else:
        print(
            'Warning: torch is not imported, cannot guarantee the correctness of device_count()'
        )

    for i in range(o3d.cuda.device_count()):
        devices.append(o3d.Device("CUDA:" + str(i)))
    return devices


def test_dtype():
    dtype = o3d.Dtype.Int32
    assert o3d.DtypeUtil.byte_size(dtype) == 4
    assert f"{dtype}" == "Dtype.Int32"


def test_device():
    device = o3d.Device()
    assert device.get_type() == o3d.Device.DeviceType.CPU
    assert device.get_id() == 0

    device = o3d.Device("CUDA", 1)
    assert device.get_type() == o3d.Device.DeviceType.CUDA
    assert device.get_id() == 1

    device = o3d.Device("CUDA:2")
    assert device.get_type() == o3d.Device.DeviceType.CUDA
    assert device.get_id() == 2

    assert o3d.Device("CUDA", 1) == o3d.Device("CUDA:1")
    assert o3d.Device("CUDA", 1) != o3d.Device("CUDA:0")

    assert o3d.Device("CUDA", 1).__str__() == "CUDA:1"


def test_size_vector():
    # List
    sv = o3d.SizeVector([-1, 2, 3])
    assert f"{sv}" == "{-1, 2, 3}"

    # Tuple
    sv = o3d.SizeVector((-1, 2, 3))
    assert f"{sv}" == "{-1, 2, 3}"

    # Numpy 1D array
    sv = o3d.SizeVector(np.array([-1, 2, 3]))
    assert f"{sv}" == "{-1, 2, 3}"

    # Empty
    sv = o3d.SizeVector()
    assert f"{sv}" == "{}"
    sv = o3d.SizeVector([])
    assert f"{sv}" == "{}"
    sv = o3d.SizeVector(())
    assert f"{sv}" == "{}"
    sv = o3d.SizeVector(np.array([]))
    assert f"{sv}" == "{}"

    # Automatic int casting (not rounding to nearest)
    sv = o3d.SizeVector((1.9, 2, 3))
    assert f"{sv}" == "{1, 2, 3}"

    # Automatic casting negative
    sv = o3d.SizeVector((-1.5, 2, 3))
    assert f"{sv}" == "{-1, 2, 3}"

    # 2D list exception
    with pytest.raises(ValueError):
        sv = o3d.SizeVector([[1, 2], [3, 4]])

    # 2D Numpy array exception
    with pytest.raises(ValueError):
        sv = o3d.SizeVector(np.array([[1, 2], [3, 4]]))

    # Garbage input
    with pytest.raises(ValueError):
        sv = o3d.SizeVector(["foo", "bar"])


def test_tensor_constructor():
    dtype = o3d.Dtype.Int32
    device = o3d.Device("CPU:0")

    # Numpy array
    np_t = np.array([[0, 1, 2], [3, 4, 5]])
    o3_t = o3d.Tensor(np_t, dtype, device)
    np.testing.assert_equal(np_t, o3_t.numpy())

    # 2D list
    li_t = [[0, 1, 2], [3, 4, 5]]
    no3_t = o3d.Tensor(li_t, dtype, device)
    np.testing.assert_equal(li_t, o3_t.numpy())

    # 2D list, inconsistent length
    li_t = [[0, 1, 2], [3, 4]]
    with pytest.raises(ValueError):
        o3_t = o3d.Tensor(li_t, dtype, device)

    # Automatic casting
    np_t_double = np.array([[0., 1.5, 2.], [3., 4., 5.]])
    np_t_int = np.array([[0, 1, 2], [3, 4, 5]])
    o3_t = o3d.Tensor(np_t_double, dtype, device)
    np.testing.assert_equal(np_t_int, o3_t.numpy())

    # Special strides
    np_t = np.random.randint(10, size=(10, 10))[1:10:2, 1:10:3].T
    o3_t = o3d.Tensor(np_t, dtype, device)
    np.testing.assert_equal(np_t, o3_t.numpy())


def test_tensor_from_to_numpy():
    # a->b copy; b, c share memory
    a = np.ones((2, 2))
    b = o3d.Tensor(a)
    c = b.numpy()

    c[0, 1] = 200
    r = np.array([[1., 200.], [1., 1.]])
    np.testing.assert_equal(r, b.numpy())
    np.testing.assert_equal(r, c)

    # a, b, c share memory
    a = np.array([[1., 1.], [1., 1.]])
    b = o3d.Tensor.from_numpy(a)
    c = b.numpy()

    a[0, 0] = 100
    c[0, 1] = 200
    r = np.array([[100., 200.], [1., 1.]])
    np.testing.assert_equal(r, a)
    np.testing.assert_equal(r, b.numpy())
    np.testing.assert_equal(r, c)

    # Special strides
    ran_t = np.random.randint(10, size=(10, 10)).astype(np.int32)
    src_t = ran_t[1:10:2, 1:10:3].T
    o3d_t = o3d.Tensor.from_numpy(src_t)  # Shared memory
    dst_t = o3d_t.numpy()
    np.testing.assert_equal(dst_t, src_t)

    dst_t[0, 0] = 100
    np.testing.assert_equal(dst_t, src_t)
    np.testing.assert_equal(dst_t, o3d_t.numpy())

    src_t[0, 1] = 200
    np.testing.assert_equal(dst_t, src_t)
    np.testing.assert_equal(dst_t, o3d_t.numpy())


def test_tensor_to_numpy_scope():
    src_t = np.array([[10., 11., 12.], [13., 14., 15.]])

    def get_dst_t():
        o3d_t = o3d.Tensor(src_t)  # Copy
        dst_t = o3d_t.numpy()
        return dst_t

    dst_t = get_dst_t()
    np.testing.assert_equal(dst_t, src_t)


@pytest.mark.parametrize("device", list_devices())
def test_tensor_to_pytorch_scope(device):
    if not _torch_imported:
        return

    src_t = np.array([[10, 11, 12.], [13., 14., 15.]])

    def get_dst_t():
        o3d_t = o3d.Tensor(src_t, device=device)  # Copy
        dst_t = torch.utils.dlpack.from_dlpack(o3d_t.to_dlpack())
        return dst_t

    dst_t = get_dst_t().cpu().numpy()
    np.testing.assert_equal(dst_t, src_t)


@pytest.mark.parametrize("device", list_devices())
def test_tensor_from_to_pytorch(device):
    if not _torch_imported:
        return

    device_id = device.get_id()
    device_type = device.get_type()

    # a, b, c share memory
    a = torch.ones((2, 2))
    if device_type == o3d.Device.DeviceType.CUDA:
        a = a.cuda(device_id)
    b = o3d.Tensor.from_dlpack(torch.utils.dlpack.to_dlpack(a))
    c = torch.utils.dlpack.from_dlpack(b.to_dlpack())

    a[0, 0] = 100
    c[0, 1] = 200
    r = np.array([[100., 200.], [1., 1.]])
    np.testing.assert_equal(r, a.cpu().numpy())
    np.testing.assert_equal(r, b.cpu().numpy())
    np.testing.assert_equal(r, c.cpu().numpy())

    # Special strides
    np_r = np.random.randint(10, size=(10, 10)).astype(np.int32)
    th_r = torch.Tensor(np_r)
    th_t = th_r[1:10:2, 1:10:3].T
    if device_type == o3d.Device.DeviceType.CUDA:
        th_t = th_t.cuda(device_id)

    o3_t = o3d.Tensor.from_dlpack(torch.utils.dlpack.to_dlpack(th_t))
    np.testing.assert_equal(th_t.cpu().numpy(), o3_t.cpu().numpy())

    th_t[0, 0] = 100
    np.testing.assert_equal(th_t.cpu().numpy(), o3_t.cpu().numpy())


def test_tensor_numpy_to_open3d_to_pytorch():
    if not _torch_imported:
        return

    # Numpy -> Open3D -> PyTorch all share the same memory
    a = np.ones((2, 2))
    b = o3d.Tensor.from_numpy(a)
    c = torch.utils.dlpack.from_dlpack(b.to_dlpack())

    a[0, 0] = 100
    c[0, 1] = 200
    r = np.array([[100., 200.], [1., 1.]])
    np.testing.assert_equal(r, a)
    np.testing.assert_equal(r, b.cpu().numpy())
    np.testing.assert_equal(r, c.cpu().numpy())


def test_binary_ew_ops():
    a = o3d.Tensor(np.array([4, 6, 8, 10, 12, 14]))
    b = o3d.Tensor(np.array([2, 3, 4, 5, 6, 7]))
    np.testing.assert_equal((a + b).numpy(), np.array([6, 9, 12, 15, 18, 21]))
    np.testing.assert_equal((a - b).numpy(), np.array([2, 3, 4, 5, 6, 7]))
    np.testing.assert_equal((a * b).numpy(), np.array([8, 18, 32, 50, 72, 98]))
    np.testing.assert_equal((a / b).numpy(), np.array([2, 2, 2, 2, 2, 2]))

    a = o3d.Tensor(np.array([4, 6, 8, 10, 12, 14]))
    a += b
    np.testing.assert_equal(a.numpy(), np.array([6, 9, 12, 15, 18, 21]))

    a = o3d.Tensor(np.array([4, 6, 8, 10, 12, 14]))
    a -= b
    np.testing.assert_equal(a.numpy(), np.array([2, 3, 4, 5, 6, 7]))

    a = o3d.Tensor(np.array([4, 6, 8, 10, 12, 14]))
    a *= b
    np.testing.assert_equal(a.numpy(), np.array([8, 18, 32, 50, 72, 98]))

    a = o3d.Tensor(np.array([4, 6, 8, 10, 12, 14]))
    a //= b
    np.testing.assert_equal(a.numpy(), np.array([2, 2, 2, 2, 2, 2]))


def test_to():
    a = o3d.Tensor(np.array([0.1, 1.2, 2.3, 3.4, 4.5, 5.6]).astype(np.float32))
    b = a.to(o3d.Dtype.Int32)
    np.testing.assert_equal(b.numpy(), np.array([0, 1, 2, 3, 4, 5]))
    assert b.shape == o3d.SizeVector([6])
    assert b.strides == o3d.SizeVector([1])
    assert b.dtype == o3d.Dtype.Int32
    assert b.device == a.device


def test_unary_ew_ops():
    src_vals = np.array([0, 1, 2, 3, 4, 5]).astype(np.float32)
    src = o3d.Tensor(src_vals)

<<<<<<< HEAD
    np.testing.assert_allclose(src.sqrt().numpy(), np.sqrt(src_vals))
    np.testing.assert_allclose(src.sin().numpy(), np.sin(src_vals))
    np.testing.assert_allclose(src.cos().numpy(), np.cos(src_vals), rtol=1e-6)
    np.testing.assert_allclose(src.neg().numpy(), -src_vals)
    np.testing.assert_allclose(src.exp().numpy(), np.exp(src_vals))
=======
    rtol = 1e-5
    atol = 0
    np.testing.assert_allclose(src.sqrt().numpy(),
                               np.sqrt(src_vals),
                               rtol=rtol,
                               atol=atol)
    np.testing.assert_allclose(src.sin().numpy(),
                               np.sin(src_vals),
                               rtol=rtol,
                               atol=atol)
    np.testing.assert_allclose(src.cos().numpy(),
                               np.cos(src_vals),
                               rtol=rtol,
                               atol=atol)
    np.testing.assert_allclose(src.neg().numpy(),
                               -src_vals,
                               rtol=rtol,
                               atol=atol)
    np.testing.assert_allclose(src.exp().numpy(),
                               np.exp(src_vals),
                               rtol=rtol,
                               atol=atol)
>>>>>>> 5803c4df


def test_tensorlist_operations():
    a = o3d.TensorList([3, 4], o3d.Dtype.Float32, o3d.Device(), size=1)
    assert a.size() == 1

    b = o3d.TensorList.from_tensor(
        o3d.Tensor(np.ones((2, 3, 4), dtype=np.float32)))
    assert b.size() == 2

    c = o3d.TensorList.from_tensors(
        [o3d.Tensor(np.zeros((3, 4), dtype=np.float32))])
    assert c.size() == 1

    d = a + b
    assert d.size() == 3

    e = o3d.TensorList.concat(c, d)
    assert e.size() == 4

    e.push_back(o3d.Tensor(np.zeros((3, 4), dtype=np.float32)))
    assert e.size() == 5

    e.extend(d)
    assert e.size() == 8

    e += a
    assert e.size() == 9


<<<<<<< HEAD
def test_tensorlist_indexing():
    tl = o3d.TensorList([3, 4], o3d.Dtype.Float32, o3d.Device(), size=5)

    # set slices
    tl[1:5:2] = o3d.TensorList.from_tensor(o3d.Tensor(
        np.ones((2, 3, 4), dtype=np.float32)),
                                           inplace=False)
    # set item
    tl[-1] = o3d.Tensor(np.zeros((3, 4), dtype=np.float32))

    # get items
    np.testing.assert_allclose(tl[1].numpy(), np.ones((3, 4), dtype=np.float32))
    np.testing.assert_allclose(tl[3].numpy(), np.ones((3, 4), dtype=np.float32))
    np.testing.assert_allclose(tl[4].numpy(), np.zeros((3, 4),
                                                       dtype=np.float32))

    # get indices
    tl_sub = tl[[1, 3, 4]]
    np.testing.assert_allclose(
        tl_sub.tensor().numpy(),
        np.vstack((np.ones(
            (2, 3, 4), dtype=np.float32), np.zeros((1, 3, 4),
                                                   dtype=np.float32))))
=======
def test_getitem():
    np_t = np.array(range(24)).reshape((2, 3, 4))
    o3_t = o3d.Tensor(np_t)

    np.testing.assert_equal(o3_t[:].numpy(), np_t[:])
    np.testing.assert_equal(o3_t[0].numpy(), np_t[0])
    np.testing.assert_equal(o3_t[0, 1].numpy(), np_t[0, 1])
    np.testing.assert_equal(o3_t[0, :].numpy(), np_t[0, :])
    np.testing.assert_equal(o3_t[0, 1:3].numpy(), np_t[0, 1:3])
    np.testing.assert_equal(o3_t[0, :, :-2].numpy(), np_t[0, :, :-2])
    np.testing.assert_equal(o3_t[0, 1:3, 2].numpy(), np_t[0, 1:3, 2])
    np.testing.assert_equal(o3_t[0, 1:-1, 2].numpy(), np_t[0, 1:-1, 2])
    np.testing.assert_equal(o3_t[0, 1:3, 0:4:2].numpy(), np_t[0, 1:3, 0:4:2])
    np.testing.assert_equal(o3_t[0, 1:3, 0:-1:2].numpy(), np_t[0, 1:3, 0:-1:2])
    np.testing.assert_equal(o3_t[0, 1, :].numpy(), np_t[0, 1, :])

    # Slice the slice
    np.testing.assert_equal(o3_t[0:2, 1:3, 0:4][0:1, 0:2, 2:3].numpy(),
                            np_t[0:2, 1:3, 0:4][0:1, 0:2, 2:3])


def test_setitem():
    np_ref = np.array(range(24)).reshape((2, 3, 4))
    o3_ref = o3d.Tensor(np_ref)

    np_t = np_ref.copy()
    o3_t = o3d.Tensor(np_t)
    np_fill_t = np.random.rand(*np_t[:].shape)
    o3_fill_t = o3d.Tensor(np_fill_t)
    np_t[:] = np_fill_t
    o3_t[:] = o3_fill_t
    np.testing.assert_equal(o3_t.numpy(), np_t)

    np_t = np_ref.copy()
    o3_t = o3d.Tensor(np_t)
    np_fill_t = np.random.rand(*np_t[0].shape)
    o3_fill_t = o3d.Tensor(np_fill_t)
    np_t[0] = np_fill_t
    o3_t[0] = o3_fill_t
    np.testing.assert_equal(o3_t.numpy(), np_t)

    np_t = np_ref.copy()
    o3_t = o3d.Tensor(np_t)
    np_fill_t = np.random.rand(*np_t[0, 1].shape)
    o3_fill_t = o3d.Tensor(np_fill_t)
    np_t[0, 1] = np_fill_t
    o3_t[0, 1] = o3_fill_t
    np.testing.assert_equal(o3_t.numpy(), np_t)

    np_t = np_ref.copy()
    o3_t = o3d.Tensor(np_t)
    np_fill_t = np.random.rand(*np_t[0, :].shape)
    o3_fill_t = o3d.Tensor(np_fill_t)
    np_t[0, :] = np_fill_t
    o3_t[0, :] = o3_fill_t
    np.testing.assert_equal(o3_t.numpy(), np_t)

    np_t = np_ref.copy()
    o3_t = o3d.Tensor(np_t)
    np_fill_t = np.random.rand(*np_t[0, 1:3].shape)
    o3_fill_t = o3d.Tensor(np_fill_t)
    np_t[0, 1:3] = np_fill_t
    o3_t[0, 1:3] = o3_fill_t
    np.testing.assert_equal(o3_t.numpy(), np_t)

    np_t = np_ref.copy()
    o3_t = o3d.Tensor(np_t)
    np_fill_t = np.random.rand(*np_t[0, :, :-2].shape)
    o3_fill_t = o3d.Tensor(np_fill_t)
    np_t[0, :, :-2] = np_fill_t
    o3_t[0, :, :-2] = o3_fill_t
    np.testing.assert_equal(o3_t.numpy(), np_t)

    np_t = np_ref.copy()
    o3_t = o3d.Tensor(np_t)
    np_fill_t = np.random.rand(*np_t[0, 1:3, 2].shape)
    o3_fill_t = o3d.Tensor(np_fill_t)
    np_t[0, 1:3, 2] = np_fill_t
    o3_t[0, 1:3, 2] = o3_fill_t
    np.testing.assert_equal(o3_t.numpy(), np_t)

    np_t = np_ref.copy()
    o3_t = o3d.Tensor(np_t)
    np_fill_t = np.random.rand(*np_t[0, 1:-1, 2].shape)
    o3_fill_t = o3d.Tensor(np_fill_t)
    np_t[0, 1:-1, 2] = np_fill_t
    o3_t[0, 1:-1, 2] = o3_fill_t
    np.testing.assert_equal(o3_t.numpy(), np_t)

    np_t = np_ref.copy()
    o3_t = o3d.Tensor(np_t)
    np_fill_t = np.random.rand(*np_t[0, 1:3, 0:4:2].shape)
    o3_fill_t = o3d.Tensor(np_fill_t)
    np_t[0, 1:3, 0:4:2] = np_fill_t
    o3_t[0, 1:3, 0:4:2] = o3_fill_t
    np.testing.assert_equal(o3_t.numpy(), np_t)

    np_t = np_ref.copy()
    o3_t = o3d.Tensor(np_t)
    np_fill_t = np.random.rand(*np_t[0, 1:3, 0:-1:2].shape)
    o3_fill_t = o3d.Tensor(np_fill_t)
    np_t[0, 1:3, 0:-1:2] = np_fill_t
    o3_t[0, 1:3, 0:-1:2] = o3_fill_t
    np.testing.assert_equal(o3_t.numpy(), np_t)

    np_t = np_ref.copy()
    o3_t = o3d.Tensor(np_t)
    np_fill_t = np.random.rand(*np_t[0, 1, :].shape)
    o3_fill_t = o3d.Tensor(np_fill_t)
    np_t[0, 1, :] = np_fill_t
    o3_t[0, 1, :] = o3_fill_t
    np.testing.assert_equal(o3_t.numpy(), np_t)

    np_t = np_ref.copy()
    o3_t = o3d.Tensor(np_t)
    np_fill_t = np.random.rand(*np_t[0:2, 1:3, 0:4][0:1, 0:2, 2:3].shape)
    o3_fill_t = o3d.Tensor(np_fill_t)
    np_t[0:2, 1:3, 0:4][0:1, 0:2, 2:3] = np_fill_t
    o3_t[0:2, 1:3, 0:4][0:1, 0:2, 2:3] = o3_fill_t
    np.testing.assert_equal(o3_t.numpy(), np_t)


def test_cast_to_py_tensor():
    a = o3d.Tensor([1])
    b = o3d.Tensor([2])
    c = a + b
    assert isinstance(c, o3d.Tensor)  # Not o3d.open3d-pybind.Tensor
>>>>>>> 5803c4df
<|MERGE_RESOLUTION|>--- conflicted
+++ resolved
@@ -313,13 +313,6 @@
     src_vals = np.array([0, 1, 2, 3, 4, 5]).astype(np.float32)
     src = o3d.Tensor(src_vals)
 
-<<<<<<< HEAD
-    np.testing.assert_allclose(src.sqrt().numpy(), np.sqrt(src_vals))
-    np.testing.assert_allclose(src.sin().numpy(), np.sin(src_vals))
-    np.testing.assert_allclose(src.cos().numpy(), np.cos(src_vals), rtol=1e-6)
-    np.testing.assert_allclose(src.neg().numpy(), -src_vals)
-    np.testing.assert_allclose(src.exp().numpy(), np.exp(src_vals))
-=======
     rtol = 1e-5
     atol = 0
     np.testing.assert_allclose(src.sqrt().numpy(),
@@ -342,7 +335,6 @@
                                np.exp(src_vals),
                                rtol=rtol,
                                atol=atol)
->>>>>>> 5803c4df
 
 
 def test_tensorlist_operations():
@@ -373,31 +365,6 @@
     assert e.size() == 9
 
 
-<<<<<<< HEAD
-def test_tensorlist_indexing():
-    tl = o3d.TensorList([3, 4], o3d.Dtype.Float32, o3d.Device(), size=5)
-
-    # set slices
-    tl[1:5:2] = o3d.TensorList.from_tensor(o3d.Tensor(
-        np.ones((2, 3, 4), dtype=np.float32)),
-                                           inplace=False)
-    # set item
-    tl[-1] = o3d.Tensor(np.zeros((3, 4), dtype=np.float32))
-
-    # get items
-    np.testing.assert_allclose(tl[1].numpy(), np.ones((3, 4), dtype=np.float32))
-    np.testing.assert_allclose(tl[3].numpy(), np.ones((3, 4), dtype=np.float32))
-    np.testing.assert_allclose(tl[4].numpy(), np.zeros((3, 4),
-                                                       dtype=np.float32))
-
-    # get indices
-    tl_sub = tl[[1, 3, 4]]
-    np.testing.assert_allclose(
-        tl_sub.tensor().numpy(),
-        np.vstack((np.ones(
-            (2, 3, 4), dtype=np.float32), np.zeros((1, 3, 4),
-                                                   dtype=np.float32))))
-=======
 def test_getitem():
     np_t = np.array(range(24)).reshape((2, 3, 4))
     o3_t = o3d.Tensor(np_t)
@@ -525,4 +492,28 @@
     b = o3d.Tensor([2])
     c = a + b
     assert isinstance(c, o3d.Tensor)  # Not o3d.open3d-pybind.Tensor
->>>>>>> 5803c4df
+
+
+def test_tensorlist_indexing():
+    tl = o3d.TensorList([3, 4], o3d.Dtype.Float32, o3d.Device(), size=5)
+
+    # set slices
+    tl[1:5:2] = o3d.TensorList.from_tensor(o3d.Tensor(
+        np.ones((2, 3, 4), dtype=np.float32)),
+                                           inplace=False)
+    # set item
+    tl[-1] = o3d.Tensor(np.zeros((3, 4), dtype=np.float32))
+
+    # get items
+    np.testing.assert_allclose(tl[1].numpy(), np.ones((3, 4), dtype=np.float32))
+    np.testing.assert_allclose(tl[3].numpy(), np.ones((3, 4), dtype=np.float32))
+    np.testing.assert_allclose(tl[4].numpy(), np.zeros((3, 4),
+                                                       dtype=np.float32))
+
+    # get indices
+    tl_sub = tl[[1, 3, 4]]
+    np.testing.assert_allclose(
+        tl_sub.tensor().numpy(),
+        np.vstack((np.ones(
+            (2, 3, 4), dtype=np.float32), np.zeros((1, 3, 4),
+                                                   dtype=np.float32))))