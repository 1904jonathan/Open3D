--- conflicted
+++ resolved
@@ -103,8 +103,4 @@
     assert vertex_colors.shape == (536872, 3)
     np.testing.assert_allclose(np.mean(vertex_colors, axis=0),
                                [0.40307181, 0.37264626, 0.5436129],
-<<<<<<< HEAD
-                               rtol=1e-4)
-=======
-                               rtol=5e-7)
->>>>>>> 9decbf16
+                               rtol=5e-7)