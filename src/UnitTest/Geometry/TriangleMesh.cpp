--- conflicted
+++ resolved
@@ -1382,7 +1382,6 @@
     ExpectEQ(ref_triangle_normals, output_tm->triangle_normals_);
 }
 
-<<<<<<< HEAD
 TEST(TriangleMesh, CreateFromPointCloudPoisson) {
     geometry::PointCloud pcd;
     pcd.points_ = {
@@ -1615,7 +1614,8 @@
             geometry::TriangleMesh::CreateFromPointCloudPoisson(pcd, 2);
     ExpectEQ(*mesh_es, mesh_gt, 1e-4);
     ExpectEQ(densities_es, densities_gt, 1e-4);
-=======
+}
+
 TEST(TriangleMesh, CreateFromPointCloudAlphaShape) {
     geometry::PointCloud pcd;
     pcd.points_ = {
@@ -1639,7 +1639,6 @@
     auto mesh_es =
             geometry::TriangleMesh::CreateFromPointCloudAlphaShape(pcd, 1);
     ExpectEQ(*mesh_es, mesh_gt);
->>>>>>> 2d09f5c5
 }
 
 TEST(TriangleMesh, CreateMeshSphere) {
