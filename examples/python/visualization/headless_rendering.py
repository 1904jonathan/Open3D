--- conflicted
+++ resolved
@@ -11,14 +11,9 @@
 import matplotlib.pyplot as plt
 
 
-<<<<<<< HEAD
-def custom_draw_geometry_with_camera_trajectory(pcd, render_option_path,
-                                                camera_trajectory_path):
-=======
 def custom_draw_geometry_with_camera_trajectory(pcd, camera_trajectory_path,
                                                 render_option_path,
                                                 output_path):
->>>>>>> 79312630
     custom_draw_geometry_with_camera_trajectory.index = -1
     custom_draw_geometry_with_camera_trajectory.trajectory =\
         o3d.io.read_pinhole_camera_trajectory(camera_trajectory_path)
@@ -90,16 +85,8 @@
 
     sample_data = o3d.data.DemoCustomVisualization()
     pcd = o3d.io.read_point_cloud(sample_data.point_cloud_path)
-<<<<<<< HEAD
-
-    print("Customized visualization playing a camera trajectory. "
-          "Press ctrl+z to terminate.")
-    custom_draw_geometry_with_camera_trajectory(
-        pcd, sample_data.render_option_path, sample_data.camera_trajectory_path)
-=======
     print("Customized visualization playing a camera trajectory. "
           "Press ctrl+z to terminate.")
     custom_draw_geometry_with_camera_trajectory(
         pcd, sample_data.camera_trajectory_path, sample_data.render_option_path,
-        'HeadlessRenderingOutput')
->>>>>>> 79312630
+        'HeadlessRenderingOutput')