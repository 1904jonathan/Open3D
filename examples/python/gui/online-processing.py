#!/usr/bin/env python

###############################################################################
# The MIT License (MIT)
#
# Open3D: www.open3d.org
# Copyright (c) 2021 www.open3d.org
#
# Permission is hereby granted, free of charge, to any person obtaining a copy
# of this software and associated documentation files (the "Software"), to deal
# in the Software without restriction, including without limitation the rights
# to use, copy, modify, merge, publish, distribute, sublicense, and/or sell
# copies of the Software, and to permit persons to whom the Software is
# furnished to do so, subject to the following conditions:
#
# The above copyright notice and this permission notice shall be included in
# all copies or substantial portions of the Software.
#
# THE SOFTWARE IS PROVIDED "AS IS", WITHOUT WARRANTY OF ANY KIND, EXPRESS OR
# IMPLIED, INCLUDING BUT NOT LIMITED TO THE WARRANTIES OF MERCHANTABILITY,
# FITNESS FOR A PARTICULAR PURPOSE AND NONINFRINGEMENT. IN NO EVENT SHALL THE
# AUTHORS OR COPYRIGHT HOLDERS BE LIABLE FOR ANY CLAIM, DAMAGES OR OTHER
# LIABILITY, WHETHER IN AN ACTION OF CONTRACT, TORT OR OTHERWISE, ARISING FROM,
# OUT OF OR IN CONNECTION WITH THE SOFTWARE OR THE USE OR OTHER DEALINGS IN
# THE SOFTWARE.
###############################################################################
"""Online 3D depth video processing pipeline.

- Connects to a RGBD camera or RGBD video file (currently
  RealSense camera and bag file format are supported).
- Captures / reads color and depth frames. Allow recording from camera.
- Convert frames to point cloud, optionally with normals.
- Visualize point cloud video and results.
- Save point clouds and RGBD images for selected frames.
"""

import json
import time
import logging as log
import argparse
import threading
from datetime import datetime
from concurrent.futures import ThreadPoolExecutor
import numpy as np
import open3d as o3d
import open3d.visualization.gui as gui
import open3d.visualization.rendering as rendering


# Camera and processing
class PipelineModel:
    """Controls IO (camera, video file, recording, saving frames). Methods run
    in worker threads."""

    def __init__(self,
                 update_view,
                 camera_config_file=None,
                 rgbd_video=None,
                 device=None):
        """Initialize.

        Args:
            update_view (callback): Callback to update display elements for a
                frame.
            camera_config_file (str): Camera configuration json file.
            rgbd_video (str): RS bag file containing the RGBD video. If this is
                provided, connected cameras are ignored.
            device (str): Compute device (e.g.: 'cpu:0' or 'cuda:0').
        """
        self.update_view = update_view
        if device:
            self.device = device.lower()
        else:
            self.device = 'cuda:0' if o3d.core.cuda.is_available() else 'cpu:0'
        self.o3d_device = o3d.core.Device(self.device)

        self.video = None
        self.camera = None
        self.flag_capture = False
        self.cv_capture = threading.Condition()  # condition variable
        self.recording = False  # Are we currently recording
        self.flag_record = False  # Request to start/stop recording
        if rgbd_video:  # Video file
            self.video = o3d.t.io.RGBDVideoReader.create(rgbd_video)
            self.rgbd_metadata = self.video.metadata
            self.status_message = f"Video {rgbd_video} opened."

        else:  # RGBD camera
            now = datetime.now().strftime('%Y-%m-%d_%H-%M-%S')
            filename = f"{now}.bag"
            self.camera = o3d.t.io.RealSenseSensor()
            if camera_config_file:
                with open(camera_config_file) as ccf:
                    self.camera.init_sensor(o3d.t.io.RealSenseSensorConfig(
                        json.load(ccf)),
                                            filename=filename)
            else:
                self.camera.init_sensor(filename=filename)
            self.camera.start_capture(start_record=False)
            self.rgbd_metadata = self.camera.get_metadata()
            self.status_message = f"Camera {self.rgbd_metadata.serial_number} opened."

        log.info(self.rgbd_metadata)

        # RGBD -> PCD
        self.extrinsics = o3d.core.Tensor.eye(4,
                                              dtype=o3d.core.Dtype.Float32,
                                              device=self.o3d_device)
        self.intrinsic_matrix = o3d.core.Tensor(
            self.rgbd_metadata.intrinsics.intrinsic_matrix,
            dtype=o3d.core.Dtype.Float32,
            device=self.o3d_device)
        self.depth_max = 3.0  # m
        self.pcd_stride = 2  # downsample point cloud, may increase frame rate
        self.flag_normals = False
        self.flag_save_rgbd = False
        self.flag_save_pcd = False

        self.pcd_frame = None
        self.rgbd_frame = None
        self.executor = ThreadPoolExecutor(max_workers=3,
                                           thread_name_prefix='Capture-Save')
        self.flag_exit = False

    @property
    def max_points(self):
        """Max points in one frame for the camera or RGBD video resolution."""
        return self.rgbd_metadata.width * self.rgbd_metadata.height

    @property
    def vfov(self):
        """Camera or RGBD video vertical field of view."""
        return np.rad2deg(2 * np.arctan(self.intrinsic_matrix[1, 2].item() /
                                        self.intrinsic_matrix[1, 1].item()))

    def run(self):
        """Run pipeline."""
        n_pts = 0
        frame_id = 0
        t1 = time.perf_counter()
        if self.video:
            self.rgbd_frame = self.video.next_frame()
        else:
            self.rgbd_frame = self.camera.capture_frame(
                wait=True, align_depth_to_color=True)

        pcd_errors = 0
        while (not self.flag_exit and
               (self.video is None or  # Camera
                (self.video and not self.video.is_eof()))):  # Video
            if self.video:
                future_rgbd_frame = self.executor.submit(self.video.next_frame)
            else:
                future_rgbd_frame = self.executor.submit(
                    self.camera.capture_frame,
                    wait=True,
                    align_depth_to_color=True)

            if self.flag_save_pcd:
                self.save_pcd()
                self.flag_save_pcd = False
            try:
                self.rgbd_frame = self.rgbd_frame.to(self.o3d_device)
                self.pcd_frame = o3d.t.geometry.PointCloud.create_from_rgbd_image(
                    self.rgbd_frame, self.intrinsic_matrix, self.extrinsics,
                    self.rgbd_metadata.depth_scale, self.depth_max,
                    self.pcd_stride, self.flag_normals)
                depth_in_color = self.rgbd_frame.depth.colorize_depth(
                    self.rgbd_metadata.depth_scale, 0, self.depth_max)
            except RuntimeError:
                pcd_errors += 1

            if self.pcd_frame.is_empty():
                log.warning(f"No valid depth data in frame {frame_id})")
                continue

            n_pts += self.pcd_frame.point['points'].shape[0]
            if frame_id % 60 == 0 and frame_id > 0:
                t0, t1 = t1, time.perf_counter()
                log.debug(f"\nframe_id = {frame_id}, \t {(t1-t0)*1000./60:0.2f}"
                          f"ms/frame \t {(t1-t0)*1e9/n_pts} ms/Mp\t")
                n_pts = 0
            frame_elements = {
                'color': self.rgbd_frame.color.cpu(),
                'depth': depth_in_color.cpu(),
                'pcd': self.pcd_frame.cpu(),
                'status_message': self.status_message
            }
            self.update_view(frame_elements)

            if self.flag_save_rgbd:
                self.save_rgbd()
                self.flag_save_rgbd = False
            self.rgbd_frame = future_rgbd_frame.result()
            with self.cv_capture:  # Wait for capture to be enabled
                self.cv_capture.wait_for(
                    predicate=lambda: self.flag_capture or self.flag_exit)
            self.toggle_record()
            frame_id += 1

        if self.camera:
            self.camera.stop_capture()
        else:
            self.video.close()
        self.executor.shutdown()
        log.debug(f"create_from_depth_image() errors = {pcd_errors}")

    def toggle_record(self):
        if self.camera is not None:
            if self.flag_record and not self.recording:
                self.camera.resume_record()
                self.recording = True
            elif not self.flag_record and self.recording:
                self.camera.pause_record()
                self.recording = False

    def save_pcd(self):
        """Save current point cloud."""
        now = datetime.now().strftime('%Y-%m-%d_%H-%M-%S')
        filename = f"{self.rgbd_metadata.serial_number}_pcd_{now}.ply"
        # Convert colors to uint8 for compatibility
        self.pcd_frame.point['colors'] = (self.pcd_frame.point['colors'] *
                                          255).to(o3d.core.Dtype.UInt8)
        self.executor.submit(o3d.t.io.write_point_cloud,
                             filename,
                             self.pcd_frame,
                             write_ascii=False,
                             compressed=True,
                             print_progress=False)
        self.status_message = f"Saving point cloud to {filename}."

    def save_rgbd(self):
        """Save current RGBD image pair."""
        now = datetime.now().strftime('%Y-%m-%d_%H-%M-%S')
        filename = f"{self.rgbd_metadata.serial_number}_color_{now}.jpg"
        self.executor.submit(o3d.t.io.write_image, filename,
                             self.rgbd_frame.color)
        filename = f"{self.rgbd_metadata.serial_number}_depth_{now}.png"
        self.executor.submit(o3d.t.io.write_image, filename,
                             self.rgbd_frame.depth)
        self.status_message = (
            f"Saving RGBD images to {filename[:-3]}.{{jpg,png}}.")


class PipelineView:
    """Controls display and user interface. All methods must run in the main thread."""

    def __init__(self, vfov=60, max_pcd_vertices=1 << 20, **callbacks):
        """Initialize.

        Args:
            vfov (float): Vertical field of view for the 3D scene.
            max_pcd_vertices (int): Maximum point clud verties for which memory
                is allocated.
            callbacks (dict of kwargs): Callbacks provided by the controller
                for various operations.
        """

        self.vfov = vfov
        self.max_pcd_vertices = max_pcd_vertices

        gui.Application.instance.initialize()
        self.window = gui.Application.instance.create_window(
            "Open3D || Online RGBD Video Processing", 1280, 960)
        # Called on window layout (eg: resize)
        self.window.set_on_layout(self.on_layout)
        self.window.set_on_close(callbacks['on_window_close'])

        self.pcd_material = o3d.visualization.rendering.Material()
        self.pcd_material.shader = "defaultLit"
        # Set n_pixels displayed for each 3D point, accounting for HiDPI scaling
        self.pcd_material.point_size = 4 * self.window.scaling

        # 3D scene
        self.pcdview = gui.SceneWidget()
        self.window.add_child(self.pcdview)
        self.pcdview.enable_scene_caching(
            True)  # makes UI _much_ more responsive
        self.pcdview.scene = rendering.Open3DScene(self.window.renderer)
        self.pcdview.scene.set_background([1, 1, 1, 1])  # White background
        self.pcdview.scene.set_lighting(
<<<<<<< HEAD
            rendering.Open3DScene.LightingProfile.SOFT_SHADOWS)
        self.pcdview.scene.scene.set_sun_light_direction([0, -1, ])
        self.pcdview.scene.show_axes(True)
=======
            rendering.Open3DScene.LightingProfile.SOFT_SHADOWS, [0, -6, 0])
>>>>>>> 7c417fe5
        # Point cloud bounds, depends on the sensor range
        self.pcd_bounds = o3d.geometry.AxisAlignedBoundingBox([-3, -3, 0],
                                                              [3, 3, 6])
        self.camera_view()  # Initially look from the camera
        em = self.window.theme.font_size

        # Options panel
        self.panel = gui.Vert(em, gui.Margins(em, em, em, em))
        self.panel.preferred_width = int(360 * self.window.scaling)
        self.window.add_child(self.panel)
        toggles = gui.Horiz(em)
        self.panel.add_child(toggles)

        toggle_capture = gui.ToggleSwitch("Capture / Play")
        toggle_capture.is_on = False
        toggle_capture.set_on_clicked(
            callbacks['on_toggle_capture'])  # callback
        toggles.add_child(toggle_capture)

        self.flag_normals = False
        self.toggle_normals = gui.ToggleSwitch("Colors / Normals")
        self.toggle_normals.is_on = False
        self.toggle_normals.set_on_clicked(
            callbacks['on_toggle_normals'])  # callback
        toggles.add_child(self.toggle_normals)

        view_buttons = gui.Horiz(em)
        self.panel.add_child(view_buttons)
        view_buttons.add_stretch()  # for centering
        camera_view = gui.Button("Camera view")
        camera_view.set_on_clicked(self.camera_view)  # callback
        view_buttons.add_child(camera_view)
        birds_eye_view = gui.Button("Bird's eye view")
        birds_eye_view.set_on_clicked(self.birds_eye_view)  # callback
        view_buttons.add_child(birds_eye_view)
        view_buttons.add_stretch()  # for centering

        save_toggle = gui.Horiz(em)
        self.panel.add_child(save_toggle)
        save_toggle.add_child(gui.Label("Record / Save"))
        self.toggle_record = None
        if callbacks['on_toggle_record'] is not None:
            save_toggle.add_fixed(1.5 * em)
            self.toggle_record = gui.ToggleSwitch("Video")
            self.toggle_record.is_on = False
            self.toggle_record.set_on_clicked(callbacks['on_toggle_record'])
            save_toggle.add_child(self.toggle_record)

        save_buttons = gui.Horiz(em)
        self.panel.add_child(save_buttons)
        save_buttons.add_stretch()  # for centering
        save_pcd = gui.Button("Save Point cloud")
        save_pcd.set_on_clicked(callbacks['on_save_pcd'])
        save_buttons.add_child(save_pcd)
        save_rgbd = gui.Button("Save RGBD frame")
        save_rgbd.set_on_clicked(callbacks['on_save_rgbd'])
        save_buttons.add_child(save_rgbd)
        save_buttons.add_stretch()  # for centering

        video_size = (240, 320, 3)
        self.show_color = gui.CollapsableVert("Color image")
        self.show_color.set_is_open(False)
        self.panel.add_child(self.show_color)
        self.color_video = gui.ImageWidget(
            o3d.geometry.Image(np.zeros(video_size, dtype=np.uint8)))
        self.show_color.add_child(self.color_video)
        self.show_depth = gui.CollapsableVert("Depth image")
        self.show_depth.set_is_open(False)
        self.panel.add_child(self.show_depth)
        self.depth_video = gui.ImageWidget(
            o3d.geometry.Image(np.zeros(video_size, dtype=np.uint8)))
        self.show_depth.add_child(self.depth_video)

        self.status_message = gui.Label("")
        self.panel.add_child(self.status_message)

        self.flag_exit = False
        self.flag_gui_init = False

    def update(self, frame_elements):
        """Update visualization with point cloud and images. Must run in main
        thread since this makes GUI calls.

        Args:
            frame_elements: dict {element_type: geometry element}.
                Dictionary of element types to geometry elements to be updated
                in the GUI:
                    'pcd': point cloud,
                    'color': rgb image (3 channel, uint8),
                    'depth': depth image (uint8),
                    'status_message': message
        """
        if not self.flag_gui_init:
            # Set dummy point cloud to allocate graphics memory
            dummy_pcd = o3d.t.geometry.PointCloud({
                'points':
                    o3d.core.Tensor.zeros((self.max_pcd_vertices, 3),
                                          o3d.core.Dtype.Float32),
                'colors':
                    o3d.core.Tensor.zeros((self.max_pcd_vertices, 3),
                                          o3d.core.Dtype.Float32),
                'normals':
                    o3d.core.Tensor.zeros((self.max_pcd_vertices, 3),
                                          o3d.core.Dtype.Float32)
            })
            if self.pcdview.scene.has_geometry('pcd'):
                self.pcdview.scene.remove_geometry('pcd')

            self.pcd_material.shader = "normals" if self.flag_normals else "defaultLit"
            self.pcdview.scene.add_geometry('pcd', dummy_pcd, self.pcd_material)
            self.flag_gui_init = True

        update_flags = (
            rendering.Scene.UPDATE_POINTS_FLAG |
            rendering.Scene.UPDATE_COLORS_FLAG |
            (rendering.Scene.UPDATE_NORMALS_FLAG if self.flag_normals else 0))
        self.pcdview.scene.scene.update_geometry('pcd', frame_elements['pcd'],
                                                 update_flags)

        # Update color and depth images
        if self.show_color.get_is_open() and 'color' in frame_elements:
            self.color_video.update_image(frame_elements['color'])
        if self.show_depth.get_is_open() and 'depth' in frame_elements:
            self.depth_video.update_image(frame_elements['depth'])

        if 'status_message' in frame_elements:
            self.status_message.text = frame_elements["status_message"]

        self.pcdview.force_redraw()

    def camera_view(self):
        """Callback to reset point cloud view to the camera"""
        self.pcdview.setup_camera(self.vfov, self.pcd_bounds, [0, 0, 0])
        # Look at [0, 0, 1] from camera placed at [0, 0, 0] with Y axis
        # pointing at [0, -1, 0]
        self.pcdview.scene.camera.look_at([0, 0, 1], [0, 0, 0], [0, -1, 0])

    def birds_eye_view(self):
        """Callback to reset point cloud view to birds eye (overhead) view"""
        self.pcdview.setup_camera(self.vfov, self.pcd_bounds, [0, 0, 0])
        self.pcdview.scene.camera.look_at([0, 0, 1.5], [0, 3, 1.5], [0, -1, 0])

    def on_layout(self, layout_context):
        # The on_layout callback should set the frame (position + size) of every
        # child correctly. After the callback is done the window will layout
        # the grandchildren.
        """Callback on window initialize / resize"""
        frame = self.window.content_rect
        self.pcdview.frame = frame
        panel_size = self.panel.calc_preferred_size(layout_context,
                                                    self.panel.Constraints())
        self.panel.frame = gui.Rect(frame.get_right() - panel_size.width,
                                    frame.y, panel_size.width,
                                    panel_size.height)


class PipelineController:
    """Entry point for the app. Controls the PipelineModel object for IO and
    processing  and the PipelineView object for display and UI. All methods
    operate on the main thread.
    """

    def __init__(self, camera_config_file=None, rgbd_video=None, device=None):
        """Initialize.

        Args:
            camera_config_file (str): Camera configuration json file.
            rgbd_video (str): RS bag file containing the RGBD video. If this is
                provided, connected cameras are ignored.
            device (str): Compute device (e.g.: 'cpu:0' or 'cuda:0').
        """
        self.pipeline_model = PipelineModel(self.update_view,
                                            camera_config_file, rgbd_video,
                                            device)

        self.pipeline_view = PipelineView(
            1.25 * self.pipeline_model.vfov,
            self.pipeline_model.max_points,
            on_window_close=self.on_window_close,
            on_toggle_capture=self.on_toggle_capture,
            on_save_pcd=self.on_save_pcd,
            on_save_rgbd=self.on_save_rgbd,
            on_toggle_record=self.on_toggle_record
            if rgbd_video is None else None,
            on_toggle_normals=self.on_toggle_normals)

        threading.Thread(name='PipelineModel',
                         target=self.pipeline_model.run).start()
        gui.Application.instance.run()

    def update_view(self, frame_elements):
        """Updates view with new data. May be called from any thread.

        Args:
            frame_elements (dict): Display elements (point cloud and images)
                from the new frame to be shown.
        """
        gui.Application.instance.post_to_main_thread(
            self.pipeline_view.window,
            lambda: self.pipeline_view.update(frame_elements))

    def on_toggle_capture(self, is_enabled):
        """Callback to toggle capture."""
        self.pipeline_model.flag_capture = is_enabled
        if not is_enabled:
            self.on_toggle_record(False)
            if self.pipeline_view.toggle_record is not None:
                self.pipeline_view.toggle_record.is_on = False
        else:
            with self.pipeline_model.cv_capture:
                self.pipeline_model.cv_capture.notify()

    def on_toggle_record(self, is_enabled):
        """Callback to toggle recording RGBD video."""
        self.pipeline_model.flag_record = is_enabled

    def on_toggle_normals(self, is_enabled):
        """Callback to toggle display of normals"""
        self.pipeline_model.flag_normals = is_enabled
        self.pipeline_view.flag_normals = is_enabled
        self.pipeline_view.flag_gui_init = False

    def on_window_close(self):
        """Callback when the user closes the application window."""
        self.pipeline_model.flag_exit = True
        with self.pipeline_model.cv_capture:
            self.pipeline_model.cv_capture.notify_all()
        return True  # OK to close window

    def on_save_pcd(self):
        """Callback to save current point cloud."""
        self.pipeline_model.flag_save_pcd = True

    def on_save_rgbd(self):
        """Callback to save current RGBD image pair."""
        self.pipeline_model.flag_save_rgbd = True


if __name__ == "__main__":

    log.basicConfig(level=log.INFO)
    parser = argparse.ArgumentParser(
        description=__doc__,
        formatter_class=argparse.RawDescriptionHelpFormatter)
    parser.add_argument('--camera-config',
                        help='RGBD camera configuration JSON file')
    parser.add_argument('--rgbd-video', help='RGBD video file (RealSense bag)')
    parser.add_argument('--device',
                        help='Device to run computations. e.g. cpu:0 or cuda:0 '
                        'Default is CUDA GPU if available, else CPU.')

    args = parser.parse_args()
    if args.camera_config and args.rgbd_video:
        log.critical(
            "Please provide only one of --camera-config and --rgbd-video arguments"
        )
    else:
        PipelineController(args.camera_config, args.rgbd_video, args.device)<|MERGE_RESOLUTION|>--- conflicted
+++ resolved
@@ -279,13 +279,7 @@
         self.pcdview.scene = rendering.Open3DScene(self.window.renderer)
         self.pcdview.scene.set_background([1, 1, 1, 1])  # White background
         self.pcdview.scene.set_lighting(
-<<<<<<< HEAD
-            rendering.Open3DScene.LightingProfile.SOFT_SHADOWS)
-        self.pcdview.scene.scene.set_sun_light_direction([0, -1, ])
-        self.pcdview.scene.show_axes(True)
-=======
-            rendering.Open3DScene.LightingProfile.SOFT_SHADOWS, [0, -6, 0])
->>>>>>> 7c417fe5
+            rendering.Open3DScene.LightingProfile.SOFT_SHADOWS, [0, -1, 0])
         # Point cloud bounds, depends on the sensor range
         self.pcd_bounds = o3d.geometry.AxisAlignedBoundingBox([-3, -3, 0],
                                                               [3, 3, 6])
