--- conflicted
+++ resolved
@@ -36,10 +36,7 @@
 
 
 def run(config):
-<<<<<<< HEAD
     print("slac non-rigid optimization.")
-=======
->>>>>>> d6094241
     o3d.utility.set_verbosity_level(o3d.utility.VerbosityLevel.Debug)
 
     path_dataset = config['path_dataset']
