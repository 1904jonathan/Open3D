# Open3D: www.open3d.org
# The MIT License (MIT)
# See license file or visit www.open3d.org for details

# examples/Python/Basic/convex_hull.py

import open3d as o3d
<<<<<<< HEAD

import sys
sys.path.append("../Misc")
=======
>>>>>>> de73b2fc
import meshes


def mesh_generator():
    yield o3d.geometry.TriangleMesh.create_box()
    yield o3d.geometry.TriangleMesh.create_sphere()
    yield meshes.knot()
    yield meshes.bunny()
    yield meshes.armadillo()


if __name__ == "__main__":
    for mesh in mesh_generator():
        mesh.compute_vertex_normals()
        hull, _ = mesh.compute_convex_hull()
        hull_ls = o3d.geometry.LineSet.create_from_triangle_mesh(hull)
        hull_ls.paint_uniform_color((1, 0, 0))
        o3d.visualization.draw_geometries([mesh, hull_ls])

        pcl = mesh.sample_points_poisson_disk(number_of_points=2000)
        hull, _ = pcl.compute_convex_hull()
        hull_ls = o3d.geometry.LineSet.create_from_triangle_mesh(hull)
        hull_ls.paint_uniform_color((1, 0, 0))
        o3d.visualization.draw_geometries([pcl, hull_ls])<|MERGE_RESOLUTION|>--- conflicted
+++ resolved
@@ -5,12 +5,9 @@
 # examples/Python/Basic/convex_hull.py
 
 import open3d as o3d
-<<<<<<< HEAD
 
 import sys
 sys.path.append("../Misc")
-=======
->>>>>>> de73b2fc
 import meshes
 
 
