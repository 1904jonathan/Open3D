<<<<<<< HEAD
from open3d import *
from os.path import abspath
=======
import open3d as o3d
>>>>>>> 5a7d3614
import math
import numpy as np
import numpy.matlib



def get_extrinsic(xyz):
    rvec = xyz_spherical(xyz)
    r = get_rotation_matrix(rvec[1], rvec[2])
    t = np.asarray([0, 0, 2]).transpose()
    trans = np.eye(4)
    trans[:3, :3] = r
    trans[:3, 3] = t
    return trans


def xyz_spherical(xyz):
    x = xyz[0]
    y = xyz[1]
    z = xyz[2]
    r = math.sqrt(x * x + y * y + z * z)
    r_x = math.acos(y / r)
    r_y = math.atan2(z, x)
    return [r, r_x, r_y]


def get_rotation_matrix(r_x, r_y):
    rot_x = np.asarray([[1, 0, 0], [0, math.cos(r_x), -math.sin(r_x)],
                        [0, math.sin(r_x), math.cos(r_x)]])
    rot_y = np.asarray([[math.cos(r_y), 0, math.sin(r_y)], [0, 1, 0],
                        [-math.sin(r_y), 0, math.cos(r_y)]])
    return rot_y.dot(rot_x)


def depth_to_pcd(depth, intrinsic, extrinsic, w, h):
    x = np.linspace(0, w - 1, w)
    y = np.linspace(0, h - 1, h)
    uu, vv = np.meshgrid(x, y)
    uu_vector = uu.ravel()
    vv_vector = vv.ravel()
    depth_vector = np.asarray(depth, dtype=np.float32).ravel()

    uvd = np.asarray(
        [uu_vector * depth_vector, vv_vector * depth_vector, depth_vector])
    uvd_roi = uvd[:, depth_vector != 0]
    xyz_3d = np.linalg.inv(intrinsic).dot(uvd_roi)
    pcd = o3d.geometry.PointCloud()
    pcd.points = o3d.utility.Vector3dVector(xyz_3d.transpose())
    pcd.transform(np.linalg.inv(extrinsic))
    return pcd


def preprocess(model):
    min_bound = model.get_min_bound()
    max_bound = model.get_max_bound()
    center = min_bound + (max_bound - min_bound) / 2.0
    scale = np.linalg.norm(max_bound - min_bound) / 2.0
    vertices = np.asarray(model.vertices)
    vertices -= np.matlib.repmat(center, len(model.vertices), 1)
    model.vertices = o3d.utility.Vector3dVector(vertices / scale)
    return model


<<<<<<< HEAD
def mesh_voxelization(input_filename, output_filename, camera_path, 
        cubic_size, voxel_resolution, w=300, h=300, visualization=False):

    camera_sphere = subdivide_midpoint(create_mesh_icosahedron()) # and smoothing?
    mesh = read_triangle_mesh(input_filename)
    mesh.compute_vertex_normals()

    voxel_grid_carving = create_voxel_grid(
            w=cubic_size, h=cubic_size, d=cubic_size, 
            voxel_size=cubic_size/voxel_resolution,
            origin=[-cubic_size/2.0, -cubic_size/2.0, -cubic_size/2.0])

    # rescale geometry 
    camera_sphere = preprocess(camera_sphere)
    mesh = preprocess(mesh)

    vis = Visualizer()
    vis.create_window(width=w, height=h, visible=False)
    vis.add_geometry(mesh)
    vis.get_render_option().mesh_show_back_face = True

    ctr = vis.get_view_control()
    param = ctr.convert_to_pinhole_camera_parameters()

    pcd_agg = PointCloud()
    centers_pts = np.zeros((len(camera_sphere.vertices), 3))
    i = 0
    for cid, xyz in enumerate(camera_sphere.vertices):
        # get new camera pose
        trans = get_extrinsic(xyz)
        param.extrinsic = trans
        c = np.linalg.inv(trans).dot(np.asarray([0,0,0,1]).transpose())
        centers_pts[i,:] = c[:3]
        i += 1
        ctr.convert_from_pinhole_camera_parameters(param)

        # capture depth image and make a point cloud
        vis.poll_events()
        vis.update_renderer()
        depth = vis.capture_depth_float_buffer(False)
        pcd_agg += depth_to_pcd(depth,
                param.intrinsic.intrinsic_matrix, trans, w, h)

        # depth map carving method
        voxel_grid_carving = carve_voxel_grid_using_depth_map(
                voxel_grid_carving, Image(depth), param)
        print("Voxel carving using depth maps... view %03d/%03d" %
              (cid, len(camera_sphere.vertices)))

    vis.destroy_window()

    voxel_surface = create_surface_voxel_grid_from_point_cloud(
            pcd_agg, voxel_size=cubic_size/voxel_resolution,
            min_bound=[-cubic_size/2.0, -cubic_size/2.0, -cubic_size/2.0],
            max_bound=[-cubic_size/2.0, -cubic_size/2.0, -cubic_size/2.0])

    voxel_combine = voxel_surface + voxel_grid_carving

    if (visualization):
        print("visualize camera center")
        centers = PointCloud()
        centers.points = Vector3dVector(centers_pts)
        draw_geometries([centers, mesh])

        print("surface voxels")
        print(voxel_surface)
        draw_geometries([voxel_surface])

        print("carved voxels")
        print(voxel_grid_carving)
        draw_geometries([voxel_grid_carving])

        print("combined voxels")
        print(voxel_combine)
        draw_geometries([voxel_combine])

        print("visualize original model and voxels together")
        draw_geometries([voxel_combine, mesh])

    write_voxel_grid(output_filename, voxel_combine)

if __name__ == '__main__':

    input_filename = abspath("../../TestData/bathtub_0154.ply")
    output_filename = abspath("../../TestData/bathtub_0154_voxel.ply")
    camera_path = abspath("../../TestData/sphere.ply")

    visualization = True
    cubic_size = 2.0
    voxel_resolution = 128.0

    mesh_voxelization(input_filename, output_filename, camera_path, 
            cubic_size, voxel_resolution, visualization=False)
=======
sphere = o3d.io.read_triangle_mesh("../../TestData/sphere.ply")
model = o3d.io.read_triangle_mesh("../../TestData/bathtub_0154.ply")
print("visualize model")
o3d.visualization.draw_geometries([model])

# rescale geometry
sphere = preprocess(sphere)
model = preprocess(model)

w = 320
h = 320
vis = o3d.visualization.Visualizer()
vis.create_window(width=w, height=h)
vis.add_geometry(model)
vis.get_render_option().mesh_show_back_face = True

ctr = vis.get_view_control()
param = ctr.convert_to_pinhole_camera_parameters()

pcd_agg = o3d.geometry.PointCloud()
n_pts = len(sphere.vertices)
centers_pts = np.zeros((n_pts, 3))
i = 0
for xyz in sphere.vertices:
    # get new camera pose
    trans = get_extrinsic(xyz)
    param.extrinsic = trans
    c = np.linalg.inv(trans).dot(np.asarray([0, 0, 0, 1]).transpose())
    centers_pts[i, :] = c[:3]
    i += 1
    ctr.convert_from_pinhole_camera_parameters(param)

    # capture depth image and make a point cloud
    vis.poll_events()
    vis.update_renderer()
    depth = vis.capture_depth_float_buffer(False)
    pcd_agg += depth_to_pcd(depth, param.intrinsic.intrinsic_matrix, trans, w,
                            h)

vis.destroy_window()

print("visualize camera center")
centers = o3d.geometry.PointCloud()
centers.points = o3d.utility.Vector3dVector(centers_pts)
o3d.visualization.draw_geometries([centers, model])

print("voxelize dense point cloud")
voxel = o3d.geometry.VoxelGrid.create_from_point_cloud(pcd_agg, voxel_size=0.05)
print(voxel)
o3d.visualization.draw_geometries([voxel])

print("save and load o3d.geometry.VoxelGrid")
o3d.io.write_voxel_grid("voxel_grid_test.ply", voxel)
voxel_read = o3d.io.read_voxel_grid("voxel_grid_test.ply")
print(voxel_read)

print("visualize original model and voxels together")
o3d.visualization.draw_geometries([voxel_read, model])
>>>>>>> 5a7d3614
<|MERGE_RESOLUTION|>--- conflicted
+++ resolved
@@ -1,9 +1,4 @@
-<<<<<<< HEAD
-from open3d import *
-from os.path import abspath
-=======
 import open3d as o3d
->>>>>>> 5a7d3614
 import math
 import numpy as np
 import numpy.matlib
@@ -67,7 +62,6 @@
     return model
 
 
-<<<<<<< HEAD
 def mesh_voxelization(input_filename, output_filename, camera_path, 
         cubic_size, voxel_resolution, w=300, h=300, visualization=False):
 
@@ -160,64 +154,4 @@
     voxel_resolution = 128.0
 
     mesh_voxelization(input_filename, output_filename, camera_path, 
-            cubic_size, voxel_resolution, visualization=False)
-=======
-sphere = o3d.io.read_triangle_mesh("../../TestData/sphere.ply")
-model = o3d.io.read_triangle_mesh("../../TestData/bathtub_0154.ply")
-print("visualize model")
-o3d.visualization.draw_geometries([model])
-
-# rescale geometry
-sphere = preprocess(sphere)
-model = preprocess(model)
-
-w = 320
-h = 320
-vis = o3d.visualization.Visualizer()
-vis.create_window(width=w, height=h)
-vis.add_geometry(model)
-vis.get_render_option().mesh_show_back_face = True
-
-ctr = vis.get_view_control()
-param = ctr.convert_to_pinhole_camera_parameters()
-
-pcd_agg = o3d.geometry.PointCloud()
-n_pts = len(sphere.vertices)
-centers_pts = np.zeros((n_pts, 3))
-i = 0
-for xyz in sphere.vertices:
-    # get new camera pose
-    trans = get_extrinsic(xyz)
-    param.extrinsic = trans
-    c = np.linalg.inv(trans).dot(np.asarray([0, 0, 0, 1]).transpose())
-    centers_pts[i, :] = c[:3]
-    i += 1
-    ctr.convert_from_pinhole_camera_parameters(param)
-
-    # capture depth image and make a point cloud
-    vis.poll_events()
-    vis.update_renderer()
-    depth = vis.capture_depth_float_buffer(False)
-    pcd_agg += depth_to_pcd(depth, param.intrinsic.intrinsic_matrix, trans, w,
-                            h)
-
-vis.destroy_window()
-
-print("visualize camera center")
-centers = o3d.geometry.PointCloud()
-centers.points = o3d.utility.Vector3dVector(centers_pts)
-o3d.visualization.draw_geometries([centers, model])
-
-print("voxelize dense point cloud")
-voxel = o3d.geometry.VoxelGrid.create_from_point_cloud(pcd_agg, voxel_size=0.05)
-print(voxel)
-o3d.visualization.draw_geometries([voxel])
-
-print("save and load o3d.geometry.VoxelGrid")
-o3d.io.write_voxel_grid("voxel_grid_test.ply", voxel)
-voxel_read = o3d.io.read_voxel_grid("voxel_grid_test.ply")
-print(voxel_read)
-
-print("visualize original model and voxels together")
-o3d.visualization.draw_geometries([voxel_read, model])
->>>>>>> 5a7d3614
+            cubic_size, voxel_resolution, visualization=False)