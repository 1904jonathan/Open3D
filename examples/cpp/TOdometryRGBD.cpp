--- conflicted
+++ resolved
@@ -132,28 +132,18 @@
         utility::LogError("Unsupported method {}", method);
     }
 
-<<<<<<< HEAD
-    auto result = t::pipelines::odometry::RGBDOdometryMultiScale(
-            src, dst, intrinsic_t, trans, depth_scale, 3.0, {10, 5, 3},
-=======
     // Apply odometry
     auto result = t::pipelines::odometry::RGBDOdometryMultiScale(
             src, dst, intrinsic_t, trans, depth_scale, 3.0,
             std::vector<t::pipelines::odometry::OdometryConvergenceCriteria>{
                     20, 10, 5},
->>>>>>> 662df100
             odom_method,
             t::pipelines::odometry::OdometryLossParams(depth_diff));
 
     // Visualize after odometry
     source_pcd = std::make_shared<open3d::geometry::PointCloud>(
-<<<<<<< HEAD
-            t::geometry::PointCloud::CreateFromRGBDImage(
-                    t::geometry::RGBDImage(src.color_, src.depth_), intrinsic_t,
-=======
             PointCloud::CreateFromRGBDImage(
                     RGBDImage(src.color_, src.depth_), intrinsic_t,
->>>>>>> 662df100
                     result.transformation_.Inverse(), depth_scale)
                     .ToLegacyPointCloud());
     source_pcd->PaintUniformColor(Eigen::Vector3d(1, 0, 0));
