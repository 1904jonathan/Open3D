--- conflicted
+++ resolved
@@ -89,19 +89,15 @@
 if [ "$BUILD_TENSORFLOW_OPS" == "ON" -o "$BUILD_PYTORCH_OPS" == "ON" ]; then
     reportRun pip install -U yapf==0.30.0
 fi
-<<<<<<< HEAD
-mkdir -p build
-=======
 
-# build the rpc interface only if we do not build the cuda module and the
+# Build the rpc interface only if we do not build the cuda module and the
 # ml module to keep build times short
 if [ "$BUILD_CUDA_MODULE" == "OFF" -a "$BUILD_TENSORFLOW_OPS" == "OFF" ]; then
     BUILD_RPC_INTERFACE="ON"
 else
     BUILD_RPC_INTERFACE="OFF"
 fi
-mkdir build
->>>>>>> beaf1b45
+mkdir -p build
 cd build
 
 runBenchmarks=true
