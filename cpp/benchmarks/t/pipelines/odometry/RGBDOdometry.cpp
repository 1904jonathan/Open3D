// ----------------------------------------------------------------------------
// -                        Open3D: www.open3d.org                            -
// ----------------------------------------------------------------------------
// The MIT License (MIT)
//
// Copyright (c) 2018 www.open3d.org
//
// Permission is hereby granted, free of charge, to any person obtaining a copy
// of this software and associated documentation files (the "Software"), to deal
// in the Software without restriction, including without limitation the rights
// to use, copy, modify, merge, publish, distribute, sublicense, and/or sell
// copies of the Software, and to permit persons to whom the Software is
// furnished to do so, subject to the following conditions:
//
// The above copyright notice and this permission notice shall be included in
// all copies or substantial portions of the Software.
//
// THE SOFTWARE IS PROVIDED "AS IS", WITHOUT WARRANTY OF ANY KIND, EXPRESS OR
// IMPLIED, INCLUDING BUT NOT LIMITED TO THE WARRANTIES OF MERCHANTABILITY,
// FITNESS FOR A PARTICULAR PURPOSE AND NONINFRINGEMENT. IN NO EVENT SHALL THE
// AUTHORS OR COPYRIGHT HOLDERS BE LIABLE FOR ANY CLAIM, DAMAGES OR OTHER
// LIABILITY, WHETHER IN AN ACTION OF CONTRACT, TORT OR OTHERWISE, ARISING
// FROM, OUT OF OR IN CONNECTION WITH THE SOFTWARE OR THE USE OR OTHER DEALINGS
// IN THE SOFTWARE.
// ----------------------------------------------------------------------------

#include "open3d/t/pipelines/odometry/RGBDOdometry.h"

#include <benchmark/benchmark.h>

#include "open3d/camera/PinholeCameraIntrinsic.h"
#include "open3d/core/Tensor.h"
#include "open3d/t/geometry/Image.h"
#include "open3d/t/geometry/PointCloud.h"
#include "open3d/t/io/ImageIO.h"
#include "open3d/t/io/PointCloudIO.h"

namespace open3d {
namespace t {
namespace pipelines {
namespace odometry {

static core::Tensor CreateIntrisicTensor() {
    camera::PinholeCameraIntrinsic intrinsic = camera::PinholeCameraIntrinsic(
            camera::PinholeCameraIntrinsicParameters::PrimeSenseDefault);
    auto focal_length = intrinsic.GetFocalLength();
    auto principal_point = intrinsic.GetPrincipalPoint();
    return core::Tensor::Init<double>(
            {{(focal_length.first), 0, (principal_point.first)},
             {0, (focal_length.second), (principal_point.second)},
             {0, 0, 1}});
}

static void ComputeOdometryResultPointToPlane(benchmark::State& state,
                                              const core::Device& device) {
    if (!t::geometry::Image::HAVE_IPPICV &&
        device.GetType() == core::Device::DeviceType::CPU) {
        return;
    }

    const float depth_scale = 1000.0;
    const float depth_diff = 0.07;
    const float depth_max = 3.0;

    t::geometry::Image src_depth = *t::io::CreateImageFromFile(
            std::string(TEST_DATA_DIR) + "/RGBD/depth/00000.png");
    t::geometry::Image dst_depth = *t::io::CreateImageFromFile(
            std::string(TEST_DATA_DIR) + "/RGBD/depth/00002.png");
    src_depth = src_depth.To(device);
    dst_depth = dst_depth.To(device);

    core::Tensor intrinsic_t = CreateIntrisicTensor();
    t::geometry::Image src_depth_processed =
            src_depth.ClipTransform(depth_scale, 0.0, depth_max, NAN);
    t::geometry::Image src_vertex_map =
            src_depth_processed.CreateVertexMap(intrinsic_t, NAN);
    t::geometry::Image src_normal_map = src_vertex_map.CreateNormalMap(NAN);

    t::geometry::Image dst_depth_processed =
            dst_depth.ClipTransform(depth_scale, 0.0, depth_max, NAN);
    t::geometry::Image dst_vertex_map =
            dst_depth_processed.CreateVertexMap(intrinsic_t, NAN);

    core::Tensor trans =
            core::Tensor::Eye(4, core::Dtype::Float64, core::Device("CPU:0"));

    for (int i = 0; i < 20; ++i) {
        auto result = t::pipelines::odometry::ComputeOdometryResultPointToPlane(
                src_vertex_map.AsTensor(), dst_vertex_map.AsTensor(),
                src_normal_map.AsTensor(), intrinsic_t, trans, depth_diff,
                depth_diff * 0.5);
        trans = result.transformation_.Matmul(trans).Contiguous();
    }

    for (auto _ : state) {
        core::Tensor trans = core::Tensor::Eye(4, core::Dtype::Float64,
                                               core::Device("CPU:0"));

        for (int i = 0; i < 20; ++i) {
            auto result =
                    t::pipelines::odometry::ComputeOdometryResultPointToPlane(
                            src_vertex_map.AsTensor(),
                            dst_vertex_map.AsTensor(),
                            src_normal_map.AsTensor(), intrinsic_t, trans,
                            depth_diff, depth_diff * 0.5);
            trans = result.transformation_.Matmul(trans).Contiguous();
        }
    }
}

static void RGBDOdometryMultiScale(
        benchmark::State& state,
        const core::Device& device,
        const t::pipelines::odometry::Method& method) {
    if (!t::geometry::Image::HAVE_IPPICV &&
        device.GetType() == core::Device::DeviceType::CPU) {
        return;
    }

    const float depth_scale = 1000.0;
    const float depth_max = 3.0;
    const float depth_diff = 0.07;

    t::geometry::Image src_depth = *t::io::CreateImageFromFile(
            std::string(TEST_DATA_DIR) + "/RGBD/depth/00000.png");
    t::geometry::Image src_color = *t::io::CreateImageFromFile(
            std::string(TEST_DATA_DIR) + "/RGBD/color/00000.jpg");

    t::geometry::Image dst_depth = *t::io::CreateImageFromFile(
            std::string(TEST_DATA_DIR) + "/RGBD/depth/00002.png");
    t::geometry::Image dst_color = *t::io::CreateImageFromFile(
            std::string(TEST_DATA_DIR) + "/RGBD/color/00002.jpg");

    t::geometry::RGBDImage source, target;
    source.color_ = src_color.To(device);
    source.depth_ = src_depth.To(device);
    target.color_ = dst_color.To(device);
    target.depth_ = dst_depth.To(device);

    core::Tensor intrinsic_t = CreateIntrisicTensor();

    // Very strict criteria to ensure running most the iterations
    t::pipelines::odometry::OdometryLossParams loss(depth_diff);
<<<<<<< HEAD
    t::pipelines::odometry::OdometryConvergenceCriteria criteria(1e-12, 1e-12);
=======
    std::vector<t::pipelines::odometry::OdometryConvergenceCriteria> criteria{
            t::pipelines::odometry::OdometryConvergenceCriteria(10, 1e-12,
                                                                1e-12),
            t::pipelines::odometry::OdometryConvergenceCriteria(5, 1e-12,
                                                                1e-12),
            t::pipelines::odometry::OdometryConvergenceCriteria(3, 1e-12,
                                                                1e-12)};
>>>>>>> 662df100

    // Warp up
    RGBDOdometryMultiScale(
            source, target, intrinsic_t,
            core::Tensor::Eye(4, core::Dtype::Float64, core::Device("CPU:0")),
<<<<<<< HEAD
            depth_scale, depth_max, {10, 5, 3}, method, loss, criteria);
=======
            depth_scale, depth_max, criteria, method, loss);
>>>>>>> 662df100

    for (auto _ : state) {
        RGBDOdometryMultiScale(source, target, intrinsic_t,
                               core::Tensor::Eye(4, core::Dtype::Float64,
                                                 core::Device("CPU:0")),
<<<<<<< HEAD
                               depth_scale, depth_max, {10, 5, 3}, method, loss,
                               criteria);
=======
                               depth_scale, depth_max, criteria, method, loss);
>>>>>>> 662df100
    }
}

BENCHMARK_CAPTURE(ComputeOdometryResultPointToPlane, CPU, core::Device("CPU:0"))
        ->Unit(benchmark::kMillisecond);
#ifdef BUILD_CUDA_MODULE
BENCHMARK_CAPTURE(ComputeOdometryResultPointToPlane,
                  CUDA,
                  core::Device("CUDA:0"))
        ->Unit(benchmark::kMillisecond);
#endif

BENCHMARK_CAPTURE(RGBDOdometryMultiScale,
                  Hybrid_CPU,
                  core::Device("CPU:0"),
                  t::pipelines::odometry::Method::Hybrid)
        ->Unit(benchmark::kMillisecond);
BENCHMARK_CAPTURE(RGBDOdometryMultiScale,
                  Intensity_CPU,
                  core::Device("CPU:0"),
                  t::pipelines::odometry::Method::Intensity)
        ->Unit(benchmark::kMillisecond);
BENCHMARK_CAPTURE(RGBDOdometryMultiScale,
                  PointToPlane_CPU,
                  core::Device("CPU:0"),
                  t::pipelines::odometry::Method::PointToPlane)
        ->Unit(benchmark::kMillisecond);

#ifdef BUILD_CUDA_MODULE
BENCHMARK_CAPTURE(RGBDOdometryMultiScale,
                  Hybrid_CUDA,
                  core::Device("CUDA:0"),
                  t::pipelines::odometry::Method::Hybrid)
        ->Unit(benchmark::kMillisecond);
BENCHMARK_CAPTURE(RGBDOdometryMultiScale,
                  Intensity_CUDA,
                  core::Device("CUDA:0"),
                  t::pipelines::odometry::Method::Intensity)
        ->Unit(benchmark::kMillisecond);
BENCHMARK_CAPTURE(RGBDOdometryMultiScale,
                  PointToPlane_CUDA,
                  core::Device("CUDA:0"),
                  t::pipelines::odometry::Method::PointToPlane)
        ->Unit(benchmark::kMillisecond);
#endif
}  // namespace odometry
}  // namespace pipelines
}  // namespace t
}  // namespace open3d<|MERGE_RESOLUTION|>--- conflicted
+++ resolved
@@ -141,9 +141,6 @@
 
     // Very strict criteria to ensure running most the iterations
     t::pipelines::odometry::OdometryLossParams loss(depth_diff);
-<<<<<<< HEAD
-    t::pipelines::odometry::OdometryConvergenceCriteria criteria(1e-12, 1e-12);
-=======
     std::vector<t::pipelines::odometry::OdometryConvergenceCriteria> criteria{
             t::pipelines::odometry::OdometryConvergenceCriteria(10, 1e-12,
                                                                 1e-12),
@@ -151,28 +148,18 @@
                                                                 1e-12),
             t::pipelines::odometry::OdometryConvergenceCriteria(3, 1e-12,
                                                                 1e-12)};
->>>>>>> 662df100
 
     // Warp up
     RGBDOdometryMultiScale(
             source, target, intrinsic_t,
             core::Tensor::Eye(4, core::Dtype::Float64, core::Device("CPU:0")),
-<<<<<<< HEAD
-            depth_scale, depth_max, {10, 5, 3}, method, loss, criteria);
-=======
             depth_scale, depth_max, criteria, method, loss);
->>>>>>> 662df100
 
     for (auto _ : state) {
         RGBDOdometryMultiScale(source, target, intrinsic_t,
                                core::Tensor::Eye(4, core::Dtype::Float64,
                                                  core::Device("CPU:0")),
-<<<<<<< HEAD
-                               depth_scale, depth_max, {10, 5, 3}, method, loss,
-                               criteria);
-=======
                                depth_scale, depth_max, criteria, method, loss);
->>>>>>> 662df100
     }
 }
 
