--- conflicted
+++ resolved
@@ -1,17 +1,5 @@
 function(open3d_show_and_abort_on_warning trgt)
 
-<<<<<<< HEAD
-    if (BUILD_CUDA_MODULE)
-        if (CMAKE_CUDA_COMPILER_VERSION VERSION_LESS "10.2")
-            set(CUDA_FLAGS "-lineinfo --compiler-options -Wall --compiler-options -Werror --Werror cross-execution-space-call,reorder,deprecated-declarations")
-        else()
-            set(CUDA_FLAGS "-lineinfo --Werror all-warnings,cross-execution-space-call,reorder,deprecated-declarations")
-        endif()
-    else()
-        set(CUDA_FLAGS "")
-    endif()
-=======
->>>>>>> 5cbb628a
     set(DISABLE_MSVC_WARNINGS
             /Wv:18         # ignore warnings introduced in Visual Studio 2015 and later.
             /wd4201        # non-standard extention nameless struct (filament includes)
