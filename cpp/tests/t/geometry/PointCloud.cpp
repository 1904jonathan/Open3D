--- conflicted
+++ resolved
@@ -892,7 +892,6 @@
             {true, true, true, true, true, true}, device)));
 }
 
-<<<<<<< HEAD
 TEST_P(PointCloudPermuteDevices, HiddenPointRemoval) {
     core::Device device = GetParam();
 
@@ -911,7 +910,7 @@
     EXPECT_TRUE(mesh.GetVertexPositions().AllClose(
             pcd.SelectByIndex(pt_map).GetPointPositions()));
     EXPECT_EQ(mesh.GetVertexPositions().GetLength(), 24581);
-=======
+
 TEST_P(PointCloudPermuteDevices, PaintUniformColor) {
     core::Device device = GetParam();
 
@@ -933,7 +932,6 @@
                                        {0.5, 1.0, 0.0},
                                        {0.5, 1.0, 0.0}},
                                       device)));
->>>>>>> 8550f79d
 }
 
 TEST_P(PointCloudPermuteDevices, ClusterDBSCAN) {
