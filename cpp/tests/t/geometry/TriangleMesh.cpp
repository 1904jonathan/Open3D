--- conflicted
+++ resolved
@@ -470,12 +470,7 @@
                                        {0.0, 1.0, 0.0},
                                        {1.0, 1.0, 0.0},
                                        {0.0, 1.0, 1.0},
-<<<<<<< HEAD
-                                       {1.0, 1.0, 1.0}},
-                                      device);
-=======
                                        {1.0, 1.0, 1.0}});
->>>>>>> 4a353b9f
 
     core::Tensor triangle_indices_default =
             core::Tensor::Init<int64_t>({{4, 7, 5},
@@ -489,12 +484,7 @@
                                          {2, 3, 7},
                                          {2, 7, 6},
                                          {0, 4, 1},
-<<<<<<< HEAD
-                                         {1, 4, 5}},
-                                        device);
-=======
                                          {1, 4, 5}});
->>>>>>> 4a353b9f
 
     EXPECT_TRUE(box_default.GetVertexPositions().AllClose(
             vertex_positions_default));
