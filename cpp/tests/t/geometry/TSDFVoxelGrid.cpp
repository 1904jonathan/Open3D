// ----------------------------------------------------------------------------
// -                        Open3D: www.open3d.org                            -
// ----------------------------------------------------------------------------
// The MIT License (MIT)
//
// Copyright (c) 2018-2021 www.open3d.org
//
// Permission is hereby granted, free of charge, to any person obtaining a copy
// of this software and associated documentation files (the "Software"), to deal
// in the Software without restriction, including without limitation the rights
// to use, copy, modify, merge, publish, distribute, sublicense, and/or sell
// copies of the Software, and to permit persons to whom the Software is
// furnished to do so, subject to the following conditions:
//
// The above copyright notice and this permission notice shall be included in
// all copies or substantial portions of the Software.
//
// THE SOFTWARE IS PROVIDED "AS IS", WITHOUT WARRANTY OF ANY KIND, EXPRESS OR
// IMPLIED, INCLUDING BUT NOT LIMITED TO THE WARRANTIES OF MERCHANTABILITY,
// FITNESS FOR A PARTICULAR PURPOSE AND NONINFRINGEMENT. IN NO EVENT SHALL THE
// AUTHORS OR COPYRIGHT HOLDERS BE LIABLE FOR ANY CLAIM, DAMAGES OR OTHER
// LIABILITY, WHETHER IN AN ACTION OF CONTRACT, TORT OR OTHERWISE, ARISING
// FROM, OUT OF OR IN CONNECTION WITH THE SOFTWARE OR THE USE OR OTHER DEALINGS
// IN THE SOFTWARE.
// ----------------------------------------------------------------------------

#include "open3d/t/geometry/TSDFVoxelGrid.h"

#include "core/CoreTest.h"
#include "open3d/core/EigenConverter.h"
#include "open3d/core/Tensor.h"
#include "open3d/io/ImageIO.h"
#include "open3d/io/PinholeCameraTrajectoryIO.h"
#include "open3d/io/PointCloudIO.h"
#include "open3d/pipelines/registration/Registration.h"
#include "open3d/t/io/ImageIO.h"
#include "open3d/t/io/TSDFVoxelGridIO.h"
#include "open3d/utility/FileSystem.h"
#include "open3d/visualization/utility/DrawGeometry.h"
#include "tests/UnitTest.h"

namespace open3d {
namespace tests {

class TSDFVoxelGridPermuteDevices : public PermuteDevices {};
INSTANTIATE_TEST_SUITE_P(TSDFVoxelGrid,
                         TSDFVoxelGridPermuteDevices,
                         testing::ValuesIn(PermuteDevices::TestCases()));

t::geometry::TSDFVoxelGrid IntegrateTestScene(
        const core::Device &device,
        const core::HashmapBackend &backend = core::HashmapBackend::Default) {
    float voxel_size = 0.008;
    t::geometry::TSDFVoxelGrid voxel_grid({{"tsdf", core::Float32},
                                           {"weight", core::UInt16},
                                           {"color", core::UInt16}},
                                          voxel_size, 0.04f, 16, 1000, device,
                                          backend);

    // Intrinsics
    camera::PinholeCameraIntrinsic intrinsic = camera::PinholeCameraIntrinsic(
            camera::PinholeCameraIntrinsicParameters::PrimeSenseDefault);
    auto focal_length = intrinsic.GetFocalLength();
    auto principal_point = intrinsic.GetPrincipalPoint();
    core::Tensor intrinsic_t = core::Tensor::Init<double>(
            {{focal_length.first, 0, principal_point.first},
             {0, focal_length.second, principal_point.second},
             {0, 0, 1}});

    // Extrinsics
    std::string trajectory_path =
            std::string(TEST_DATA_DIR) + "/RGBD/odometry.log";
    auto trajectory =
            io::CreatePinholeCameraTrajectoryFromFile(trajectory_path);

    for (size_t i = 0; i < trajectory->parameters_.size(); ++i) {
        // Load image
        t::geometry::Image depth =
                t::io::CreateImageFromFile(
                        fmt::format("{}/RGBD/depth/{:05d}.png",
                                    std::string(TEST_DATA_DIR), i))
                        ->To(device);
        t::geometry::Image color =
                t::io::CreateImageFromFile(
                        fmt::format("{}/RGBD/color/{:05d}.jpg",
                                    std::string(TEST_DATA_DIR), i))
                        ->To(device);

        Eigen::Matrix4d extrinsic = trajectory->parameters_[i].extrinsic_;
        core::Tensor extrinsic_t =
                core::eigen_converter::EigenMatrixToTensor(extrinsic);

        voxel_grid.Integrate(depth, color, intrinsic_t, extrinsic_t);
    }

    return voxel_grid;
}

TEST_P(TSDFVoxelGridPermuteDevices, Integrate) {
    core::Device device = GetParam();
    const float dist_threshold = 0.004;

    std::vector<core::HashmapBackend> backends;
    if (device.GetType() == core::Device::DeviceType::CUDA) {
        backends.push_back(core::HashmapBackend::Slab);
        backends.push_back(core::HashmapBackend::StdGPU);
    } else {
        backends.push_back(core::HashmapBackend::TBB);
    }

    for (auto backend : backends) {
        auto voxel_grid = IntegrateTestScene(device, backend);

        auto pcd = voxel_grid.ExtractSurfacePoints().ToLegacy();
        auto pcd_gt = *io::CreatePointCloudFromFile(
                std::string(TEST_DATA_DIR) + "/RGBD/example_tsdf_pcd.ply");
        auto result = pipelines::registration::EvaluateRegistration(
                pcd, pcd_gt, dist_threshold);

        EXPECT_EQ(pcd.points_.size(), pcd_gt.points_.size());

        // Allow some numerical noise
        EXPECT_NEAR(result.fitness_, 1.0, 1e-5);
        EXPECT_NEAR(result.inlier_rmse_, 0, 1e-5);
    }
}

TEST_P(TSDFVoxelGridPermuteDevices, IO) {
    core::Device device = GetParam();
    std::string file_name = "test_tsdf.json";
    std::string npz_file_name = "test_tsdf.npz";
    const float dist_threshold = 0.004;

    auto voxel_grid = IntegrateTestScene(device);
    auto pcd = voxel_grid.ExtractSurfacePoints().ToLegacyPointCloud();

    t::io::WriteTSDFVoxelGrid(file_name, voxel_grid);
    EXPECT_TRUE(utility::filesystem::FileExists(file_name));
    EXPECT_TRUE(utility::filesystem::FileExists(npz_file_name));

    auto loaded_voxel_grid = *t::io::CreateTSDFVoxelGridFromFile(file_name);
    auto pcd_from_loaded_voxel_grid =
            loaded_voxel_grid.ExtractSurfacePoints().ToLegacyPointCloud();

    auto result = pipelines::registration::EvaluateRegistration(
            pcd, pcd_from_loaded_voxel_grid, dist_threshold);

    // Allow some numerical noise
    EXPECT_NEAR(result.fitness_, 1.0, 1e-5);
    EXPECT_NEAR(result.inlier_rmse_, 0, 1e-5);

    utility::filesystem::RemoveFile(file_name);
    utility::filesystem::RemoveFile(npz_file_name);
}

TEST_P(TSDFVoxelGridPermuteDevices, DISABLED_Raycast) {
    core::Device device = GetParam();
    const float depth_scale = 1000.0f;
    const float depth_max = 3.0f;

    const int cols = 640;
    const int rows = 480;

    // Intrinsic
    camera::PinholeCameraIntrinsic intrinsic = camera::PinholeCameraIntrinsic(
            camera::PinholeCameraIntrinsicParameters::PrimeSenseDefault);
    auto focal_length = intrinsic.GetFocalLength();
    auto principal_point = intrinsic.GetPrincipalPoint();
    core::Tensor intrinsic_t = core::Tensor::Init<double>(
            {{focal_length.first, 0, principal_point.first},
             {0, focal_length.second, principal_point.second},
             {0, 0, 1}});

    // Extrinsic
    std::string trajectory_path =
            std::string(TEST_DATA_DIR) + "/RGBD/odometry.log";
    auto trajectory =
            io::CreatePinholeCameraTrajectoryFromFile(trajectory_path);
    size_t n = trajectory->parameters_.size();
    Eigen::Matrix4d extrinsic = trajectory->parameters_[n - 1].extrinsic_;
    core::Tensor extrinsic_t =
            core::eigen_converter::EigenMatrixToTensor(extrinsic);

    std::vector<core::HashmapBackend> backends;
    if (device.GetType() == core::Device::DeviceType::CUDA) {
        backends.push_back(core::HashmapBackend::Slab);
        backends.push_back(core::HashmapBackend::StdGPU);
    } else {
        backends.push_back(core::HashmapBackend::TBB);
    }

    for (auto backend : backends) {
<<<<<<< HEAD
        auto voxel_grid = IntegrateTestScene(device, backend);

        if (backend == core::HashmapBackend::Slab) {
            EXPECT_THROW(voxel_grid.RayCast(intrinsic_t, extrinsic_t, cols,
                                            rows, depth_scale, 0.1, depth_max,
                                            std::min((n - 1) * 1.0f, 3.0f)),
                         std::runtime_error);
        } else {
            using MaskCode = t::geometry::TSDFVoxelGrid::SurfaceMaskCode;
            auto result = voxel_grid.RayCast(
                    intrinsic_t, extrinsic_t, cols, rows, depth_scale, 0.1,
                    depth_max, std::min((n - 1) * 1.0f, 3.0f),
                    MaskCode::VertexMap | MaskCode::ColorMap |
                            MaskCode::NormalMap);
            core::Tensor vertex_map = result[MaskCode::VertexMap];
            core::Tensor color_map = result[MaskCode::ColorMap];
            core::Tensor normal_map = result[MaskCode::NormalMap];

            t::geometry::Image vertex(result[MaskCode::VertexMap]);
            visualization::DrawGeometries(
                    {std::make_shared<open3d::geometry::Image>(
                            vertex.ToLegacyImage())});

            // There are CPU/CUDA numerical differences around edges, so
            // we need to be tolerant.
            core::Tensor vertex_map_gt = core::Tensor::Load(
                    fmt::format("{}/open3d_downloads/RGBD/"
                                "raycast_vtx_{:03d}.npy",
                                std::string(TEST_DATA_DIR), n - 1));
            vertex_map.Save(fmt::format("raycast_vtx_{:03d}.npy", n - 1));
            int64_t discrepancy_count =
                    ((vertex_map.To(core::Device("CPU:0")) - vertex_map_gt)
                             .Abs()
                             .Ge(1e-5))
                            .To(core::Int64)
                            .Sum({0, 1, 2})
                            .Item<int64_t>();
            EXPECT_LE(discrepancy_count * 1.0f / vertex_map.NumElements(),
                      1e-3);
=======
        float voxel_size = 3.0f / 512.0f;
        t::geometry::TSDFVoxelGrid voxel_grid({{"tsdf", core::Float32},
                                               {"weight", core::UInt16},
                                               {"color", core::UInt16}},
                                              voxel_size, 0.04f, 16, 1000,
                                              device, backend);

        // Intrinsics
        camera::PinholeCameraIntrinsic intrinsic =
                camera::PinholeCameraIntrinsic(
                        camera::PinholeCameraIntrinsicParameters::
                                PrimeSenseDefault);
        auto focal_length = intrinsic.GetFocalLength();
        auto principal_point = intrinsic.GetPrincipalPoint();
        core::Tensor intrinsic_t = core::Tensor::Init<double>(
                {{focal_length.first, 0, principal_point.first},
                 {0, focal_length.second, principal_point.second},
                 {0, 0, 1}});

        // Extrinsics
        std::string trajectory_path =
                std::string(TEST_DATA_DIR) + "/RGBD/trajectory.log";
        auto trajectory =
                io::CreatePinholeCameraTrajectoryFromFile(trajectory_path);

        float depth_scale = 1000.0f;
        float depth_max = 3.0f;

        for (size_t i = 0; i < trajectory->parameters_.size(); ++i) {
            // Load image
            t::geometry::Image depth =
                    t::io::CreateImageFromFile(
                            fmt::format("{}/RGBD/depth/{:05d}.png",
                                        std::string(TEST_DATA_DIR), i))
                            ->To(device);
            t::geometry::Image color =
                    t::io::CreateImageFromFile(
                            fmt::format("{}/RGBD/color/{:05d}.jpg",
                                        std::string(TEST_DATA_DIR), i))
                            ->To(device);

            Eigen::Matrix4d extrinsic = trajectory->parameters_[i].extrinsic_;
            core::Tensor extrinsic_t =
                    core::eigen_converter::EigenMatrixToTensor(extrinsic);

            voxel_grid.Integrate(depth, color, intrinsic_t, extrinsic_t,
                                 depth_scale, depth_max);

            if (i == trajectory->parameters_.size() - 1) {
                if (backend == core::HashmapBackend::Slab) {
                    EXPECT_THROW(
                            voxel_grid.RayCast(intrinsic_t, extrinsic_t,
                                               depth.GetCols(), depth.GetRows(),
                                               depth_scale, 0.1, depth_max,
                                               std::min(i * 1.0f, 3.0f)),
                            std::runtime_error);
                } else {
                    using MaskCode =
                            t::geometry::TSDFVoxelGrid::SurfaceMaskCode;
                    auto result = voxel_grid.RayCast(
                            intrinsic_t, extrinsic_t, depth.GetCols(),
                            depth.GetRows(), depth_scale, 0.1, depth_max,
                            std::min(i * 1.0f, 3.0f),
                            MaskCode::VertexMap | MaskCode::ColorMap |
                                    MaskCode::NormalMap);
                    core::Tensor vertex_map = result[MaskCode::VertexMap];
                    core::Tensor color_map = result[MaskCode::ColorMap];
                    core::Tensor normal_map = result[MaskCode::NormalMap];

                    t::geometry::Image vertex(result[MaskCode::VertexMap]);
                    visualization::DrawGeometries(
                            {std::make_shared<open3d::geometry::Image>(
                                    vertex.ToLegacy())});

                    // There are CPU/CUDA numerical differences around edges, so
                    // we need to be tolerant.
                    core::Tensor vertex_map_gt = core::Tensor::Load(
                            fmt::format("{}/open3d_downloads/RGBD/"
                                        "raycast_vtx_{:03d}.npy",
                                        std::string(TEST_DATA_DIR), i));
                    vertex_map.Save(fmt::format("raycast_vtx_{:03d}.npy", i));
                    int64_t discrepancy_count =
                            ((vertex_map.To(core::Device("CPU:0")) -
                              vertex_map_gt)
                                     .Abs()
                                     .Ge(1e-5))
                                    .To(core::Int64)
                                    .Sum({0, 1, 2})
                                    .Item<int64_t>();
                    EXPECT_LE(
                            discrepancy_count * 1.0f / vertex_map.NumElements(),
                            1e-3);
                }
            }
>>>>>>> 44e9c471
        }
    }
}
}  // namespace tests
}  // namespace open3d<|MERGE_RESOLUTION|>--- conflicted
+++ resolved
@@ -132,7 +132,7 @@
     const float dist_threshold = 0.004;
 
     auto voxel_grid = IntegrateTestScene(device);
-    auto pcd = voxel_grid.ExtractSurfacePoints().ToLegacyPointCloud();
+    auto pcd = voxel_grid.ExtractSurfacePoints().ToLegacy();
 
     t::io::WriteTSDFVoxelGrid(file_name, voxel_grid);
     EXPECT_TRUE(utility::filesystem::FileExists(file_name));
@@ -140,7 +140,7 @@
 
     auto loaded_voxel_grid = *t::io::CreateTSDFVoxelGridFromFile(file_name);
     auto pcd_from_loaded_voxel_grid =
-            loaded_voxel_grid.ExtractSurfacePoints().ToLegacyPointCloud();
+            loaded_voxel_grid.ExtractSurfacePoints().ToLegacy();
 
     auto result = pipelines::registration::EvaluateRegistration(
             pcd, pcd_from_loaded_voxel_grid, dist_threshold);
@@ -190,7 +190,6 @@
     }
 
     for (auto backend : backends) {
-<<<<<<< HEAD
         auto voxel_grid = IntegrateTestScene(device, backend);
 
         if (backend == core::HashmapBackend::Slab) {
@@ -212,7 +211,7 @@
             t::geometry::Image vertex(result[MaskCode::VertexMap]);
             visualization::DrawGeometries(
                     {std::make_shared<open3d::geometry::Image>(
-                            vertex.ToLegacyImage())});
+                            vertex.ToLegacy())});
 
             // There are CPU/CUDA numerical differences around edges, so
             // we need to be tolerant.
@@ -230,102 +229,6 @@
                             .Item<int64_t>();
             EXPECT_LE(discrepancy_count * 1.0f / vertex_map.NumElements(),
                       1e-3);
-=======
-        float voxel_size = 3.0f / 512.0f;
-        t::geometry::TSDFVoxelGrid voxel_grid({{"tsdf", core::Float32},
-                                               {"weight", core::UInt16},
-                                               {"color", core::UInt16}},
-                                              voxel_size, 0.04f, 16, 1000,
-                                              device, backend);
-
-        // Intrinsics
-        camera::PinholeCameraIntrinsic intrinsic =
-                camera::PinholeCameraIntrinsic(
-                        camera::PinholeCameraIntrinsicParameters::
-                                PrimeSenseDefault);
-        auto focal_length = intrinsic.GetFocalLength();
-        auto principal_point = intrinsic.GetPrincipalPoint();
-        core::Tensor intrinsic_t = core::Tensor::Init<double>(
-                {{focal_length.first, 0, principal_point.first},
-                 {0, focal_length.second, principal_point.second},
-                 {0, 0, 1}});
-
-        // Extrinsics
-        std::string trajectory_path =
-                std::string(TEST_DATA_DIR) + "/RGBD/trajectory.log";
-        auto trajectory =
-                io::CreatePinholeCameraTrajectoryFromFile(trajectory_path);
-
-        float depth_scale = 1000.0f;
-        float depth_max = 3.0f;
-
-        for (size_t i = 0; i < trajectory->parameters_.size(); ++i) {
-            // Load image
-            t::geometry::Image depth =
-                    t::io::CreateImageFromFile(
-                            fmt::format("{}/RGBD/depth/{:05d}.png",
-                                        std::string(TEST_DATA_DIR), i))
-                            ->To(device);
-            t::geometry::Image color =
-                    t::io::CreateImageFromFile(
-                            fmt::format("{}/RGBD/color/{:05d}.jpg",
-                                        std::string(TEST_DATA_DIR), i))
-                            ->To(device);
-
-            Eigen::Matrix4d extrinsic = trajectory->parameters_[i].extrinsic_;
-            core::Tensor extrinsic_t =
-                    core::eigen_converter::EigenMatrixToTensor(extrinsic);
-
-            voxel_grid.Integrate(depth, color, intrinsic_t, extrinsic_t,
-                                 depth_scale, depth_max);
-
-            if (i == trajectory->parameters_.size() - 1) {
-                if (backend == core::HashmapBackend::Slab) {
-                    EXPECT_THROW(
-                            voxel_grid.RayCast(intrinsic_t, extrinsic_t,
-                                               depth.GetCols(), depth.GetRows(),
-                                               depth_scale, 0.1, depth_max,
-                                               std::min(i * 1.0f, 3.0f)),
-                            std::runtime_error);
-                } else {
-                    using MaskCode =
-                            t::geometry::TSDFVoxelGrid::SurfaceMaskCode;
-                    auto result = voxel_grid.RayCast(
-                            intrinsic_t, extrinsic_t, depth.GetCols(),
-                            depth.GetRows(), depth_scale, 0.1, depth_max,
-                            std::min(i * 1.0f, 3.0f),
-                            MaskCode::VertexMap | MaskCode::ColorMap |
-                                    MaskCode::NormalMap);
-                    core::Tensor vertex_map = result[MaskCode::VertexMap];
-                    core::Tensor color_map = result[MaskCode::ColorMap];
-                    core::Tensor normal_map = result[MaskCode::NormalMap];
-
-                    t::geometry::Image vertex(result[MaskCode::VertexMap]);
-                    visualization::DrawGeometries(
-                            {std::make_shared<open3d::geometry::Image>(
-                                    vertex.ToLegacy())});
-
-                    // There are CPU/CUDA numerical differences around edges, so
-                    // we need to be tolerant.
-                    core::Tensor vertex_map_gt = core::Tensor::Load(
-                            fmt::format("{}/open3d_downloads/RGBD/"
-                                        "raycast_vtx_{:03d}.npy",
-                                        std::string(TEST_DATA_DIR), i));
-                    vertex_map.Save(fmt::format("raycast_vtx_{:03d}.npy", i));
-                    int64_t discrepancy_count =
-                            ((vertex_map.To(core::Device("CPU:0")) -
-                              vertex_map_gt)
-                                     .Abs()
-                                     .Ge(1e-5))
-                                    .To(core::Int64)
-                                    .Sum({0, 1, 2})
-                                    .Item<int64_t>();
-                    EXPECT_LE(
-                            discrepancy_count * 1.0f / vertex_map.NumElements(),
-                            1e-3);
-                }
-            }
->>>>>>> 44e9c471
         }
     }
 }
