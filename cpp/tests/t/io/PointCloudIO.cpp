--- conflicted
+++ resolved
@@ -41,16 +41,6 @@
 #include "open3d/utility/FileSystem.h"
 #include "tests/Tests.h"
 
-#ifdef WIN32
-#define _SILENCE_EXPERIMENTAL_FILESYSTEM_DEPRECATION_WARNING
-#endif
-#ifdef __APPLE__
-// CMAKE_OSX_DEPLOYMENT_TARGET "10.15" or newer
-#define _LIBCPP_NO_EXPERIMENTAL_DEPRECATION_WARNING_FILESYSTEM
-#endif
-#include <experimental/filesystem>
-namespace fs = std::experimental::filesystem;
-
 namespace open3d {
 namespace tests {
 
@@ -114,11 +104,7 @@
                 attr, core::Tensor(tensor.values, tensor.size, dtype, device));
     }
 
-<<<<<<< HEAD
-    const std::string tmp_path = fs::temp_directory_path().string();
-=======
     const std::string tmp_path = utility::filesystem::GetTempDirectoryPath();
->>>>>>> 4265ea27
 
     // we loose some precision when saving generated data
     // test writing if we have point, normal, and colors in pc
@@ -166,11 +152,7 @@
                 attr, core::Tensor(tensor.values, tensor.size, dtype, device));
     }
 
-<<<<<<< HEAD
-    const std::string tmp_path = fs::temp_directory_path().string();
-=======
     const std::string tmp_path = utility::filesystem::GetTempDirectoryPath();
->>>>>>> 4265ea27
 
     EXPECT_FALSE(t::io::WritePointCloud(
             tmp_path + "/" + args.filename, pc1,
@@ -198,11 +180,7 @@
     auto pcd_in =
             t::io::CreatePointCloudFromFile(sample_ply_pointcloud.GetPath());
     const std::string filename_out =
-<<<<<<< HEAD
-            fs::temp_directory_path().string() + "/SampleASCII.ply";
-=======
             utility::filesystem::GetTempDirectoryPath() + "/SampleASCII.ply";
->>>>>>> 4265ea27
     t::io::WritePointCloud(filename_out, *pcd_in,
                            {/*write_ascii =*/true, false});
 
@@ -214,11 +192,7 @@
 
 // Skip unsupported datatype.
 TEST(TPointCloudIO, ReadPointCloudFromPLY3) {
-<<<<<<< HEAD
-    std::string filename_out = fs::temp_directory_path().string() +
-=======
     std::string filename_out = utility::filesystem::GetTempDirectoryPath() +
->>>>>>> 4265ea27
                                "/test_sample_wrong_format.ply";
     std::ofstream outfile;
     outfile.open(filename_out);
@@ -249,11 +223,7 @@
 TEST(TPointCloudIO, ReadWriteEmptyPTS) {
     t::geometry::PointCloud pcd, pcd_read;
     std::string file_name =
-<<<<<<< HEAD
-            fs::temp_directory_path().string() + "/test_empty.pts";
-=======
             utility::filesystem::GetTempDirectoryPath() + "/test_empty.pts";
->>>>>>> 4265ea27
     EXPECT_TRUE(pcd.IsEmpty());
     EXPECT_TRUE(t::io::WritePointCloud(file_name, pcd));
     EXPECT_TRUE(t::io::ReadPointCloud(file_name, pcd_read,
@@ -279,11 +249,7 @@
             core::Tensor::Init<double>({10})));
 
     // Write pointcloud and match it after read.
-<<<<<<< HEAD
-    const std::string tmp_path = fs::temp_directory_path().string();
-=======
     const std::string tmp_path = utility::filesystem::GetTempDirectoryPath();
->>>>>>> 4265ea27
     std::string file_name = tmp_path + "/test_read.pts";
     EXPECT_TRUE(t::io::WritePointCloud(file_name, pcd));
     EXPECT_TRUE(t::io::ReadPointCloud(file_name, pcd_read,
@@ -334,13 +300,8 @@
 // Check PTS color float to uint8 conversion.
 TEST(TPointCloudIO, WritePTSColorConversion1) {
     t::geometry::PointCloud pcd, pcd_read;
-<<<<<<< HEAD
-    std::string file_name =
-            fs::temp_directory_path().string() + "/test_color_conversion.pts";
-=======
     std::string file_name = utility::filesystem::GetTempDirectoryPath() +
                             "/test_color_conversion.pts";
->>>>>>> 4265ea27
     pcd.SetPointPositions(core::Tensor::Init<double>({{1, 2, 3}, {4, 5, 6}}));
     pcd.SetPointColors(
             core::Tensor::Init<float>({{-1, 0.25, 0.4}, {0, 4, 0.1}}));
@@ -354,13 +315,8 @@
 // Check PTS color boolean to uint8 conversion.
 TEST(TPointCloudIO, WritePTSColorConversion2) {
     t::geometry::PointCloud pcd, pcd_read;
-<<<<<<< HEAD
-    std::string file_name =
-            fs::temp_directory_path().string() + "/test_color_conversion.pts";
-=======
     std::string file_name = utility::filesystem::GetTempDirectoryPath() +
                             "/test_color_conversion.pts";
->>>>>>> 4265ea27
     pcd.SetPointPositions(core::Tensor::Init<double>({{1, 2, 3}, {4, 5, 6}}));
     pcd.SetPointColors(core::Tensor::Init<bool>({{1, 0, 0}, {1, 0, 1}}));
     EXPECT_TRUE(t::io::WritePointCloud(file_name, pcd));
@@ -381,13 +337,8 @@
             pcd_ply.GetPointPositions().GetShape(), core::Float32);
     pcd_ply.SetPointAttr("custom_attr", custom_attr);
 
-<<<<<<< HEAD
-    std::string filename =
-            fs::temp_directory_path().string() + "/test_npz_pointcloud.npz";
-=======
     std::string filename = utility::filesystem::GetTempDirectoryPath() +
                            "/test_npz_pointcloud.npz";
->>>>>>> 4265ea27
     EXPECT_TRUE(t::io::WritePointCloud(filename, pcd_ply));
 
     // Read from the saved pointcloud.
@@ -402,11 +353,7 @@
 TEST_P(PointCloudIOPermuteDevices, WriteDeviceTestPLY) {
     core::Device device = GetParam();
     std::string filename =
-<<<<<<< HEAD
-            fs::temp_directory_path().string() + "/test_write.ply";
-=======
             utility::filesystem::GetTempDirectoryPath() + "/test_write.ply";
->>>>>>> 4265ea27
     core::Tensor points = core::Tensor::Ones({10, 3}, core::Float32, device);
     t::geometry::PointCloud pcd(points);
     EXPECT_TRUE(t::io::WritePointCloud(filename, pcd));
@@ -446,11 +393,7 @@
     input_pcd.SetPointAttr("custom_attr_double", custom_attr_double);
 
     // PCD IO for ASCII format.
-<<<<<<< HEAD
-    const std::string tmp_path = fs::temp_directory_path().string();
-=======
     const std::string tmp_path = utility::filesystem::GetTempDirectoryPath();
->>>>>>> 4265ea27
     std::string filename_ascii = tmp_path + "/test_pcd_pointcloud_ascii.pcd";
 
     EXPECT_TRUE(t::io::WritePointCloud(
