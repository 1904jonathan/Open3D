--- conflicted
+++ resolved
@@ -155,11 +155,7 @@
 TEST(TPointCloudIO, ReadPointCloudFromPLY1) {
     t::geometry::PointCloud pcd;
 
-<<<<<<< HEAD
-    t::io::ReadPointCloud(GetDataPathCommon("fragment.ply"), pcd,
-=======
     t::io::ReadPointCloud(utility::GetDataPathCommon("fragment.ply"), pcd,
->>>>>>> 69cdca37
                           {"auto", false, false, true});
     EXPECT_EQ(pcd.GetPointPositions().GetLength(), 196133);
     EXPECT_EQ(pcd.GetPointNormals().GetLength(), 196133);
@@ -173,40 +169,25 @@
 TEST(TPointCloudIO, ReadPointCloudFromPLY2) {
     t::geometry::PointCloud pcd;
 
-<<<<<<< HEAD
-    t::io::ReadPointCloud(GetDataPathCommon("test_sample_ascii.ply"), pcd,
-                          {"auto", false, false, true});
-=======
     t::io::ReadPointCloud(utility::GetDataPathCommon("test_sample_ascii.ply"),
                           pcd, {"auto", false, false, true});
->>>>>>> 69cdca37
     EXPECT_EQ(pcd.GetPointPositions().GetLength(), 7);
 }
 
 // Skip unsupported datatype.
 TEST(TPointCloudIO, ReadPointCloudFromPLY3) {
     t::geometry::PointCloud pcd;
-<<<<<<< HEAD
-    t::io::ReadPointCloud(GetDataPathCommon("test_sample_wrong_format.ply"),
-                          pcd, {"auto", false, false, true});
-=======
     t::io::ReadPointCloud(
             utility::GetDataPathCommon("test_sample_wrong_format.ply"), pcd,
             {"auto", false, false, true});
->>>>>>> 69cdca37
     EXPECT_FALSE(pcd.HasPointAttr("intensity"));
 }
 
 // Custom attributes check.
 TEST(TPointCloudIO, ReadPointCloudFromPLY4) {
     t::geometry::PointCloud pcd;
-<<<<<<< HEAD
-    t::io::ReadPointCloud(GetDataPathCommon("test_sample_custom.ply"), pcd,
-                          {"auto", false, false, true});
-=======
     t::io::ReadPointCloud(utility::GetDataPathCommon("test_sample_custom.ply"),
                           pcd, {"auto", false, false, true});
->>>>>>> 69cdca37
     EXPECT_EQ(pcd.GetPointPositions().GetLength(), 7);
     EXPECT_EQ(pcd.GetPointAttr("intensity").GetLength(), 7);
 }
@@ -214,11 +195,7 @@
 // Read write empty point cloud.
 TEST(TPointCloudIO, ReadWriteEmptyPTS) {
     t::geometry::PointCloud pcd, pcd_read;
-<<<<<<< HEAD
-    std::string file_name = GetDataPathCommon("test_empty.pts");
-=======
     std::string file_name = utility::GetDataPathCommon("test_empty.pts");
->>>>>>> 69cdca37
     EXPECT_TRUE(pcd.IsEmpty());
     EXPECT_TRUE(t::io::WritePointCloud(file_name, pcd));
     EXPECT_TRUE(t::io::ReadPointCloud(file_name, pcd_read,
@@ -231,11 +208,7 @@
 TEST(TPointCloudIO, ReadWritePTS) {
     t::geometry::PointCloud pcd, pcd_read, pcd_i, pcd_color;
     EXPECT_TRUE(t::io::ReadPointCloud(
-<<<<<<< HEAD
-            GetDataPathDownload("tests/point_cloud_sample1.pts"), pcd,
-=======
             utility::GetDataPathDownload("tests/point_cloud_sample1.pts"), pcd,
->>>>>>> 69cdca37
             {"auto", false, false, true}));
     EXPECT_EQ(pcd.GetPointPositions().GetLength(), 10);
     EXPECT_EQ(pcd.GetPointColors().GetLength(), 10);
@@ -249,11 +222,7 @@
             core::Tensor::Init<double>({10})));
 
     // Write pointcloud and match it after read.
-<<<<<<< HEAD
-    std::string file_name = GetDataPathCommon("test_read.pts");
-=======
     std::string file_name = utility::GetDataPathCommon("test_read.pts");
->>>>>>> 69cdca37
     EXPECT_TRUE(t::io::WritePointCloud(file_name, pcd));
     EXPECT_TRUE(t::io::ReadPointCloud(file_name, pcd_read,
                                       {"auto", false, false, true}));
@@ -267,11 +236,7 @@
     pcd_read.Clear();
     pcd_color.SetPointPositions(pcd.GetPointPositions());
     pcd_color.SetPointColors(pcd.GetPointColors());
-<<<<<<< HEAD
-    file_name = GetDataPathCommon("test_color.pts");
-=======
     file_name = utility::GetDataPathCommon("test_color.pts");
->>>>>>> 69cdca37
     EXPECT_TRUE(t::io::WritePointCloud(file_name, pcd_color));
     EXPECT_TRUE(t::io::ReadPointCloud(file_name, pcd_read,
                                       {"auto", false, false, true}));
@@ -285,11 +250,7 @@
     pcd_read.Clear();
     pcd_i.SetPointPositions(pcd.GetPointPositions());
     pcd_i.SetPointAttr("intensities", pcd.GetPointAttr("intensities"));
-<<<<<<< HEAD
-    file_name = GetDataPathCommon("test_intensities.pts");
-=======
     file_name = utility::GetDataPathCommon("test_intensities.pts");
->>>>>>> 69cdca37
     EXPECT_TRUE(t::io::WritePointCloud(file_name, pcd_i));
     EXPECT_TRUE(t::io::ReadPointCloud(file_name, pcd_read,
                                       {"auto", false, false, true}));
@@ -305,11 +266,7 @@
 TEST(TPointCloudIO, ReadPointCloudFromPTS1) {
     t::geometry::PointCloud pcd;
     EXPECT_TRUE(t::io::ReadPointCloud(
-<<<<<<< HEAD
-            GetDataPathDownload("tests/point_cloud_sample2.pts"), pcd,
-=======
             utility::GetDataPathDownload("tests/point_cloud_sample2.pts"), pcd,
->>>>>>> 69cdca37
             {"auto", false, false, true}));
     EXPECT_EQ(pcd.GetPointPositions().GetLength(), 10);
     EXPECT_EQ(pcd.GetPointAttr("intensities").GetLength(), 10);
@@ -318,27 +275,17 @@
 // Reading bunny pts.
 TEST(TPointCloudIO, ReadPointCloudFromPTS2) {
     t::geometry::PointCloud pcd;
-<<<<<<< HEAD
-    EXPECT_TRUE(
-            t::io::ReadPointCloud(GetDataPathDownload("tests/bunnyData.pts"),
-                                  pcd, {"auto", false, false, true}));
-=======
     EXPECT_TRUE(t::io::ReadPointCloud(
             utility::GetDataPathDownload("tests/bunnyData.pts"), pcd,
             {"auto", false, false, true}));
->>>>>>> 69cdca37
     EXPECT_EQ(pcd.GetPointPositions().GetLength(), 30571);
 }
 
 // Check PTS color float to uint8 conversion.
 TEST(TPointCloudIO, WritePTSColorConversion1) {
     t::geometry::PointCloud pcd, pcd_read;
-<<<<<<< HEAD
-    std::string file_name = GetDataPathCommon("test_color_conversion.pts");
-=======
     std::string file_name =
             utility::GetDataPathCommon("test_color_conversion.pts");
->>>>>>> 69cdca37
     pcd.SetPointPositions(core::Tensor::Init<double>({{1, 2, 3}, {4, 5, 6}}));
     pcd.SetPointColors(
             core::Tensor::Init<float>({{-1, 0.25, 0.3}, {0, 4, 0.1}}));
@@ -353,12 +300,8 @@
 // Check PTS color boolean to uint8 conversion.
 TEST(TPointCloudIO, WritePTSColorConversion2) {
     t::geometry::PointCloud pcd, pcd_read;
-<<<<<<< HEAD
-    std::string file_name = GetDataPathCommon("test_color_conversion.pts");
-=======
     std::string file_name =
             utility::GetDataPathCommon("test_color_conversion.pts");
->>>>>>> 69cdca37
     pcd.SetPointPositions(core::Tensor::Init<double>({{1, 2, 3}, {4, 5, 6}}));
     pcd.SetPointColors(core::Tensor::Init<bool>({{1, 0, 0}, {1, 0, 1}}));
     EXPECT_TRUE(t::io::WritePointCloud(file_name, pcd));
@@ -372,23 +315,15 @@
 TEST(TPointCloudIO, ReadWritePointCloudAsNPZ) {
     // Read PointCloud from PLY file.
     t::geometry::PointCloud pcd_ply;
-<<<<<<< HEAD
-    t::io::ReadPointCloud(GetDataPathCommon("fragment.ply"), pcd_ply,
-=======
     t::io::ReadPointCloud(utility::GetDataPathCommon("fragment.ply"), pcd_ply,
->>>>>>> 69cdca37
                           {"auto", false, false, true});
 
     core::Tensor custom_attr = core::Tensor::Ones(
             pcd_ply.GetPointPositions().GetShape(), core::Float32);
     pcd_ply.SetPointAttr("custom_attr", custom_attr);
 
-<<<<<<< HEAD
-    std::string filename = GetDataPathCommon("test_npz_pointcloud.npz");
-=======
     std::string filename =
             utility::GetDataPathCommon("test_npz_pointcloud.npz");
->>>>>>> 69cdca37
     EXPECT_TRUE(t::io::WritePointCloud(filename, pcd_ply));
 
     // Read from the saved pointcloud.
@@ -404,11 +339,7 @@
 
 TEST_P(PointCloudIOPermuteDevices, WriteDeviceTestPLY) {
     core::Device device = GetParam();
-<<<<<<< HEAD
-    std::string filename = GetDataPathCommon("test_write.ply");
-=======
     std::string filename = utility::GetDataPathCommon("test_write.ply");
->>>>>>> 69cdca37
     core::Tensor points = core::Tensor::Ones({10, 3}, core::Float32, device);
     t::geometry::PointCloud pcd(points);
     EXPECT_TRUE(t::io::WritePointCloud(filename, pcd));
