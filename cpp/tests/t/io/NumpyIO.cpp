--- conflicted
+++ resolved
@@ -178,12 +178,8 @@
 
 TEST_P(NumpyIOPermuteDevices, NpzReadCompressed) {
     const core::Device device = GetParam();
-<<<<<<< HEAD
-    const std::string file_name = GetDataPathCommon("tensors_compressed.npz");
-=======
     const std::string file_name =
             utility::GetDataPathCommon("tensors_compressed.npz");
->>>>>>> 69cdca37
 
     core::Tensor t;
     core::Tensor t_load;
