// ----------------------------------------------------------------------------
// -                        Open3D: www.open3d.org                            -
// ----------------------------------------------------------------------------
// The MIT License (MIT)
//
// Copyright (c) 2018 www.open3d.org
//
// Permission is hereby granted, free of charge, to any person obtaining a copy
// of this software and associated documentation files (the "Software"), to deal
// in the Software without restriction, including without limitation the rights
// to use, copy, modify, merge, publish, distribute, sublicense, and/or sell
// copies of the Software, and to permit persons to whom the Software is
// furnished to do so, subject to the following conditions:
//
// The above copyright notice and this permission notice shall be included in
// all copies or substantial portions of the Software.
//
// THE SOFTWARE IS PROVIDED "AS IS", WITHOUT WARRANTY OF ANY KIND, EXPRESS OR
// IMPLIED, INCLUDING BUT NOT LIMITED TO THE WARRANTIES OF MERCHANTABILITY,
// FITNESS FOR A PARTICULAR PURPOSE AND NONINFRINGEMENT. IN NO EVENT SHALL THE
// AUTHORS OR COPYRIGHT HOLDERS BE LIABLE FOR ANY CLAIM, DAMAGES OR OTHER
// LIABILITY, WHETHER IN AN ACTION OF CONTRACT, TORT OR OTHERWISE, ARISING
// FROM, OUT OF OR IN CONNECTION WITH THE SOFTWARE OR THE USE OR OTHER DEALINGS
// IN THE SOFTWARE.
// ----------------------------------------------------------------------------

#include "open3d/t/pipelines/odometry/RGBDOdometry.h"

#include "core/CoreTest.h"
#include "open3d/camera/PinholeCameraIntrinsic.h"
#include "open3d/core/Tensor.h"
#include "open3d/t/geometry/Image.h"
#include "open3d/t/geometry/PointCloud.h"
#include "open3d/t/io/ImageIO.h"
#include "open3d/t/io/PointCloudIO.h"
#include "open3d/visualization/utility/DrawGeometry.h"
#include "tests/UnitTest.h"

namespace open3d {
namespace tests {

class OdometryPermuteDevices : public PermuteDevices {};
INSTANTIATE_TEST_SUITE_P(Odometry,
                         OdometryPermuteDevices,
                         testing::ValuesIn(PermuteDevices::TestCases()));

class OdometryPermuteDevicePairs : public PermuteDevicePairs {};
INSTANTIATE_TEST_SUITE_P(
        Odometry,
        OdometryPermuteDevicePairs,
        testing::ValuesIn(OdometryPermuteDevicePairs::TestCases()));

core::Tensor CreateIntrisicTensor() {
    camera::PinholeCameraIntrinsic intrinsic = camera::PinholeCameraIntrinsic(
            camera::PinholeCameraIntrinsicParameters::PrimeSenseDefault);
    auto focal_length = intrinsic.GetFocalLength();
    auto principal_point = intrinsic.GetPrincipalPoint();
    return core::Tensor::Init<double>(
            {{focal_length.first, 0, principal_point.first},
             {0, focal_length.second, principal_point.second},
             {0, 0, 1}});
}

TEST_P(OdometryPermuteDevices, ComputeOdometryResultPointToPlane) {
    core::Device device = GetParam();
    if (!t::geometry::Image::HAVE_IPPICV &&
        device.GetType() == core::Device::DeviceType::CPU) {
        return;
    }

    const float depth_scale = 1000.0;
    const float depth_diff = 0.07;

    t::geometry::Image src_depth = *t::io::CreateImageFromFile(
            std::string(TEST_DATA_DIR) + "/RGBD/depth/00000.png");
    t::geometry::Image dst_depth = *t::io::CreateImageFromFile(
            std::string(TEST_DATA_DIR) + "/RGBD/depth/00002.png");

    src_depth = src_depth.To(device);
    dst_depth = dst_depth.To(device);

    core::Tensor intrinsic_t = CreateIntrisicTensor();

    t::geometry::Image src_depth_processed =
            src_depth.ClipTransform(depth_scale, 0.0, 3.0, NAN);
    t::geometry::Image src_vertex_map =
            src_depth_processed.CreateVertexMap(intrinsic_t, NAN);
    t::geometry::Image src_normal_map = src_vertex_map.CreateNormalMap(NAN);

    t::geometry::Image dst_depth_processed =
            dst_depth.ClipTransform(depth_scale, 0.0, 3.0, NAN);
    t::geometry::Image dst_vertex_map =
            dst_depth_processed.CreateVertexMap(intrinsic_t, NAN);

    core::Tensor trans =
            core::Tensor::Eye(4, core::Dtype::Float64, core::Device("CPU:0"));
    for (int i = 0; i < 20; ++i) {
        auto result = t::pipelines::odometry::ComputeOdometryResultPointToPlane(
                src_vertex_map.AsTensor(), dst_vertex_map.AsTensor(),
                src_normal_map.AsTensor(), intrinsic_t, trans, depth_diff,
                depth_diff * 0.5);
        trans = result.transformation_.Matmul(trans).Contiguous();
    }

    core::Device host("CPU:0");
    core::Tensor T0 = core::Tensor::Init<double>(
            {{-0.2739592186924325, 0.021819345900466677, -0.9614937663021573,
              -0.31057997014702826},
             {8.33962904204855e-19, -0.9997426093226981, -0.02268733357278151,
              0.5730122438481298},
             {-0.9617413095492113, -0.006215404179813816, 0.27388870414358013,
              2.1264800183565487},
             {0.0, 0.0, 0.0, 1.0}},
            host);
    core::Tensor T2 = core::Tensor::Init<double>(
            {{-0.26535185454036697, 0.04522708142999141, -0.9630902888085378,
              -0.3097373196756845},
             {1.6706953334814538e-18, -0.9988991819470762,
              -0.046908680491589354, 0.6204495589484211},
             {-0.9641516443443884, -0.012447305362484767, 0.2650597504285121,
              2.1247894438735306},
             {0.0, 0.0, 0.0, 1.0}},
            host);

    core::Tensor Tdiff = T2.Inverse().Matmul(T0).Matmul(
            trans.To(host, core::Dtype::Float64).Inverse());
    core::Tensor Ttrans = Tdiff.Slice(0, 0, 3).Slice(1, 3, 4);
    EXPECT_LE(Ttrans.T().Matmul(Ttrans).Item<double>(), 3e-4);
}

TEST_P(OdometryPermuteDevices, RGBDOdometryMultiScalePointToPlane) {
    core::Device device = GetParam();
    if (!t::geometry::Image::HAVE_IPPICV &&
        device.GetType() == core::Device::DeviceType::CPU) {
        return;
    }

    const float depth_scale = 1000.0;
    const float depth_max = 3.0;
    const float depth_diff = 0.07;

    t::geometry::Image src_depth = *t::io::CreateImageFromFile(
            std::string(TEST_DATA_DIR) + "/RGBD/depth/00000.png");
    t::geometry::Image dst_depth = *t::io::CreateImageFromFile(
            std::string(TEST_DATA_DIR) + "/RGBD/depth/00002.png");
    t::geometry::Image src_color = *t::io::CreateImageFromFile(
            std::string(TEST_DATA_DIR) + "/RGBD/color/00000.jpg");
    t::geometry::Image dst_color = *t::io::CreateImageFromFile(
            std::string(TEST_DATA_DIR) + "/RGBD/color/00002.jpg");

    t::geometry::RGBDImage src, dst;
    src.color_ = src_color.To(device);
    dst.color_ = dst_color.To(device);
    src.depth_ = src_depth.To(device);
    dst.depth_ = dst_depth.To(device);

    std::vector<t::pipelines::odometry::Method> methods{
            t::pipelines::odometry::Method::PointToPlane,
            t::pipelines::odometry::Method::Intensity,
            t::pipelines::odometry::Method::Hybrid};

    core::Tensor intrinsic_t = CreateIntrisicTensor();
    core::Tensor trans =
            core::Tensor::Eye(4, core::Dtype::Float64, core::Device("CPU:0"));
    auto result = t::pipelines::odometry::RGBDOdometryMultiScale(
<<<<<<< HEAD
            src, dst, intrinsic_t, trans, depth_scale, depth_max, {10, 5, 3},
=======
            src, dst, intrinsic_t, trans, depth_scale, depth_max,
            std::vector<t::pipelines::odometry::OdometryConvergenceCriteria>{
                    10, 5, 3},
>>>>>>> bd3d909a
            t::pipelines::odometry::Method::PointToPlane,
            t::pipelines::odometry::OdometryLossParams(depth_diff));

    core::Device host("CPU:0");
    core::Tensor T0 = core::Tensor::Init<double>(
            {{-0.2739592186924325, 0.021819345900466677, -0.9614937663021573,
              -0.31057997014702826},
             {8.33962904204855e-19, -0.9997426093226981, -0.02268733357278151,
              0.5730122438481298},
             {-0.9617413095492113, -0.006215404179813816, 0.27388870414358013,
              2.1264800183565487},
             {0.0, 0.0, 0.0, 1.0}},
            host);
    core::Tensor T2 = core::Tensor::Init<double>(
            {{-0.26535185454036697, 0.04522708142999141, -0.9630902888085378,
              -0.3097373196756845},
             {1.6706953334814538e-18, -0.9988991819470762,
              -0.046908680491589354, 0.6204495589484211},
             {-0.9641516443443884, -0.012447305362484767, 0.2650597504285121,
              2.1247894438735306},
             {0.0, 0.0, 0.0, 1.0}},
            host);

    core::Tensor Tdiff = T2.Inverse().Matmul(T0).Matmul(
            result.transformation_.To(host, core::Dtype::Float64).Inverse());
    core::Tensor Ttrans = Tdiff.Slice(0, 0, 3).Slice(1, 3, 4);
    EXPECT_LE(Ttrans.T().Matmul(Ttrans).Item<double>(), 5e-5);
}

TEST_P(OdometryPermuteDevices, RGBDOdometryMultiScaleIntensity) {
    core::Device device = GetParam();
    if (!t::geometry::Image::HAVE_IPPICV &&
        device.GetType() == core::Device::DeviceType::CPU) {
        return;
    }

    const float depth_scale = 1000.0;
    const float depth_max = 3.0;
    const float depth_diff = 0.07;

    t::geometry::Image src_depth = *t::io::CreateImageFromFile(
            std::string(TEST_DATA_DIR) + "/RGBD/depth/00000.png");
    t::geometry::Image dst_depth = *t::io::CreateImageFromFile(
            std::string(TEST_DATA_DIR) + "/RGBD/depth/00002.png");
    t::geometry::Image src_color = *t::io::CreateImageFromFile(
            std::string(TEST_DATA_DIR) + "/RGBD/color/00000.jpg");
    t::geometry::Image dst_color = *t::io::CreateImageFromFile(
            std::string(TEST_DATA_DIR) + "/RGBD/color/00002.jpg");

    t::geometry::RGBDImage src, dst;
    src.color_ = src_color.To(device);
    dst.color_ = dst_color.To(device);
    src.depth_ = src_depth.To(device);
    dst.depth_ = dst_depth.To(device);

    std::vector<t::pipelines::odometry::Method> methods{
            t::pipelines::odometry::Method::PointToPlane,
            t::pipelines::odometry::Method::Intensity,
            t::pipelines::odometry::Method::Hybrid};

    core::Tensor intrinsic_t = CreateIntrisicTensor();
    core::Tensor trans =
            core::Tensor::Eye(4, core::Dtype::Float64, core::Device("CPU:0"));
    auto result = t::pipelines::odometry::RGBDOdometryMultiScale(
<<<<<<< HEAD
            src, dst, intrinsic_t, trans, depth_scale, depth_max, {10, 5, 3},
=======
            src, dst, intrinsic_t, trans, depth_scale, depth_max,
            std::vector<t::pipelines::odometry::OdometryConvergenceCriteria>{
                    10, 5, 3},
>>>>>>> bd3d909a
            t::pipelines::odometry::Method::Intensity,
            t::pipelines::odometry::OdometryLossParams(depth_diff));

    core::Device host("CPU:0");
    core::Tensor T0 = core::Tensor::Init<double>(
            {{-0.2739592186924325, 0.021819345900466677, -0.9614937663021573,
              -0.31057997014702826},
             {8.33962904204855e-19, -0.9997426093226981, -0.02268733357278151,
              0.5730122438481298},
             {-0.9617413095492113, -0.006215404179813816, 0.27388870414358013,
              2.1264800183565487},
             {0.0, 0.0, 0.0, 1.0}},
            host);
    core::Tensor T2 = core::Tensor::Init<double>(
            {{-0.26535185454036697, 0.04522708142999141, -0.9630902888085378,
              -0.3097373196756845},
             {1.6706953334814538e-18, -0.9988991819470762,
              -0.046908680491589354, 0.6204495589484211},
             {-0.9641516443443884, -0.012447305362484767, 0.2650597504285121,
              2.1247894438735306},
             {0.0, 0.0, 0.0, 1.0}},
            host);

    core::Tensor Tdiff = T2.Inverse().Matmul(T0).Matmul(
            result.transformation_.To(host, core::Dtype::Float64).Inverse());
    core::Tensor Ttrans = Tdiff.Slice(0, 0, 3).Slice(1, 3, 4);
    EXPECT_LE(Ttrans.T().Matmul(Ttrans).Item<double>(), 5e-5);
}

TEST_P(OdometryPermuteDevices, RGBDOdometryMultiScaleHybrid) {
    core::Device device = GetParam();
    if (!t::geometry::Image::HAVE_IPPICV &&
        device.GetType() == core::Device::DeviceType::CPU) {
        return;
    }

    const float depth_scale = 1000.0;
    const float depth_max = 3.0;
    const float depth_diff = 0.07;

    t::geometry::Image src_depth = *t::io::CreateImageFromFile(
            std::string(TEST_DATA_DIR) + "/RGBD/depth/00000.png");
    t::geometry::Image dst_depth = *t::io::CreateImageFromFile(
            std::string(TEST_DATA_DIR) + "/RGBD/depth/00002.png");
    t::geometry::Image src_color = *t::io::CreateImageFromFile(
            std::string(TEST_DATA_DIR) + "/RGBD/color/00000.jpg");
    t::geometry::Image dst_color = *t::io::CreateImageFromFile(
            std::string(TEST_DATA_DIR) + "/RGBD/color/00002.jpg");

    t::geometry::RGBDImage src, dst;
    src.color_ = src_color.To(device);
    dst.color_ = dst_color.To(device);
    src.depth_ = src_depth.To(device);
    dst.depth_ = dst_depth.To(device);

    std::vector<t::pipelines::odometry::Method> methods{
            t::pipelines::odometry::Method::PointToPlane,
            t::pipelines::odometry::Method::Intensity,
            t::pipelines::odometry::Method::Hybrid};

    core::Tensor intrinsic_t = CreateIntrisicTensor();
    core::Tensor trans =
            core::Tensor::Eye(4, core::Dtype::Float64, core::Device("CPU:0"));
    auto result = t::pipelines::odometry::RGBDOdometryMultiScale(
<<<<<<< HEAD
            src, dst, intrinsic_t, trans, depth_scale, depth_max, {10, 5, 3},
=======
            src, dst, intrinsic_t, trans, depth_scale, depth_max,
            std::vector<t::pipelines::odometry::OdometryConvergenceCriteria>{
                    10, 5, 3},
>>>>>>> bd3d909a
            t::pipelines::odometry::Method::Hybrid,
            t::pipelines::odometry::OdometryLossParams(depth_diff));

    core::Device host("CPU:0");
    core::Tensor T0 = core::Tensor::Init<double>(
            {{-0.2739592186924325, 0.021819345900466677, -0.9614937663021573,
              -0.31057997014702826},
             {8.33962904204855e-19, -0.9997426093226981, -0.02268733357278151,
              0.5730122438481298},
             {-0.9617413095492113, -0.006215404179813816, 0.27388870414358013,
              2.1264800183565487},
             {0.0, 0.0, 0.0, 1.0}},
            host);
    core::Tensor T2 = core::Tensor::Init<double>(
            {{-0.26535185454036697, 0.04522708142999141, -0.9630902888085378,
              -0.3097373196756845},
             {1.6706953334814538e-18, -0.9988991819470762,
              -0.046908680491589354, 0.6204495589484211},
             {-0.9641516443443884, -0.012447305362484767, 0.2650597504285121,
              2.1247894438735306},
             {0.0, 0.0, 0.0, 1.0}},
            host);

    core::Tensor Tdiff = T2.Inverse().Matmul(T0).Matmul(
            result.transformation_.To(host, core::Dtype::Float64).Inverse());
    core::Tensor Ttrans = Tdiff.Slice(0, 0, 3).Slice(1, 3, 4);
    EXPECT_LE(Ttrans.T().Matmul(Ttrans).Item<double>(), 5e-5);
}
}  // namespace tests
}  // namespace open3d<|MERGE_RESOLUTION|>--- conflicted
+++ resolved
@@ -163,13 +163,9 @@
     core::Tensor trans =
             core::Tensor::Eye(4, core::Dtype::Float64, core::Device("CPU:0"));
     auto result = t::pipelines::odometry::RGBDOdometryMultiScale(
-<<<<<<< HEAD
-            src, dst, intrinsic_t, trans, depth_scale, depth_max, {10, 5, 3},
-=======
             src, dst, intrinsic_t, trans, depth_scale, depth_max,
             std::vector<t::pipelines::odometry::OdometryConvergenceCriteria>{
                     10, 5, 3},
->>>>>>> bd3d909a
             t::pipelines::odometry::Method::PointToPlane,
             t::pipelines::odometry::OdometryLossParams(depth_diff));
 
@@ -234,13 +230,9 @@
     core::Tensor trans =
             core::Tensor::Eye(4, core::Dtype::Float64, core::Device("CPU:0"));
     auto result = t::pipelines::odometry::RGBDOdometryMultiScale(
-<<<<<<< HEAD
-            src, dst, intrinsic_t, trans, depth_scale, depth_max, {10, 5, 3},
-=======
             src, dst, intrinsic_t, trans, depth_scale, depth_max,
             std::vector<t::pipelines::odometry::OdometryConvergenceCriteria>{
                     10, 5, 3},
->>>>>>> bd3d909a
             t::pipelines::odometry::Method::Intensity,
             t::pipelines::odometry::OdometryLossParams(depth_diff));
 
@@ -305,13 +297,9 @@
     core::Tensor trans =
             core::Tensor::Eye(4, core::Dtype::Float64, core::Device("CPU:0"));
     auto result = t::pipelines::odometry::RGBDOdometryMultiScale(
-<<<<<<< HEAD
-            src, dst, intrinsic_t, trans, depth_scale, depth_max, {10, 5, 3},
-=======
             src, dst, intrinsic_t, trans, depth_scale, depth_max,
             std::vector<t::pipelines::odometry::OdometryConvergenceCriteria>{
                     10, 5, 3},
->>>>>>> bd3d909a
             t::pipelines::odometry::Method::Hybrid,
             t::pipelines::odometry::OdometryLossParams(depth_diff));
 
