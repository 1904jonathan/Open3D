--- conflicted
+++ resolved
@@ -335,11 +335,7 @@
 TEST(Octree, FragmentPLYCheckClone) {
     // Build src_octree
     geometry::PointCloud pcd;
-<<<<<<< HEAD
-    io::ReadPointCloud(GetDataPathCommon("fragment.ply"), pcd);
-=======
     io::ReadPointCloud(utility::GetDataPathCommon("fragment.ply"), pcd);
->>>>>>> 69cdca37
     geometry::Octree src_octree(5);
     src_octree.ConvertFromPointCloud(pcd, 0.01);
 
@@ -359,11 +355,7 @@
 TEST(Octree, FragmentPLYLocate) {
     // Build src_octree
     geometry::PointCloud pcd;
-<<<<<<< HEAD
-    io::ReadPointCloud(GetDataPathCommon("fragment.ply"), pcd);
-=======
     io::ReadPointCloud(utility::GetDataPathCommon("fragment.ply"), pcd);
->>>>>>> 69cdca37
     size_t max_depth = 5;
     geometry::Octree octree(max_depth);
     octree.ConvertFromPointCloud(pcd, 0.01);
@@ -405,11 +397,7 @@
 
 TEST(Octree, Visualization) {
     geometry::PointCloud pcd;
-<<<<<<< HEAD
-    io::ReadPointCloud(GetDataPathCommon("fragment.ply"), pcd);
-=======
     io::ReadPointCloud(utility::GetDataPathCommon("fragment.ply"), pcd);
->>>>>>> 69cdca37
     auto octree = std::make_shared<geometry::Octree>(6);
     octree->ConvertFromPointCloud(pcd, 0.01);
     // Uncomment the line below for visualization test
@@ -418,11 +406,7 @@
 
 TEST(Octree, ConvertToJsonValue) {
     geometry::PointCloud pcd;
-<<<<<<< HEAD
-    io::ReadPointCloud(GetDataPathCommon("fragment.ply"), pcd);
-=======
     io::ReadPointCloud(utility::GetDataPathCommon("fragment.ply"), pcd);
->>>>>>> 69cdca37
     size_t max_depth = 5;
     geometry::Octree src_octree(max_depth);
     src_octree.ConvertFromPointCloud(pcd, 0.01);
