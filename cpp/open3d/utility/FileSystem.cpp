--- conflicted
+++ resolved
@@ -275,37 +275,6 @@
 }
 
 bool FileExists(const std::string &filename) {
-<<<<<<< HEAD
-    return (fs::exists(filename) && fs::is_regular_file(filename));
-}
-
-void CopyFile(const std::string &src_path,
-              const std::string &dst_path,
-              const bool overwrite_existing) {
-    try {
-        fs::copy_options options = fs::copy_options::recursive;
-        if (overwrite_existing) {
-            options = options | fs::copy_options::overwrite_existing;
-        }
-
-        fs::copy(src_path, dst_path, options);
-    } catch (std::exception &e) {
-        utility::LogError("Failed to copy {} to {}. Exception: {}.", e.what());
-    }
-}
-
-std::uintmax_t ComputeFileSizeInBytes(const std::string &filename) {
-    if (!FileExists(filename)) {
-        utility::LogError("File {} does not exists.", filename);
-    }
-    auto err = std::error_code{};
-    auto filesize = fs::file_size(filename, err);
-    if (filesize != static_cast<uintmax_t>(-1)) {
-        return filesize;
-    }
-
-    return static_cast<uintmax_t>(-1);
-=======
     return fs::exists(filename) && fs::is_regular_file(filename);
 }
 
@@ -320,7 +289,6 @@
         return false;
     }
     return true;
->>>>>>> e2abd988
 }
 
 bool RemoveFile(const std::string &filename) {
@@ -402,57 +370,6 @@
     }
 
     return matches;
-}
-
-// Reference:
-// https://github.com/fenbf/articles/blob/master/cpp17/filesystemTest.cpp
-// Adapted from Modern C++ Programming Cookbook.
-static void DisplayDirectoryTreeImpl(const fs::path &current_path,
-                                     int current_depth,
-                                     int max_depth) {
-    if (fs::exists(current_path) && fs::is_directory(current_path)) {
-        std::string lead_indentation_spaces =
-                std::string(current_depth * 4, ' ');
-        // Sort files in dir. in alphabetical order.
-        // Reference:
-        // https://stackoverflow.com/questions/30983154/get-an-ordered-list-of-files-in-a-folder/30983352
-        std::vector<fs::path> files_in_directory;
-        std::copy(fs::directory_iterator(current_path),
-                  fs::directory_iterator(),
-                  std::back_inserter(files_in_directory));
-        std::sort(files_in_directory.begin(), files_in_directory.end());
-
-        for (auto &filename : files_in_directory) {
-            const std::string filename_str = filename.string();
-            const std::string filename_without_path =
-                    GetFileNameWithoutDirectory(filename_str);
-            if (fs::is_directory(filename)) {
-                utility::LogInfo("{} [+] {}", lead_indentation_spaces,
-                                 filename_without_path);
-                if (current_depth < max_depth) {
-                    DisplayDirectoryTreeImpl(filename, current_depth + 1,
-                                             max_depth);
-                }
-            } else if (fs::is_regular_file(filename)) {
-                utility::LogInfo("{} {},\t {} bytes", lead_indentation_spaces,
-                                 filename_without_path,
-                                 ComputeFileSizeInBytes(filename_str));
-            } else {
-                utility::LogInfo("{} [?] {}", lead_indentation_spaces,
-                                 filename_without_path);
-            }
-        }
-    }
-}
-
-void DisplayDirectoryTree(const std::string &path, int depth_level) {
-    if (path.empty()) {
-        utility::LogError("Path cannot be empty.");
-    }
-    if (!DirectoryExists(path)) {
-        utility::LogError("Directory {} does not exists.", path);
-    }
-    DisplayDirectoryTreeImpl(path, 0, depth_level);
 }
 
 FILE *FOpen(const std::string &filename, const std::string &mode) {
