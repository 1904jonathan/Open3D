// ----------------------------------------------------------------------------
// -                        Open3D: www.open3d.org                            -
// ----------------------------------------------------------------------------
// The MIT License (MIT)
//
// Copyright (c) 2018-2021 www.open3d.org
//
// Permission is hereby granted, free of charge, to any person obtaining a copy
// of this software and associated documentation files (the "Software"), to deal
// in the Software without restriction, including without limitation the rights
// to use, copy, modify, merge, publish, distribute, sublicense, and/or sell
// copies of the Software, and to permit persons to whom the Software is
// furnished to do so, subject to the following conditions:
//
// The above copyright notice and this permission notice shall be included in
// all copies or substantial portions of the Software.
//
// THE SOFTWARE IS PROVIDED "AS IS", WITHOUT WARRANTY OF ANY KIND, EXPRESS OR
// IMPLIED, INCLUDING BUT NOT LIMITED TO THE WARRANTIES OF MERCHANTABILITY,
// FITNESS FOR A PARTICULAR PURPOSE AND NONINFRINGEMENT. IN NO EVENT SHALL THE
// AUTHORS OR COPYRIGHT HOLDERS BE LIABLE FOR ANY CLAIM, DAMAGES OR OTHER
// LIABILITY, WHETHER IN AN ACTION OF CONTRACT, TORT OR OTHERWISE, ARISING
// FROM, OUT OF OR IN CONNECTION WITH THE SOFTWARE OR THE USE OR OTHER DEALINGS
// IN THE SOFTWARE.
// ----------------------------------------------------------------------------

#pragma once

#include <string>
#include <vector>

#include "open3d/utility/Logging.h"

namespace open3d {
namespace data {

/// Function to return default data root directory in the following order:
///
/// (a) OPEN3D_DATA_ROOT environment variable.
/// (b) $HOME/open3d_data.
std::string LocateDataRoot();

/// \class Dataset
/// \brief Base Open3D dataset class.
///
/// The Dataset classes in Open3D are designed for convenient access to
/// "built-in" example and test data. You'll need internet access to use the
/// dataset classes. The downloaded data will be stored in the Open3D's data
/// root directory.
///
/// - A dataset class locates the data root directory in the following order:
///   (a) User-specified by `data_root` when instantiating a dataset object.
///   (b) OPEN3D_DATA_ROOT environment variable.
///   (c) $HOME/open3d_data.
///   By default, (c) will be used, and it is also the recommended way.
/// - When a dataset object is instantiated, the corresponding data will be
///   downloaded in `data_root/download/prefix/` and extracted or copied to
///   `data_root/extract/prefix/`. If the extracted data directory exists, the
///   files will be used without validation. If it does not exists, and the
///   valid downloaded file exists, the data will be extracted from the
///   downloaded file. If downloaded file does not exists, or validates against
///   the provided MD5, it will be re-downloaded.
/// - After the data is downloaded and extracted, the dataset object will NOT
///   load the data for you. Instead, you will get the paths to the data files
///   and use Open3D's I/O functions to load the data. This design exposes where
///   the data is stored and how the data is loaded, allowing users to modify
///   the code and load their own data in a similar way. Please check the
///   documentation of the specific dataset to know more about the specific
///   functionalities provided for it.
class Dataset {
public:
<<<<<<< HEAD
    /// \brief Parameterized Constructor.
    ///
    /// \param prefix Prefix of the dataset. The data is downloaded in
    /// `open3d_root/download/prefix/` and extracted in
    /// `open3d_root/extract/prefix/`.
    /// \param help_string Helpful documentation string related to the dataset
    /// and available functionalities
    /// \param data_root Path to `open3d_root`, which contains all the
    /// downloaded and extracted files.
    /// The data root directory is located in the following order:
    ///   (a) User-specified by `data_root` when instantiating a dataset object.
    ///   (b) OPEN3D_DATA_ROOT environment variable.
    ///   (c) $HOME/open3d_data.
    ///   By default, (c) will be used, and it is also the recommended way.
=======
>>>>>>> 291c7382
    Dataset(const std::string& prefix,
            const std::string& help_string = "",
            const std::string& data_root = "");

    virtual ~Dataset() {}

    /// Get data root directory. The data root is set at construction time or
    /// automatically determined.
    const std::string GetDataRoot() const { return data_root_; }
<<<<<<< HEAD
    /// Get prefix for the dataset.
    const std::string GetPrefix() const { return prefix_; }
    /// Get help string for the dataset.
    const std::string GetHelpString() const { return help_string_; }

    /// Get path to extract directory.
    /// \param relative_to_data_root If true, the path is relative to open3d
    /// data root, otherwise it is absolute. (Default: false).
=======
    const std::string GetPrefix() const { return prefix_; }
    const std::string GetHelpString() const { return help_string_; }
>>>>>>> 291c7382
    const std::string GetExtractDir(
            const bool relative_to_data_root = false) const {
        return relative_to_data_root ? "extract/" + prefix_
                                     : data_root_ + "/extract/" + prefix_;
    }
    /// Get path to download directory.
    /// \param relative_to_data_root If true, the path is relative to open3d
    /// data root, otherwise it is absolute. (Default: false).
    const std::string GetDownloadDir(
            const bool relative_to_data_root = false) const {
        return relative_to_data_root ? "download/" + prefix_
                                     : data_root_ + "/download/" + prefix_;
    }

protected:
    /// Open3D data root.
    std::string data_root_;
    /// Dataset prefix.
    std::string prefix_;
    /// Dataset help string containing informations such as source,
    /// documentation link, functionalities, usage, licence, and other useful
    /// informations.
    std::string help_string_;
};

/// \class SimpleDataset
/// \brief This class allows user to create simple dataset which includes single
/// file downloading and extracting / copying.
class SimpleDataset : public Dataset {
public:
    SimpleDataset(const std::string& prefix,
                  const std::vector<std::string>& urls,
                  const std::string& md5,
                  const bool no_extract = false,
                  const std::string& help_string = "",
                  const std::string& data_root = "");

    virtual ~SimpleDataset() {}
};

namespace dataset {

<<<<<<< HEAD
/// \class SampleICPPointClouds
/// \brief Dataset class for `SampleICPPointClouds` contains 3 `pointclouds` of
/// `pcd binary` format. These pointclouds have `positions, colors, normals,
/// curvatures`. This dataset is used in Open3D for ICP tutorials, examples,
/// unit-tests, benchmarks.
/// \copyright Creative Commons 3.0 (CC BY 3.0).
=======
>>>>>>> 291c7382
class SampleICPPointClouds : public SimpleDataset {
public:
    SampleICPPointClouds(const std::string& prefix = "SampleICPPointClouds",
                         const std::string& data_root = "")
        : SimpleDataset(
                  prefix,
                  {"https://github.com/isl-org/open3d_downloads/releases/"
                   "download/sample-icp-pointclouds/SampleICPPointClouds.zip"},
                  "3ee7a2631caa3c47a333972e3c4fb315") {
        for (int i = 0; i < 3; ++i) {
            path_to_pointclouds_.push_back(Dataset::GetExtractDir() +
                                           "/cloud_bin_" + std::to_string(i) +
                                           ".pcd");
        }

        Dataset::help_string_ = std::string(R""""(
Colored point-cloud fragments of living-room from ICL-NUIM
RGBD Benchmark Dataset in PCD format.

Information:
- Type: Point cloud fragments [contains points, colors, normals, curvature].
- Format: PCD Binary.

Contents of SampleICPPointClouds.zip:
    SampleICPPointClouds
    ├── cloud_bin_0.pcd
    ├── cloud_bin_1.pcd
    └── cloud_bin_2.pcd

Source: ICL-NUIM RGBD Benchmark Dataset.
Licence: The data is released under Creative Commons 3.0 (CC BY 3.0),
         see http://creativecommons.org/licenses/by/3.0/.
     )"""");
    }

<<<<<<< HEAD
    /// \brief Returns list of paths to the pointclouds.
    /// GetPaths()[x] returns path to `cloud_bin_x.pcd` pointcloud, where X is
    /// between 0 to 2.
    std::vector<std::string> GetPaths() const { return path_to_pointclouds_; }
    /// \brief Returns path to the pointcloud at index.
    /// GetPaths(x) returns path to `cloud_bin_x.pcd` pointcloud, where X is
    /// between 0 to 2.
=======
    std::vector<std::string> GetPaths() const { return path_to_pointclouds_; }
>>>>>>> 291c7382
    std::string GetPaths(size_t index) const {
        if (index > 2) {
            utility::LogError(
                    "Invalid index. Expected index between 0 to 2 but got {}.",
                    index);
        }
        return path_to_pointclouds_[index];
    }

private:
    // List of path to PCD point-cloud fragments.
    // path_to_pointclouds_[x] returns path to `cloud_bin_x.pcd` where x is from
    // 0 to 2.
    std::vector<std::string> path_to_pointclouds_;
};

/// \class RedwoodLivingRoomFragments
/// \brief Dataset class for `RedwoodLivingRoomFragments` contains 57
/// `pointclouds` of `ply binary` format. These pointclouds have positions,
/// colors, normals, curvatures.
/// \copyright Creative Commons 3.0 (CC BY 3.0).
class RedwoodLivingRoomFragments : public SimpleDataset {
public:
    RedwoodLivingRoomFragments(
            const std::string& prefix = "RedwoodLivingRoomFragments",
            const std::string& data_root = "")
        : SimpleDataset(prefix,
                        {"http://redwood-data.org/indoor/data/"
                         "livingroom1-fragments-ply.zip",
                         "https://github.com/isl-org/open3d_downloads/releases/"
                         "download/redwood/livingroom1-fragments-ply.zip"},
                        "36e0eb23a66ccad6af52c05f8390d33e") {
        path_to_pointclouds_.reserve(57);
        for (int i = 0; i < 57; ++i) {
            path_to_pointclouds_.push_back(Dataset::GetExtractDir() +
                                           "/cloud_bin_" + std::to_string(i) +
                                           ".ply");
<<<<<<< HEAD
        }
        Dataset::help_string_ = std::string(R""""(
Colored point-cloud fragments of living-room-1 from ICL-NUIM
RGBD Benchmark Dataset in PLY format.

Information:
- Type: Point cloud fragments [contains points, colors, normals, curvature].
- Format: PLY Binary.

Contents of livingroom1-fragments-ply.zip:
    RedwoodLivingRoomFragments
    ├── cloud_bin_0.ply
    ├── cloud_bin_1.ply
    |   ...
    └── cloud_bin_56.ply

Source: ICL-NUIM RGBD Benchmark Dataset.
Licence: The data is released under Creative Commons 3.0 (CC BY 3.0),
         see http://creativecommons.org/licenses/by/3.0/.
     )"""");
    }

    /// GetPaths()[x] returns path to `cloud_bin_x.ply` pointcloud, where x is
    /// between 0 to 56.
    std::vector<std::string> GetPaths() const { return path_to_pointclouds_; }
    /// \brief Returns path to the pointcloud at index.
    /// GetPaths(x) returns path to `cloud_bin_x.ply` pointcloud, where x is
    /// between 0 to 56.
    std::string GetPaths(size_t index) const {
        if (index > 56) {
            utility::LogError(
                    "Invalid index. Expected index between 0 to 56 but got {}.",
                    index);
        }
=======
        }
    }

    std::vector<std::string> GetPaths() const { return path_to_pointclouds_; }
    std::string GetPaths(size_t index) const {
        if (index > 56) {
            utility::LogError(
                    "Invalid index. Expected index between 0 to 56 but got {}.",
                    index);
        }
>>>>>>> 291c7382
        return path_to_pointclouds_[index];
    }

private:
    // Path to PLY point-cloud fragments.
    // path_to_pointclouds_[x] return path to `cloud_bin_x.ply` where x is from
    // 0 to 56.
    std::vector<std::string> path_to_pointclouds_;
};

/// \class RedwoodOfficeFragments
/// \brief Dataset class for `RedwoodOfficeFragments` contains 51
/// `pointclouds` of `ply binary` format. These pointclouds have positions,
/// colors, normals, curvatures.
/// \copyright Creative Commons 3.0 (CC BY 3.0).
class RedwoodOfficeFragments : public SimpleDataset {
public:
    RedwoodOfficeFragments(const std::string& prefix = "RedwoodOfficeFragments",
                           const std::string& data_root = "")
        : SimpleDataset(prefix,
                        {"http://redwood-data.org/indoor/data/"
                         "office1-fragments-ply.zip",
                         "https://github.com/isl-org/open3d_downloads/releases/"
                         "download/redwood/office1-fragments-ply.zip"},
                        "c519fe0495b3c731ebe38ae3a227ac25") {
        path_to_pointclouds_.reserve(57);
        for (int i = 0; i < 52; ++i) {
            path_to_pointclouds_.push_back(Dataset::GetExtractDir() +
                                           "/cloud_bin_" + std::to_string(i) +
                                           ".ply");
        }
<<<<<<< HEAD
        Dataset::help_string_ = std::string(R""""(
Colored point-cloud fragments of office-1 from ICL-NUIM
RGBD Benchmark Dataset in PLY format.

Information:
- Type: Point cloud fragments [contains points, colors, normals, curvature].
- Format: PLY Binary.

Contents of office1-fragments-ply.zip:
    RedwoodOfficeFragments
    ├── cloud_bin_0.ply
    ├── cloud_bin_1.ply
    |   ...
    └── cloud_bin_51.ply

Source: ICL-NUIM RGBD Benchmark Dataset.
Licence: The data is released under Creative Commons 3.0 (CC BY 3.0),
         see http://creativecommons.org/licenses/by/3.0/.
     )"""");
    }

    /// \brief GetPaths()[x] returns path to `cloud_bin_x.ply` pointcloud, where
    /// X is between 0 to 51.
    std::vector<std::string> GetPaths() const { return path_to_pointclouds_; }
    /// \brief Returns path to the pointcloud at index.
    /// GetPaths(x) returns path to `cloud_bin_x.ply` pointcloud, where x is
    /// between 0 to 51.
=======
    }

    std::vector<std::string> GetPaths() const { return path_to_pointclouds_; }
>>>>>>> 291c7382
    std::string GetPaths(size_t index) const {
        if (index > 51) {
            utility::LogError(
                    "Invalid index. Expected index between 0 to 51 but got {}.",
                    index);
        }
        return path_to_pointclouds_[index];
    }

private:
    // Path to PLY point-cloud fragments.
    // path_to_pointclouds_[x] return path to `cloud_bin_x.ply` where x is from
    // 0 to 51.
    std::vector<std::string> path_to_pointclouds_;
};

}  // namespace dataset
}  // namespace data
}  // namespace open3d<|MERGE_RESOLUTION|>--- conflicted
+++ resolved
@@ -69,7 +69,6 @@
 ///   functionalities provided for it.
 class Dataset {
 public:
-<<<<<<< HEAD
     /// \brief Parameterized Constructor.
     ///
     /// \param prefix Prefix of the dataset. The data is downloaded in
@@ -84,36 +83,29 @@
     ///   (b) OPEN3D_DATA_ROOT environment variable.
     ///   (c) $HOME/open3d_data.
     ///   By default, (c) will be used, and it is also the recommended way.
-=======
->>>>>>> 291c7382
     Dataset(const std::string& prefix,
             const std::string& help_string = "",
             const std::string& data_root = "");
 
     virtual ~Dataset() {}
 
-    /// Get data root directory. The data root is set at construction time or
-    /// automatically determined.
+    /// \brief Get data root directory. The data root is set at construction
+    /// time or automatically determined.
     const std::string GetDataRoot() const { return data_root_; }
-<<<<<<< HEAD
-    /// Get prefix for the dataset.
+    /// \brief Get prefix for the dataset.
     const std::string GetPrefix() const { return prefix_; }
-    /// Get help string for the dataset.
+    /// \brief Get help string for the dataset.
     const std::string GetHelpString() const { return help_string_; }
 
-    /// Get path to extract directory.
+    /// \brief Get path to extract directory.
     /// \param relative_to_data_root If true, the path is relative to open3d
     /// data root, otherwise it is absolute. (Default: false).
-=======
-    const std::string GetPrefix() const { return prefix_; }
-    const std::string GetHelpString() const { return help_string_; }
->>>>>>> 291c7382
     const std::string GetExtractDir(
             const bool relative_to_data_root = false) const {
         return relative_to_data_root ? "extract/" + prefix_
                                      : data_root_ + "/extract/" + prefix_;
     }
-    /// Get path to download directory.
+    /// \brief Get path to download directory.
     /// \param relative_to_data_root If true, the path is relative to open3d
     /// data root, otherwise it is absolute. (Default: false).
     const std::string GetDownloadDir(
@@ -150,15 +142,12 @@
 
 namespace dataset {
 
-<<<<<<< HEAD
 /// \class SampleICPPointClouds
 /// \brief Dataset class for `SampleICPPointClouds` contains 3 `pointclouds` of
 /// `pcd binary` format. These pointclouds have `positions, colors, normals,
 /// curvatures`. This dataset is used in Open3D for ICP tutorials, examples,
 /// unit-tests, benchmarks.
 /// \copyright Creative Commons 3.0 (CC BY 3.0).
-=======
->>>>>>> 291c7382
 class SampleICPPointClouds : public SimpleDataset {
 public:
     SampleICPPointClouds(const std::string& prefix = "SampleICPPointClouds",
@@ -194,7 +183,6 @@
      )"""");
     }
 
-<<<<<<< HEAD
     /// \brief Returns list of paths to the pointclouds.
     /// GetPaths()[x] returns path to `cloud_bin_x.pcd` pointcloud, where X is
     /// between 0 to 2.
@@ -202,9 +190,6 @@
     /// \brief Returns path to the pointcloud at index.
     /// GetPaths(x) returns path to `cloud_bin_x.pcd` pointcloud, where X is
     /// between 0 to 2.
-=======
-    std::vector<std::string> GetPaths() const { return path_to_pointclouds_; }
->>>>>>> 291c7382
     std::string GetPaths(size_t index) const {
         if (index > 2) {
             utility::LogError(
@@ -242,8 +227,8 @@
             path_to_pointclouds_.push_back(Dataset::GetExtractDir() +
                                            "/cloud_bin_" + std::to_string(i) +
                                            ".ply");
-<<<<<<< HEAD
-        }
+        }
+
         Dataset::help_string_ = std::string(R""""(
 Colored point-cloud fragments of living-room-1 from ICL-NUIM
 RGBD Benchmark Dataset in PLY format.
@@ -265,8 +250,8 @@
      )"""");
     }
 
-    /// GetPaths()[x] returns path to `cloud_bin_x.ply` pointcloud, where x is
-    /// between 0 to 56.
+    /// \brief GetPaths()[x] returns path to `cloud_bin_x.ply` pointcloud, where
+    /// x is between 0 to 56.
     std::vector<std::string> GetPaths() const { return path_to_pointclouds_; }
     /// \brief Returns path to the pointcloud at index.
     /// GetPaths(x) returns path to `cloud_bin_x.ply` pointcloud, where x is
@@ -277,18 +262,6 @@
                     "Invalid index. Expected index between 0 to 56 but got {}.",
                     index);
         }
-=======
-        }
-    }
-
-    std::vector<std::string> GetPaths() const { return path_to_pointclouds_; }
-    std::string GetPaths(size_t index) const {
-        if (index > 56) {
-            utility::LogError(
-                    "Invalid index. Expected index between 0 to 56 but got {}.",
-                    index);
-        }
->>>>>>> 291c7382
         return path_to_pointclouds_[index];
     }
 
@@ -320,7 +293,7 @@
                                            "/cloud_bin_" + std::to_string(i) +
                                            ".ply");
         }
-<<<<<<< HEAD
+
         Dataset::help_string_ = std::string(R""""(
 Colored point-cloud fragments of office-1 from ICL-NUIM
 RGBD Benchmark Dataset in PLY format.
@@ -348,11 +321,6 @@
     /// \brief Returns path to the pointcloud at index.
     /// GetPaths(x) returns path to `cloud_bin_x.ply` pointcloud, where x is
     /// between 0 to 51.
-=======
-    }
-
-    std::vector<std::string> GetPaths() const { return path_to_pointclouds_; }
->>>>>>> 291c7382
     std::string GetPaths(size_t index) const {
         if (index > 51) {
             utility::LogError(
@@ -367,7 +335,7 @@
     // path_to_pointclouds_[x] return path to `cloud_bin_x.ply` where x is from
     // 0 to 51.
     std::vector<std::string> path_to_pointclouds_;
-};
+};  // namespace data
 
 }  // namespace dataset
 }  // namespace data
