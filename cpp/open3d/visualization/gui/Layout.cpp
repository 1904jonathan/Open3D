--- conflicted
+++ resolved
@@ -309,18 +309,6 @@
                 }
             }
         }
-<<<<<<< HEAD
-    } else if (num_grow > 0 && frame_size < total) {
-        auto total_excess = total - (frame_size - total_spacing);
-        auto excess = total_excess / num_grow;
-        auto leftover = total_excess - excess * num_grow;
-        for (size_t i = 0; i < major.size(); ++i) {
-            if (major[i] >= Widget::DIM_GROW) {
-                major[i] -= excess;
-                if (leftover > 0) {
-                    major[i] -= 1;
-                    leftover -= 1;
-=======
     } else if (frame_size < total) {
         int n_shrinkable = num_grow;
         if (impl_->dir_ == VERT) {
@@ -333,7 +321,7 @@
         if (n_shrinkable > 0) {
             auto total_excess = total - (frame_size - total_spacing);
             auto excess = total_excess / n_shrinkable;
-            auto leftover = total_excess - excess * num_stretch;
+            auto leftover = total_excess - excess * num_grow;
             for (size_t i = 0; i < major.size(); ++i) {
                 if (major[i] >= Widget::DIM_GROW ||
                     (impl_->dir_ == VERT &&
@@ -344,7 +332,6 @@
                         major[i] -= 1;
                         leftover -= 1;
                     }
->>>>>>> 7c417fe5
                 }
             }
         }
