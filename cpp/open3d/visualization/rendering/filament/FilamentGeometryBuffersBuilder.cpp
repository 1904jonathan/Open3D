--- conflicted
+++ resolved
@@ -38,14 +38,10 @@
 class TemporaryLineSetBuilder : public LineSetBuffersBuilder {
 public:
     explicit TemporaryLineSetBuilder(std::shared_ptr<geometry::LineSet> lines)
-<<<<<<< HEAD
-    : LineSetBuffersBuilder(*lines), lines_(lines)
+        : LineSetBuffersBuilder(*lines), lines_(lines) {}
     {
         lines_->PaintUniformColor({1.0, 1.0, 1.0});
     }
-=======
-        : LineSetBuffersBuilder(*lines), lines_(lines) {}
->>>>>>> 164b4933
 
 private:
     std::shared_ptr<geometry::LineSet> lines_;
