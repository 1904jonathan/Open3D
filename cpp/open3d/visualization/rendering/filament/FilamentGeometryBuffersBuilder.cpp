// ----------------------------------------------------------------------------
// -                        Open3D: www.open3d.org                            -
// ----------------------------------------------------------------------------
// The MIT License (MIT)
//
// Copyright (c) 2018-2021 www.open3d.org
//
// Permission is hereby granted, free of charge, to any person obtaining a copy
// of this software and associated documentation files (the "Software"), to deal
// in the Software without restriction, including without limitation the rights
// to use, copy, modify, merge, publish, distribute, sublicense, and/or sell
// copies of the Software, and to permit persons to whom the Software is
// furnished to do so, subject to the following conditions:
//
// The above copyright notice and this permission notice shall be included in
// all copies or substantial portions of the Software.
//
// THE SOFTWARE IS PROVIDED "AS IS", WITHOUT WARRANTY OF ANY KIND, EXPRESS OR
// IMPLIED, INCLUDING BUT NOT LIMITED TO THE WARRANTIES OF MERCHANTABILITY,
// FITNESS FOR A PARTICULAR PURPOSE AND NONINFRINGEMENT. IN NO EVENT SHALL THE
// AUTHORS OR COPYRIGHT HOLDERS BE LIABLE FOR ANY CLAIM, DAMAGES OR OTHER
// LIABILITY, WHETHER IN AN ACTION OF CONTRACT, TORT OR OTHERWISE, ARISING
// FROM, OUT OF OR IN CONNECTION WITH THE SOFTWARE OR THE USE OR OTHER DEALINGS
// IN THE SOFTWARE.
// ----------------------------------------------------------------------------

#include "open3d/visualization/rendering/filament/FilamentGeometryBuffersBuilder.h"

#include "open3d/geometry/BoundingVolume.h"
#include "open3d/geometry/LineSet.h"
#include "open3d/geometry/Octree.h"
#include "open3d/geometry/PointCloud.h"
#include "open3d/geometry/TriangleMesh.h"
#include "open3d/geometry/VoxelGrid.h"
#include "open3d/t/geometry/Geometry.h"
<<<<<<< HEAD
=======
#include "open3d/t/geometry/LineSet.h"
>>>>>>> c0444515
#include "open3d/t/geometry/PointCloud.h"
#include "open3d/t/geometry/TriangleMesh.h"

namespace open3d {
namespace visualization {
namespace rendering {

namespace {
static const Eigen::Vector3d kDefaultVoxelColor(0.5, 0.5, 0.5);

// Coordinates of 8 vertices in a cuboid (assume origin (0,0,0), size 1)
const static std::vector<Eigen::Vector3i> kCuboidVertexOffsets{
        Eigen::Vector3i(0, 0, 0), Eigen::Vector3i(1, 0, 0),
        Eigen::Vector3i(0, 1, 0), Eigen::Vector3i(1, 1, 0),
        Eigen::Vector3i(0, 0, 1), Eigen::Vector3i(1, 0, 1),
        Eigen::Vector3i(0, 1, 1), Eigen::Vector3i(1, 1, 1),
};

// Vertex indices of 12 triangles in a cuboid, for right-handed manifold mesh
const static std::vector<Eigen::Vector3i> kCuboidTrianglesVertexIndices{
        Eigen::Vector3i(0, 2, 1), Eigen::Vector3i(0, 1, 4),
        Eigen::Vector3i(0, 4, 2), Eigen::Vector3i(5, 1, 7),
        Eigen::Vector3i(5, 7, 4), Eigen::Vector3i(5, 4, 1),
        Eigen::Vector3i(3, 7, 1), Eigen::Vector3i(3, 1, 2),
        Eigen::Vector3i(3, 2, 7), Eigen::Vector3i(6, 4, 7),
        Eigen::Vector3i(6, 7, 2), Eigen::Vector3i(6, 2, 4),
};

// Vertex indices of 12 lines in a cuboid
const static std::vector<Eigen::Vector2i> kCuboidLinesVertexIndices{
        Eigen::Vector2i(0, 1), Eigen::Vector2i(0, 2), Eigen::Vector2i(0, 4),
        Eigen::Vector2i(3, 1), Eigen::Vector2i(3, 2), Eigen::Vector2i(3, 7),
        Eigen::Vector2i(5, 1), Eigen::Vector2i(5, 4), Eigen::Vector2i(5, 7),
        Eigen::Vector2i(6, 2), Eigen::Vector2i(6, 4), Eigen::Vector2i(6, 7),
};

static void AddVoxelFaces(geometry::TriangleMesh& mesh,
                          const std::vector<Eigen::Vector3d>& vertices,
                          const Eigen::Vector3d& color) {
    for (const Eigen::Vector3i& triangle_vertex_indices :
         kCuboidTrianglesVertexIndices) {
        int n = int(mesh.vertices_.size());
        mesh.triangles_.push_back({n, n + 1, n + 2});
        mesh.vertices_.push_back(vertices[triangle_vertex_indices(0)]);
        mesh.vertices_.push_back(vertices[triangle_vertex_indices(1)]);
        mesh.vertices_.push_back(vertices[triangle_vertex_indices(2)]);
        mesh.vertex_colors_.push_back(color);
        mesh.vertex_colors_.push_back(color);
        mesh.vertex_colors_.push_back(color);
    }
}

static void AddLineFace(geometry::TriangleMesh& mesh,
                        const Eigen::Vector3d& start,
                        const Eigen::Vector3d& end,
                        const Eigen::Vector3d& half_width,
                        const Eigen::Vector3d& color) {
    int n = int(mesh.vertices_.size());
    mesh.triangles_.push_back({n, n + 1, n + 3});
    mesh.triangles_.push_back({n, n + 3, n + 2});
    mesh.vertices_.push_back(start - half_width);
    mesh.vertices_.push_back(start + half_width);
    mesh.vertices_.push_back(end - half_width);
    mesh.vertices_.push_back(end + half_width);
    mesh.vertex_colors_.push_back(color);
    mesh.vertex_colors_.push_back(color);
    mesh.vertex_colors_.push_back(color);
    mesh.vertex_colors_.push_back(color);
}

static std::shared_ptr<geometry::TriangleMesh> CreateTriangleMeshFromVoxelGrid(
        const geometry::VoxelGrid& voxel_grid) {
    auto mesh = std::make_shared<geometry::TriangleMesh>();
    auto num_voxels = voxel_grid.voxels_.size();
    mesh->vertices_.reserve(36 * num_voxels);
    mesh->vertex_colors_.reserve(36 * num_voxels);

    std::vector<Eigen::Vector3d>
            vertices;  // putting outside loop enables reuse
    for (auto& it : voxel_grid.voxels_) {
        vertices.clear();
        const geometry::Voxel& voxel = it.second;
        // 8 vertices in a voxel
        Eigen::Vector3d base_vertex =
                voxel_grid.origin_ +
                voxel.grid_index_.cast<double>() * voxel_grid.voxel_size_;
        for (const Eigen::Vector3i& vertex_offset : kCuboidVertexOffsets) {
            vertices.push_back(base_vertex + vertex_offset.cast<double>() *
                                                     voxel_grid.voxel_size_);
        }

        // Voxel color (applied to all points)
        Eigen::Vector3d voxel_color;
        if (voxel_grid.HasColors()) {
            voxel_color = voxel.color_;
        } else {
            voxel_color = kDefaultVoxelColor;
        }

        AddVoxelFaces(*mesh, vertices, voxel_color);
    }

    return mesh;
}

static std::shared_ptr<geometry::TriangleMesh> CreateTriangleMeshFromOctree(
        const geometry::Octree& octree) {
    auto mesh = std::make_shared<geometry::TriangleMesh>();

    // We cannot have a real line with a width in pixels, we can only fake a
    // line as rectangles. This value works nicely on the assumption that the
    // octree fills about 80% of the viewing area.
    double line_half_width = 0.0015 * octree.size_;

    auto f = [&mesh = *mesh, line_half_width](
                     const std::shared_ptr<geometry::OctreeNode>& node,
                     const std::shared_ptr<geometry::OctreeNodeInfo>& node_info)
            -> bool {
        Eigen::Vector3d base_vertex = node_info->origin_.cast<double>();
        std::vector<Eigen::Vector3d> vertices;
        for (const Eigen::Vector3i& vertex_offset : kCuboidVertexOffsets) {
            vertices.push_back(base_vertex + vertex_offset.cast<double>() *
                                                     double(node_info->size_));
        }

        auto leaf_node =
                std::dynamic_pointer_cast<geometry::OctreeColorLeafNode>(node);
        if (leaf_node) {
            AddVoxelFaces(mesh, vertices, leaf_node->color_);
        } else {
            // We cannot have lines in a TriangleMesh, obviously, so fake them
            // with two crossing planes.
            for (const Eigen::Vector2i& line_vertex_indices :
                 kCuboidLinesVertexIndices) {
                auto& start = vertices[line_vertex_indices(0)];
                auto& end = vertices[line_vertex_indices(1)];
                Eigen::Vector3d w(line_half_width, 0.0, 0.0);
                // if (end - start).dot({1, 0, 0}) ~= 0, then use z, not x
                if (std::abs(end.y() - start.y()) < 0.1 &&
                    std::abs(end.z() - start.z()) < 0.1) {
                    w = {0.0, 0.0, line_half_width};
                }
                AddLineFace(mesh, start, end, w, {0.0, 0.0, 0.0});

                w = {0.0, line_half_width, 0.0};
                // if (end - start).dot({0, 1, 0}) ~= 0, then use z, not y
                if (std::abs(end.x() - start.x()) < 0.1 &&
                    std::abs(end.z() - start.z()) < 0.1) {
                    w = {0.0, 0.0, line_half_width};
                }
                AddLineFace(mesh, start, end, w, {0.0, 0.0, 0.0});
            }
        }

        return false;
    };

    octree.Traverse(f);

    return mesh;
}

}  // namespace

class TemporaryLineSetBuilder : public LineSetBuffersBuilder {
public:
    explicit TemporaryLineSetBuilder(std::shared_ptr<geometry::LineSet> lines)
        : LineSetBuffersBuilder(*lines), lines_(lines) {}

private:
    std::shared_ptr<geometry::LineSet> lines_;
};

class TemporaryMeshBuilder : public TriangleMeshBuffersBuilder {
public:
    explicit TemporaryMeshBuilder(std::shared_ptr<geometry::TriangleMesh> mesh)
        : TriangleMeshBuffersBuilder(*mesh), mesh_(mesh) {}

private:
    std::shared_ptr<geometry::TriangleMesh> mesh_;
};

std::unique_ptr<GeometryBuffersBuilder> GeometryBuffersBuilder::GetBuilder(
        const geometry::Geometry3D& geometry) {
    using GT = geometry::Geometry::GeometryType;

    switch (geometry.GetGeometryType()) {
        case GT::TriangleMesh:
            return std::make_unique<TriangleMeshBuffersBuilder>(
                    static_cast<const geometry::TriangleMesh&>(geometry));

        case GT::PointCloud:
            return std::make_unique<PointCloudBuffersBuilder>(
                    static_cast<const geometry::PointCloud&>(geometry));

        case GT::LineSet:
            return std::make_unique<LineSetBuffersBuilder>(
                    static_cast<const geometry::LineSet&>(geometry));
        case GT::OrientedBoundingBox: {
            auto obb =
                    static_cast<const geometry::OrientedBoundingBox&>(geometry);
            auto lines = geometry::LineSet::CreateFromOrientedBoundingBox(obb);
            lines->PaintUniformColor(obb.color_);
            return std::make_unique<TemporaryLineSetBuilder>(lines);
        }
        case GT::AxisAlignedBoundingBox: {
            auto aabb = static_cast<const geometry::AxisAlignedBoundingBox&>(
                    geometry);
            auto lines =
                    geometry::LineSet::CreateFromAxisAlignedBoundingBox(aabb);
            lines->PaintUniformColor(aabb.color_);
            return std::make_unique<TemporaryLineSetBuilder>(lines);
        }
        case GT::VoxelGrid: {
            auto voxel_grid = static_cast<const geometry::VoxelGrid&>(geometry);
            auto mesh = CreateTriangleMeshFromVoxelGrid(voxel_grid);
            return std::make_unique<TemporaryMeshBuilder>(mesh);
        }
        case GT::Octree: {
            auto octree = static_cast<const geometry::Octree&>(geometry);
            auto mesh = CreateTriangleMeshFromOctree(octree);
            return std::make_unique<TemporaryMeshBuilder>(mesh);
        }
        default:
            break;
    }

    return nullptr;
}

std::unique_ptr<GeometryBuffersBuilder> GeometryBuffersBuilder::GetBuilder(
        const t::geometry::Geometry& geometry) {
    using GT = t::geometry::Geometry::GeometryType;

    switch (geometry.GetGeometryType()) {
<<<<<<< HEAD
        case GT::PointCloud: {
            auto tpcd = static_cast<const t::geometry::PointCloud&>(geometry);
            return std::make_unique<TPointCloudBuffersBuilder>(tpcd);
        }
        case GT::TriangleMesh:
            return std::make_unique<TMeshBuffersBuilder>(
                    static_cast<const t::geometry::TriangleMesh&>(geometry));
=======
        case GT::PointCloud:
            return std::make_unique<TPointCloudBuffersBuilder>(
                    static_cast<const t::geometry::PointCloud&>(geometry));
        case GT::TriangleMesh:
            return std::make_unique<TMeshBuffersBuilder>(
                    static_cast<const t::geometry::TriangleMesh&>(geometry));
        case GT::LineSet:
            return std::make_unique<TLineSetBuffersBuilder>(
                    static_cast<const t::geometry::LineSet&>(geometry));
>>>>>>> c0444515
        default:
            break;
    }

    return nullptr;
}

void GeometryBuffersBuilder::DeallocateBuffer(void* buffer,
                                              size_t size,
                                              void* user_ptr) {
    free(buffer);
}

}  // namespace rendering
}  // namespace visualization
}  // namespace open3d<|MERGE_RESOLUTION|>--- conflicted
+++ resolved
@@ -33,10 +33,7 @@
 #include "open3d/geometry/TriangleMesh.h"
 #include "open3d/geometry/VoxelGrid.h"
 #include "open3d/t/geometry/Geometry.h"
-<<<<<<< HEAD
-=======
 #include "open3d/t/geometry/LineSet.h"
->>>>>>> c0444515
 #include "open3d/t/geometry/PointCloud.h"
 #include "open3d/t/geometry/TriangleMesh.h"
 
@@ -272,15 +269,6 @@
     using GT = t::geometry::Geometry::GeometryType;
 
     switch (geometry.GetGeometryType()) {
-<<<<<<< HEAD
-        case GT::PointCloud: {
-            auto tpcd = static_cast<const t::geometry::PointCloud&>(geometry);
-            return std::make_unique<TPointCloudBuffersBuilder>(tpcd);
-        }
-        case GT::TriangleMesh:
-            return std::make_unique<TMeshBuffersBuilder>(
-                    static_cast<const t::geometry::TriangleMesh&>(geometry));
-=======
         case GT::PointCloud:
             return std::make_unique<TPointCloudBuffersBuilder>(
                     static_cast<const t::geometry::PointCloud&>(geometry));
@@ -290,7 +278,6 @@
         case GT::LineSet:
             return std::make_unique<TLineSetBuffersBuilder>(
                     static_cast<const t::geometry::LineSet&>(geometry));
->>>>>>> c0444515
         default:
             break;
     }
