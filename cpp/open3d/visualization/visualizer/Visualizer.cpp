// ----------------------------------------------------------------------------
// -                        Open3D: www.open3d.org                            -
// ----------------------------------------------------------------------------
// The MIT License (MIT)
//
// Copyright (c) 2018 www.open3d.org
//
// Permission is hereby granted, free of charge, to any person obtaining a copy
// of this software and associated documentation files (the "Software"), to deal
// in the Software without restriction, including without limitation the rights
// to use, copy, modify, merge, publish, distribute, sublicense, and/or sell
// copies of the Software, and to permit persons to whom the Software is
// furnished to do so, subject to the following conditions:
//
// The above copyright notice and this permission notice shall be included in
// all copies or substantial portions of the Software.
//
// THE SOFTWARE IS PROVIDED "AS IS", WITHOUT WARRANTY OF ANY KIND, EXPRESS OR
// IMPLIED, INCLUDING BUT NOT LIMITED TO THE WARRANTIES OF MERCHANTABILITY,
// FITNESS FOR A PARTICULAR PURPOSE AND NONINFRINGEMENT. IN NO EVENT SHALL THE
// AUTHORS OR COPYRIGHT HOLDERS BE LIABLE FOR ANY CLAIM, DAMAGES OR OTHER
// LIABILITY, WHETHER IN AN ACTION OF CONTRACT, TORT OR OTHERWISE, ARISING
// FROM, OUT OF OR IN CONNECTION WITH THE SOFTWARE OR THE USE OR OTHER DEALINGS
// IN THE SOFTWARE.
// ----------------------------------------------------------------------------

#include "open3d/visualization/visualizer/Visualizer.h"

#include "open3d/geometry/TriangleMesh.h"
#include "open3d/pipelines/mesh_factory/TriangleMeshFactory.h"

namespace open3d {

namespace {

class GLFWEnvironmentSingleton {
private:
    GLFWEnvironmentSingleton() { utility::LogDebug("GLFW init."); }
    GLFWEnvironmentSingleton(const GLFWEnvironmentSingleton &) = delete;
    GLFWEnvironmentSingleton &operator=(const GLFWEnvironmentSingleton &) =
            delete;

public:
    ~GLFWEnvironmentSingleton() {
        glfwTerminate();
        utility::LogDebug("GLFW destruct.");
    }

public:
    static GLFWEnvironmentSingleton &GetInstance() {
        static GLFWEnvironmentSingleton singleton;
        return singleton;
    }

    static int InitGLFW() {
        GLFWEnvironmentSingleton::GetInstance();
        return glfwInit();
    }

    static void GLFWErrorCallback(int error, const char *description) {
        utility::LogError("GLFW Error: {}", description);
    }
};

}  // unnamed namespace

namespace visualization {

Visualizer::Visualizer() {}

Visualizer::~Visualizer() {
    glfwTerminate();  // to be safe
}

bool Visualizer::CreateVisualizerWindow(
        const std::string &window_name /* = "Open3D"*/,
        const int width /* = 640*/,
        const int height /* = 480*/,
        const int left /* = 50*/,
        const int top /* = 50*/,
        const bool visible /* = true*/) {
    window_name_ = window_name;
    if (window_) {  // window already created
        UpdateWindowTitle();
        glfwSetWindowPos(window_, left, top);
        glfwSetWindowSize(window_, width, height);
#ifdef __APPLE__
        glfwSetWindowSize(window_,
                          std::round(width * pixel_to_screen_coordinate_),
                          std::round(height * pixel_to_screen_coordinate_));
        glfwSetWindowPos(window_,
                         std::round(left * pixel_to_screen_coordinate_),
                         std::round(top * pixel_to_screen_coordinate_));
#endif  //__APPLE__
        return true;
    }

    glfwSetErrorCallback(GLFWEnvironmentSingleton::GLFWErrorCallback);
    if (!GLFWEnvironmentSingleton::InitGLFW()) {
        utility::LogWarning("Failed to initialize GLFW");
        return false;
    }

    glfwWindowHint(GLFW_SAMPLES, 4);
    glfwWindowHint(GLFW_CONTEXT_VERSION_MAJOR, 3);
    glfwWindowHint(GLFW_CONTEXT_VERSION_MINOR, 3);
#ifndef HEADLESS_RENDERING
    glfwWindowHint(GLFW_OPENGL_FORWARD_COMPAT, GL_TRUE);
#endif
    glfwWindowHint(GLFW_OPENGL_PROFILE, GLFW_OPENGL_CORE_PROFILE);
    glfwWindowHint(GLFW_VISIBLE, visible ? 1 : 0);

    window_ = glfwCreateWindow(width, height, window_name_.c_str(), NULL, NULL);
    if (!window_) {
        utility::LogWarning("Failed to create window");
        return false;
    }
    glfwSetWindowPos(window_, left, top);
    glfwSetWindowUserPointer(window_, this);

#ifdef __APPLE__
    // Some hacks to get pixel_to_screen_coordinate_
    glfwSetWindowSize(window_, 100, 100);
    glfwSetWindowPos(window_, 100, 100);
    int pixel_width_in_osx, pixel_height_in_osx;
    glfwGetFramebufferSize(window_, &pixel_width_in_osx, &pixel_height_in_osx);
    if (pixel_width_in_osx > 0) {
        pixel_to_screen_coordinate_ = 100.0 / (double)pixel_width_in_osx;
    } else {
        pixel_to_screen_coordinate_ = 1.0;
    }
    glfwSetWindowSize(window_, std::round(width * pixel_to_screen_coordinate_),
                      std::round(height * pixel_to_screen_coordinate_));
    glfwSetWindowPos(window_, std::round(left * pixel_to_screen_coordinate_),
                     std::round(top * pixel_to_screen_coordinate_));
#endif  //__APPLE__

    auto window_refresh_callback = [](GLFWwindow *window) {
        static_cast<Visualizer *>(glfwGetWindowUserPointer(window))
                ->WindowRefreshCallback(window);
    };
    glfwSetWindowRefreshCallback(window_, window_refresh_callback);

    auto window_resize_callback = [](GLFWwindow *window, int w, int h) {
        static_cast<Visualizer *>(glfwGetWindowUserPointer(window))
                ->WindowResizeCallback(window, w, h);
    };
    glfwSetFramebufferSizeCallback(window_, window_resize_callback);

    auto mouse_move_callback = [](GLFWwindow *window, double x, double y) {
        static_cast<Visualizer *>(glfwGetWindowUserPointer(window))
                ->MouseMoveCallback(window, x, y);
    };
    glfwSetCursorPosCallback(window_, mouse_move_callback);

    auto mouse_scroll_callback = [](GLFWwindow *window, double x, double y) {
        static_cast<Visualizer *>(glfwGetWindowUserPointer(window))
                ->MouseScrollCallback(window, x, y);
    };
    glfwSetScrollCallback(window_, mouse_scroll_callback);

    auto mouse_button_callback = [](GLFWwindow *window, int button, int action,
                                    int mods) {
        static_cast<Visualizer *>(glfwGetWindowUserPointer(window))
                ->MouseButtonCallback(window, button, action, mods);
    };
    glfwSetMouseButtonCallback(window_, mouse_button_callback);

    auto key_press_callback = [](GLFWwindow *window, int key, int scancode,
                                 int action, int mods) {
        static_cast<Visualizer *>(glfwGetWindowUserPointer(window))
                ->KeyPressCallback(window, key, scancode, action, mods);
    };
    glfwSetKeyCallback(window_, key_press_callback);

    auto window_close_callback = [](GLFWwindow *window) {
        static_cast<Visualizer *>(glfwGetWindowUserPointer(window))
                ->WindowCloseCallback(window);
    };
    glfwSetWindowCloseCallback(window_, window_close_callback);

    glfwMakeContextCurrent(window_);
    glfwSwapInterval(1);

    if (!InitOpenGL()) {
        return false;
    }

    if (!InitViewControl()) {
        return false;
    }

    if (!InitRenderOption()) {
        return false;
    }

    int window_width, window_height;
    glfwGetFramebufferSize(window_, &window_width, &window_height);
    WindowResizeCallback(window_, window_width, window_height);

    UpdateWindowTitle();

    is_initialized_ = true;
    return true;
}

void Visualizer::DestroyVisualizerWindow() {
    is_initialized_ = false;
    glDeleteVertexArrays(1, &vao_id_);
    glfwDestroyWindow(window_);
}

void Visualizer::RegisterAnimationCallback(
        std::function<bool(Visualizer *)> callback_func) {
    animation_callback_func_ = callback_func;
}

bool Visualizer::InitViewControl() {
    view_control_ptr_ = std::unique_ptr<ViewControl>(new ViewControl);
    ResetViewPoint();
    return true;
}

bool Visualizer::InitRenderOption() {
    render_option_ptr_ = std::unique_ptr<RenderOption>(new RenderOption);
    return true;
}

void Visualizer::UpdateWindowTitle() {
    if (window_ != NULL) {
        glfwSetWindowTitle(window_, window_name_.c_str());
    }
}

void Visualizer::BuildUtilities() {
    glfwMakeContextCurrent(window_);

    // 0. Build coordinate frame
    const auto boundingbox = GetViewControl().GetBoundingBox();
<<<<<<< HEAD
    coordinate_frame_mesh_ptr_ = pipelines::mesh_factory::CreateCoordinateFrame(
            boundingbox.GetMaxExtent() * 0.2, boundingbox.min_bound_);
=======
    double extent = std::max(0.01, boundingbox.GetMaxExtent() * 0.2);
    coordinate_frame_mesh_ptr_ = geometry::TriangleMesh::CreateCoordinateFrame(
            extent, boundingbox.min_bound_);
>>>>>>> 2c33a864
    coordinate_frame_mesh_renderer_ptr_ =
            std::make_shared<glsl::CoordinateFrameRenderer>();
    if (!coordinate_frame_mesh_renderer_ptr_->AddGeometry(
                coordinate_frame_mesh_ptr_)) {
        return;
    }
    utility_ptrs_.push_back(coordinate_frame_mesh_ptr_);
    utility_renderer_ptrs_.push_back(coordinate_frame_mesh_renderer_ptr_);
}

void Visualizer::Run() {
    BuildUtilities();
    UpdateWindowTitle();
    while (bool(animation_callback_func_) ? PollEvents() : WaitEvents()) {
        if (bool(animation_callback_func_in_loop_)) {
            if (animation_callback_func_in_loop_(this)) {
                UpdateGeometry();
            }
            // Set render flag as dirty anyways, because when we use callback
            // functions, we assume something has been changed in the callback
            // and the redraw event should be triggered.
            UpdateRender();
        }
    }
}

void Visualizer::Close() {
    glfwSetWindowShouldClose(window_, GL_TRUE);
    utility::LogDebug("[Visualizer] Window closing.");
}

bool Visualizer::WaitEvents() {
    if (!is_initialized_) {
        return false;
    }
    glfwMakeContextCurrent(window_);
    if (is_redraw_required_) {
        WindowRefreshCallback(window_);
    }
    animation_callback_func_in_loop_ = animation_callback_func_;
    glfwWaitEvents();
    return !glfwWindowShouldClose(window_);
}

bool Visualizer::PollEvents() {
    if (!is_initialized_) {
        return false;
    }
    glfwMakeContextCurrent(window_);
    if (is_redraw_required_) {
        WindowRefreshCallback(window_);
    }
    animation_callback_func_in_loop_ = animation_callback_func_;
    glfwPollEvents();
    return !glfwWindowShouldClose(window_);
}

bool Visualizer::AddGeometry(
        std::shared_ptr<const geometry::Geometry> geometry_ptr,
        bool reset_bounding_box) {
    if (!is_initialized_) {
        return false;
    }
    glfwMakeContextCurrent(window_);
    std::shared_ptr<glsl::GeometryRenderer> renderer_ptr;
    if (geometry_ptr->GetGeometryType() ==
        geometry::Geometry::GeometryType::Unspecified) {
        return false;
    } else if (geometry_ptr->GetGeometryType() ==
               geometry::Geometry::GeometryType::PointCloud) {
        renderer_ptr = std::make_shared<glsl::PointCloudRenderer>();
        if (!renderer_ptr->AddGeometry(geometry_ptr)) {
            return false;
        }
    } else if (geometry_ptr->GetGeometryType() ==
               geometry::Geometry::GeometryType::VoxelGrid) {
        renderer_ptr = std::make_shared<glsl::VoxelGridRenderer>();
        if (!renderer_ptr->AddGeometry(geometry_ptr)) {
            return false;
        }
    } else if (geometry_ptr->GetGeometryType() ==
               geometry::Geometry::GeometryType::Octree) {
        renderer_ptr = std::make_shared<glsl::OctreeRenderer>();
        if (!renderer_ptr->AddGeometry(geometry_ptr)) {
            return false;
        }
    } else if (geometry_ptr->GetGeometryType() ==
               geometry::Geometry::GeometryType::LineSet) {
        renderer_ptr = std::make_shared<glsl::LineSetRenderer>();
        if (!renderer_ptr->AddGeometry(geometry_ptr)) {
            return false;
        }
    } else if (geometry_ptr->GetGeometryType() ==
                       geometry::Geometry::GeometryType::TriangleMesh ||
               geometry_ptr->GetGeometryType() ==
                       geometry::Geometry::GeometryType::HalfEdgeTriangleMesh) {
        renderer_ptr = std::make_shared<glsl::TriangleMeshRenderer>();
        if (!renderer_ptr->AddGeometry(geometry_ptr)) {
            return false;
        }
    } else if (geometry_ptr->GetGeometryType() ==
               geometry::Geometry::GeometryType::Image) {
        renderer_ptr = std::make_shared<glsl::ImageRenderer>();
        if (!renderer_ptr->AddGeometry(geometry_ptr)) {
            return false;
        }
    } else if (geometry_ptr->GetGeometryType() ==
               geometry::Geometry::GeometryType::RGBDImage) {
        renderer_ptr = std::make_shared<glsl::RGBDImageRenderer>();
        if (!renderer_ptr->AddGeometry(geometry_ptr)) {
            return false;
        }
    } else if (geometry_ptr->GetGeometryType() ==
               geometry::Geometry::GeometryType::TetraMesh) {
        renderer_ptr = std::make_shared<glsl::TetraMeshRenderer>();
        if (!renderer_ptr->AddGeometry(geometry_ptr)) {
            return false;
        }
    } else if (geometry_ptr->GetGeometryType() ==
               geometry::Geometry::GeometryType::OrientedBoundingBox) {
        renderer_ptr = std::make_shared<glsl::OrientedBoundingBoxRenderer>();
        if (!renderer_ptr->AddGeometry(geometry_ptr)) {
            return false;
        }
    } else if (geometry_ptr->GetGeometryType() ==
               geometry::Geometry::GeometryType::AxisAlignedBoundingBox) {
        renderer_ptr = std::make_shared<glsl::AxisAlignedBoundingBoxRenderer>();
        if (!renderer_ptr->AddGeometry(geometry_ptr)) {
            return false;
        }
    } else {
        return false;
    }
    geometry_renderer_ptrs_.insert(renderer_ptr);
    geometry_ptrs_.insert(geometry_ptr);
    if (reset_bounding_box) {
        view_control_ptr_->FitInGeometry(*geometry_ptr);
        ResetViewPoint();
    }
    utility::LogDebug(
            "Add geometry and update bounding box to {}",
            view_control_ptr_->GetBoundingBox().GetPrintInfo().c_str());
    return UpdateGeometry(geometry_ptr);
}

bool Visualizer::RemoveGeometry(
        std::shared_ptr<const geometry::Geometry> geometry_ptr,
        bool reset_bounding_box) {
    if (!is_initialized_) {
        return false;
    }
    glfwMakeContextCurrent(window_);
    std::shared_ptr<glsl::GeometryRenderer> geometry_renderer_delete = NULL;
    for (auto &geometry_renderer_ptr : geometry_renderer_ptrs_) {
        if (geometry_renderer_ptr->GetGeometry() == geometry_ptr)
            geometry_renderer_delete = geometry_renderer_ptr;
    }
    if (geometry_renderer_delete == NULL) return false;
    geometry_renderer_ptrs_.erase(geometry_renderer_delete);
    geometry_ptrs_.erase(geometry_ptr);
    if (reset_bounding_box) {
        ResetViewPoint(true);
    }
    utility::LogDebug(
            "Remove geometry and update bounding box to {}",
            view_control_ptr_->GetBoundingBox().GetPrintInfo().c_str());
    return UpdateGeometry(geometry_ptr);
}

bool Visualizer::ClearGeometries() {
    if (!is_initialized_) {
        return false;
    }
    glfwMakeContextCurrent(window_);
    geometry_renderer_ptrs_.clear();
    geometry_ptrs_.clear();
    return UpdateGeometry();
}

bool Visualizer::UpdateGeometry(
        std::shared_ptr<const geometry::Geometry> geometry_ptr) {
    glfwMakeContextCurrent(window_);
    bool success = true;
    for (const auto &renderer_ptr : geometry_renderer_ptrs_) {
        if (geometry_ptr == nullptr ||
            renderer_ptr->HasGeometry(geometry_ptr)) {
            success = (success && renderer_ptr->UpdateGeometry());
        }
    }
    UpdateRender();
    return success;
}

void Visualizer::UpdateRender() { is_redraw_required_ = true; }

bool Visualizer::HasGeometry() const { return !geometry_ptrs_.empty(); }

void Visualizer::PrintVisualizerHelp() {
    // clang-format off
    utility::LogInfo("  -- Mouse view control --");
    utility::LogInfo("    Left button + drag         : Rotate.");
    utility::LogInfo("    Ctrl + left button + drag  : Translate.");
    utility::LogInfo("    Wheel button + drag        : Translate.");
    utility::LogInfo("    Shift + left button + drag : Roll.");
    utility::LogInfo("    Wheel                      : Zoom in/out.");
    utility::LogInfo("");
    utility::LogInfo("  -- Keyboard view control --");
    utility::LogInfo("    [/]          : Increase/decrease field of view.");
    utility::LogInfo("    R            : Reset view point.");
    utility::LogInfo("    Ctrl/Cmd + C : Copy current view status into the clipboard.");
    utility::LogInfo("    Ctrl/Cmd + V : Paste view status from clipboard.");
    utility::LogInfo("");
    utility::LogInfo("  -- General control --");
    utility::LogInfo("    Q, Esc       : Exit window.");
    utility::LogInfo("    H            : Print help message.");
    utility::LogInfo("    P, PrtScn    : Take a screen capture.");
    utility::LogInfo("    D            : Take a depth capture.");
    utility::LogInfo("    O            : Take a capture of current rendering settings.");
    utility::LogInfo("");
    utility::LogInfo("  -- Render mode control --");
    utility::LogInfo("    L            : Turn on/off lighting.");
    utility::LogInfo("    +/-          : Increase/decrease point size.");
    utility::LogInfo("    Ctrl + +/-   : Increase/decrease width of geometry::LineSet.");
    utility::LogInfo("    N            : Turn on/off point cloud normal rendering.");
    utility::LogInfo("    S            : Toggle between mesh flat shading and smooth shading.");
    utility::LogInfo("    W            : Turn on/off mesh wireframe.");
    utility::LogInfo("    B            : Turn on/off back face rendering.");
    utility::LogInfo("    I            : Turn on/off image zoom in interpolation.");
    utility::LogInfo("    T            : Toggle among image render:");
    utility::LogInfo("                   no stretch / keep ratio / freely stretch.");
    utility::LogInfo("");
    utility::LogInfo("  -- Color control --");
    utility::LogInfo("    0..4,9       : Set point cloud color option.");
    utility::LogInfo("                   0 - Default behavior, render point color.");
    utility::LogInfo("                   1 - Render point color.");
    utility::LogInfo("                   2 - x coordinate as color.");
    utility::LogInfo("                   3 - y coordinate as color.");
    utility::LogInfo("                   4 - z coordinate as color.");
    utility::LogInfo("                   9 - normal as color.");
    utility::LogInfo("    Ctrl + 0..4,9: Set mesh color option.");
    utility::LogInfo("                   0 - Default behavior, render uniform gray color.");
    utility::LogInfo("                   1 - Render point color.");
    utility::LogInfo("                   2 - x coordinate as color.");
    utility::LogInfo("                   3 - y coordinate as color.");
    utility::LogInfo("                   4 - z coordinate as color.");
    utility::LogInfo("                   9 - normal as color.");
    utility::LogInfo("    Shift + 0..4 : Color map options.");
    utility::LogInfo("                   0 - Gray scale color.");
    utility::LogInfo("                   1 - JET color map.");
    utility::LogInfo("                   2 - SUMMER color map.");
    utility::LogInfo("                   3 - WINTER color map.");
    utility::LogInfo("                   4 - HOT color map.");
    utility::LogInfo("");
    // clang-format on
}
}  // namespace visualization
}  // namespace open3d<|MERGE_RESOLUTION|>--- conflicted
+++ resolved
@@ -237,14 +237,9 @@
 
     // 0. Build coordinate frame
     const auto boundingbox = GetViewControl().GetBoundingBox();
-<<<<<<< HEAD
+    double extent = std::max(0.01, boundingbox.GetMaxExtent() * 0.2);
     coordinate_frame_mesh_ptr_ = pipelines::mesh_factory::CreateCoordinateFrame(
-            boundingbox.GetMaxExtent() * 0.2, boundingbox.min_bound_);
-=======
-    double extent = std::max(0.01, boundingbox.GetMaxExtent() * 0.2);
-    coordinate_frame_mesh_ptr_ = geometry::TriangleMesh::CreateCoordinateFrame(
             extent, boundingbox.min_bound_);
->>>>>>> 2c33a864
     coordinate_frame_mesh_renderer_ptr_ =
             std::make_shared<glsl::CoordinateFrameRenderer>();
     if (!coordinate_frame_mesh_renderer_ptr_->AddGeometry(
