--- conflicted
+++ resolved
@@ -892,7 +892,6 @@
                 model_success = false;
             }
         }
-<<<<<<< HEAD
         if (model_success) {
             // TODO: Are the following operations here necessary for a model?
             // if (mesh->triangles_.size() == 0) {
@@ -913,27 +912,6 @@
             //     mesh->triangle_uvs_.resize(mesh->triangles_.size() * 3,
             //                                {0.0, 0.0});
             // }
-=======
-        if (mesh_success) {
-            if (mesh->triangles_.size() == 0) {
-                utility::LogWarning(
-                        "Contains 0 triangles, will read as point cloud");
-                mesh.reset();
-            } else {
-                UpdateProgress(0.5f);
-                mesh->ComputeVertexNormals();
-                if (mesh->vertex_colors_.empty()) {
-                    mesh->PaintUniformColor({1, 1, 1});
-                }
-                UpdateProgress(0.666f);
-                geometry = mesh;
-            }
-            // Make sure the mesh has texture coordinates
-            if (!mesh->HasTriangleUvs()) {
-                mesh->triangle_uvs_.resize(mesh->triangles_.size() * 3,
-                                           {0.0, 0.0});
-            }
->>>>>>> 537db691
         } else {
             utility::LogInfo("{} appears to be a point cloud", path.c_str());
         }
