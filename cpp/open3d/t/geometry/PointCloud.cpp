--- conflicted
+++ resolved
@@ -411,7 +411,6 @@
                            finite_indices_mask);
 }
 
-<<<<<<< HEAD
 PointCloud &PointCloud::NormalizeNormals() {
     if (!HasPointNormals()) {
         utility::LogWarning("PointCloud has no normals.");
@@ -430,7 +429,8 @@
                                          GetDevice()));
 
     return *this;
-=======
+}
+
 PointCloud PointCloud::PaintUniformColor(const core::Tensor &color) const {
     core::AssertTensorShape(color, {3});
     core::Tensor clipped_color = color.To(GetDevice());
@@ -446,7 +446,6 @@
     pcd.SetPointColors(pcd_colors);
 
     return pcd;
->>>>>>> b40282c9
 }
 
 void PointCloud::EstimateNormals(
