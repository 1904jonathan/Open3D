--- conflicted
+++ resolved
@@ -101,7 +101,6 @@
                               const core::Tensor& extent,
                               core::Tensor& mask);
 
-<<<<<<< HEAD
 void NormalizeNormalsCPU(core::Tensor& normals);
 
 void OrientNormalsToAlignWithDirectionCPU(core::Tensor& normals,
@@ -110,14 +109,13 @@
 void OrientNormalsTowardsCameraLocationCPU(const core::Tensor& points,
                                            core::Tensor& normals,
                                            const core::Tensor& camera);
-=======
+
 void ComputeBoundaryPointsCPU(const core::Tensor& points,
                               const core::Tensor& normals,
                               const core::Tensor& indices,
                               const core::Tensor& counts,
                               core::Tensor& mask,
                               double angle_threshold);
->>>>>>> 0c7a4134
 
 #ifdef BUILD_CUDA_MODULE
 void UnprojectCUDA(
@@ -153,7 +151,6 @@
                                const core::Tensor& extent,
                                core::Tensor& mask);
 
-<<<<<<< HEAD
 void NormalizeNormalsCUDA(core::Tensor& normals);
 
 void OrientNormalsToAlignWithDirectionCUDA(core::Tensor& normals,
@@ -162,14 +159,13 @@
 void OrientNormalsTowardsCameraLocationCUDA(const core::Tensor& points,
                                             core::Tensor& normals,
                                             const core::Tensor& camera);
-=======
+
 void ComputeBoundaryPointsCUDA(const core::Tensor& points,
                                const core::Tensor& normals,
                                const core::Tensor& indices,
                                const core::Tensor& counts,
                                core::Tensor& mask,
                                double angle_threshold);
->>>>>>> 0c7a4134
 #endif
 
 void EstimateCovariancesUsingHybridSearchCPU(const core::Tensor& points,
