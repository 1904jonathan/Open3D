// ----------------------------------------------------------------------------
// -                        Open3D: www.open3d.org                            -
// ----------------------------------------------------------------------------
// The MIT License (MIT)
//
// Copyright (c) 2018 www.open3d.org
//
// Permission is hereby granted, free of charge, to any person obtaining a copy
// of this software and associated documentation files (the "Software"), to deal
// in the Software without restriction, including without limitation the rights
// to use, copy, modify, merge, publish, distribute, sublicense, and/or sell
// copies of the Software, and to permit persons to whom the Software is
// furnished to do so, subject to the following conditions:
//
// The above copyright notice and this permission notice shall be included in
// all copies or substantial portions of the Software.
//
// THE SOFTWARE IS PROVIDED "AS IS", WITHOUT WARRANTY OF ANY KIND, EXPRESS OR
// IMPLIED, INCLUDING BUT NOT LIMITED TO THE WARRANTIES OF MERCHANTABILITY,
// FITNESS FOR A PARTICULAR PURPOSE AND NONINFRINGEMENT. IN NO EVENT SHALL THE
// AUTHORS OR COPYRIGHT HOLDERS BE LIABLE FOR ANY CLAIM, DAMAGES OR OTHER
// LIABILITY, WHETHER IN AN ACTION OF CONTRACT, TORT OR OTHERWISE, ARISING
// FROM, OUT OF OR IN CONNECTION WITH THE SOFTWARE OR THE USE OR OTHER DEALINGS
// IN THE SOFTWARE.
// ----------------------------------------------------------------------------

#include "open3d/t/geometry/kernel/PointCloud.h"

#include <vector>

#include "open3d/core/ShapeUtil.h"
#include "open3d/core/Tensor.h"
#include "open3d/utility/Console.h"

namespace open3d {
namespace t {
namespace geometry {
namespace kernel {
namespace pointcloud {
void Unproject(const core::Tensor& depth,
               utility::optional<std::reference_wrapper<const core::Tensor>>
                       image_colors,
               core::Tensor& points,
               utility::optional<std::reference_wrapper<core::Tensor>> colors,
               const core::Tensor& intrinsics,
               const core::Tensor& extrinsics,
               float depth_scale,
               float depth_max,
               int64_t stride) {
    if (image_colors.has_value() != colors.has_value()) {
        utility::LogError(
                "[Unproject] Both or none of image_colors and colors must have "
                "values.");
    }

    core::Device device = depth.GetDevice();
    core::Device::DeviceType device_type = device.GetType();

    static const core::Device host("CPU:0");
    core::Tensor intrinsics_d =
            intrinsics.To(host, core::Dtype::Float64).Contiguous();
    core::Tensor extrinsics_d =
            extrinsics.To(host, core::Dtype::Float64).Contiguous();

    if (device_type == core::Device::DeviceType::CPU) {
        UnprojectCPU(depth, image_colors, points, colors, intrinsics_d,
                     extrinsics_d, depth_scale, depth_max, stride);
    } else if (device_type == core::Device::DeviceType::CUDA) {
#ifdef BUILD_CUDA_MODULE
        UnprojectCUDA(depth, image_colors, points, colors, intrinsics_d,
                      extrinsics_d, depth_scale, depth_max, stride);
#else
        utility::LogError("Not compiled with CUDA, but CUDA device is used.");
#endif
    } else {
        utility::LogError("Unimplemented device");
    }
}

void Project(core::Tensor& depth,
             core::Tensor& color,
             const core::Tensor& points,
             const core::Tensor& point_colors,
             const core::Tensor& intrinsics,
             const core::Tensor& extrinsics,
             float depth_scale,
             float depth_max) {
    core::Device device = depth.GetDevice();

<<<<<<< HEAD
    core::Tensor intrinsics_d = intrinsics.To(device);
    core::Tensor extrinsics_d = extrinsics.To(device);

    core::Device::DeviceType device_type = device.GetType();
    if (device_type == core::Device::DeviceType::CPU) {
        ProjectCPU(depth, color, points, point_colors, intrinsics_d,
                   extrinsics_d, depth_scale, depth_max);
    } else if (device_type == core::Device::DeviceType::CUDA) {
#ifdef BUILD_CUDA_MODULE
        ProjectCUDA(depth, color, points, point_colors, intrinsics_d,
                    extrinsics_d, depth_scale, depth_max);
=======
    core::Device::DeviceType device_type = device.GetType();
    if (device_type == core::Device::DeviceType::CPU) {
        ProjectCPU(depth, color, points, point_colors, intrinsics, extrinsics,
                   depth_scale, depth_max);
    } else if (device_type == core::Device::DeviceType::CUDA) {
#ifdef BUILD_CUDA_MODULE
        ProjectCUDA(depth, color, points, point_colors, intrinsics, extrinsics,
                    depth_scale, depth_max);
>>>>>>> e344837a
#else
        utility::LogError("Not compiled with CUDA, but CUDA device is used.");
#endif
    } else {
        utility::LogError("Unimplemented device");
    }
}

}  // namespace pointcloud
}  // namespace kernel
}  // namespace geometry
}  // namespace t
}  // namespace open3d<|MERGE_RESOLUTION|>--- conflicted
+++ resolved
@@ -87,19 +87,6 @@
              float depth_max) {
     core::Device device = depth.GetDevice();
 
-<<<<<<< HEAD
-    core::Tensor intrinsics_d = intrinsics.To(device);
-    core::Tensor extrinsics_d = extrinsics.To(device);
-
-    core::Device::DeviceType device_type = device.GetType();
-    if (device_type == core::Device::DeviceType::CPU) {
-        ProjectCPU(depth, color, points, point_colors, intrinsics_d,
-                   extrinsics_d, depth_scale, depth_max);
-    } else if (device_type == core::Device::DeviceType::CUDA) {
-#ifdef BUILD_CUDA_MODULE
-        ProjectCUDA(depth, color, points, point_colors, intrinsics_d,
-                    extrinsics_d, depth_scale, depth_max);
-=======
     core::Device::DeviceType device_type = device.GetType();
     if (device_type == core::Device::DeviceType::CPU) {
         ProjectCPU(depth, color, points, point_colors, intrinsics, extrinsics,
@@ -108,7 +95,6 @@
 #ifdef BUILD_CUDA_MODULE
         ProjectCUDA(depth, color, points, point_colors, intrinsics, extrinsics,
                     depth_scale, depth_max);
->>>>>>> e344837a
 #else
         utility::LogError("Not compiled with CUDA, but CUDA device is used.");
 #endif
