// ----------------------------------------------------------------------------
// -                        Open3D: www.open3d.org                            -
// ----------------------------------------------------------------------------
// The MIT License (MIT)
//
// Copyright (c) 2018 www.open3d.org
//
// Permission is hereby granted, free of charge, to any person obtaining a copy
// of this software and associated documentation files (the "Software"), to deal
// in the Software without restriction, including without limitation the rights
// to use, copy, modify, merge, publish, distribute, sublicense, and/or sell
// copies of the Software, and to permit persons to whom the Software is
// furnished to do so, subject to the following conditions:
//
// The above copyright notice and this permission notice shall be included in
// all copies or substantial portions of the Software.
//
// THE SOFTWARE IS PROVIDED "AS IS", WITHOUT WARRANTY OF ANY KIND, EXPRESS OR
// IMPLIED, INCLUDING BUT NOT LIMITED TO THE WARRANTIES OF MERCHANTABILITY,
// FITNESS FOR A PARTICULAR PURPOSE AND NONINFRINGEMENT. IN NO EVENT SHALL THE
// AUTHORS OR COPYRIGHT HOLDERS BE LIABLE FOR ANY CLAIM, DAMAGES OR OTHER
// LIABILITY, WHETHER IN AN ACTION OF CONTRACT, TORT OR OTHERWISE, ARISING
// FROM, OUT OF OR IN CONNECTION WITH THE SOFTWARE OR THE USE OR OTHER DEALINGS
// IN THE SOFTWARE.
// ----------------------------------------------------------------------------

#include "open3d/t/geometry/kernel/PointCloud.h"

#include <vector>

#include "open3d/core/CUDAUtils.h"
#include "open3d/core/ShapeUtil.h"
#include "open3d/core/Tensor.h"
#include "open3d/utility/Console.h"

namespace open3d {
namespace t {
namespace geometry {
namespace kernel {
namespace pointcloud {

void Unproject(const core::Tensor& depth,
               utility::optional<std::reference_wrapper<const core::Tensor>>
                       image_colors,
               core::Tensor& points,
               utility::optional<std::reference_wrapper<core::Tensor>> colors,
               const core::Tensor& intrinsics,
               const core::Tensor& extrinsics,
               float depth_scale,
               float depth_max,
               int64_t stride) {
    if (image_colors.has_value() != colors.has_value()) {
        utility::LogError(
                "[Unproject] Both or none of image_colors and colors must have "
                "values.");
    }

    core::Device device = depth.GetDevice();
    core::Device::DeviceType device_type = device.GetType();

    static const core::Device host("CPU:0");
    core::Tensor intrinsics_d =
            intrinsics.To(host, core::Dtype::Float64).Contiguous();
    core::Tensor extrinsics_d =
            extrinsics.To(host, core::Dtype::Float64).Contiguous();

    if (device_type == core::Device::DeviceType::CPU) {
        UnprojectCPU(depth, image_colors, points, colors, intrinsics_d,
                     extrinsics_d, depth_scale, depth_max, stride);
    } else if (device_type == core::Device::DeviceType::CUDA) {
        CUDA_CALL(UnprojectCUDA, depth, image_colors, points, colors,
                  intrinsics_d, extrinsics_d, depth_scale, depth_max, stride);
    } else {
        utility::LogError("Unimplemented device");
    }
}

<<<<<<< HEAD
void Project(core::Tensor& depth,
             core::Tensor& color,
             const core::Tensor& points,
             const core::Tensor& point_colors,
             const core::Tensor& intrinsics,
             const core::Tensor& extrinsics,
             float depth_scale,
             float depth_max) {
=======
void Project(
        core::Tensor& depth,
        utility::optional<std::reference_wrapper<core::Tensor>> image_colors,
        const core::Tensor& points,
        utility::optional<std::reference_wrapper<const core::Tensor>> colors,
        const core::Tensor& intrinsics,
        const core::Tensor& extrinsics,
        float depth_scale,
        float depth_max) {
    if (image_colors.has_value() != colors.has_value()) {
        utility::LogError(
                "[Project] Both or none of image_colors and colors must have "
                "values.");
    }

>>>>>>> 9dfb8b84
    core::Device device = depth.GetDevice();

    core::Device::DeviceType device_type = device.GetType();
    if (device_type == core::Device::DeviceType::CPU) {
<<<<<<< HEAD
        ProjectCPU(depth, color, points, point_colors, intrinsics, extrinsics,
                   depth_scale, depth_max);
    } else if (device_type == core::Device::DeviceType::CUDA) {
#ifdef BUILD_CUDA_MODULE
        ProjectCUDA(depth, color, points, point_colors, intrinsics, extrinsics,
                    depth_scale, depth_max);
#else
        utility::LogError("Not compiled with CUDA, but CUDA device is used.");
#endif
=======
        ProjectCPU(depth, image_colors, points, colors, intrinsics, extrinsics,
                   depth_scale, depth_max);
    } else if (device_type == core::Device::DeviceType::CUDA) {
        CUDA_CALL(ProjectCUDA, depth, image_colors, points, colors, intrinsics,
                  extrinsics, depth_scale, depth_max);
>>>>>>> 9dfb8b84
    } else {
        utility::LogError("Unimplemented device");
    }
}

}  // namespace pointcloud
}  // namespace kernel
}  // namespace geometry
}  // namespace t
}  // namespace open3d<|MERGE_RESOLUTION|>--- conflicted
+++ resolved
@@ -75,16 +75,6 @@
     }
 }
 
-<<<<<<< HEAD
-void Project(core::Tensor& depth,
-             core::Tensor& color,
-             const core::Tensor& points,
-             const core::Tensor& point_colors,
-             const core::Tensor& intrinsics,
-             const core::Tensor& extrinsics,
-             float depth_scale,
-             float depth_max) {
-=======
 void Project(
         core::Tensor& depth,
         utility::optional<std::reference_wrapper<core::Tensor>> image_colors,
@@ -100,28 +90,15 @@
                 "values.");
     }
 
->>>>>>> 9dfb8b84
     core::Device device = depth.GetDevice();
 
     core::Device::DeviceType device_type = device.GetType();
     if (device_type == core::Device::DeviceType::CPU) {
-<<<<<<< HEAD
-        ProjectCPU(depth, color, points, point_colors, intrinsics, extrinsics,
-                   depth_scale, depth_max);
-    } else if (device_type == core::Device::DeviceType::CUDA) {
-#ifdef BUILD_CUDA_MODULE
-        ProjectCUDA(depth, color, points, point_colors, intrinsics, extrinsics,
-                    depth_scale, depth_max);
-#else
-        utility::LogError("Not compiled with CUDA, but CUDA device is used.");
-#endif
-=======
         ProjectCPU(depth, image_colors, points, colors, intrinsics, extrinsics,
                    depth_scale, depth_max);
     } else if (device_type == core::Device::DeviceType::CUDA) {
         CUDA_CALL(ProjectCUDA, depth, image_colors, points, colors, intrinsics,
                   extrinsics, depth_scale, depth_max);
->>>>>>> 9dfb8b84
     } else {
         utility::LogError("Unimplemented device");
     }
