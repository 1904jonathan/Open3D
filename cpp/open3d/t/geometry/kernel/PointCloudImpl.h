--- conflicted
+++ resolved
@@ -187,7 +187,6 @@
     });
 }
 
-<<<<<<< HEAD
 #if defined(__CUDACC__)
 void NormalizeNormalsCUDA
 #else
@@ -302,7 +301,11 @@
                         normal[0] *= -1;
                         normal[1] *= -1;
                         normal[2] *= -1;
-=======
+                    }
+                });
+    });
+}
+
 template <typename scalar_t>
 OPEN3D_HOST_DEVICE void GetCoordinateSystemOnPlane(const scalar_t* query,
                                                    scalar_t* u,
@@ -443,7 +446,6 @@
                         mask_ptr[workload_idx] = IsBoundaryPoints<scalar_t>(
                                 angles_ptr + workload_idx * nn_size + 1,
                                 indices_size, angle_threshold);
->>>>>>> 0c7a4134
                     }
                 });
     });
