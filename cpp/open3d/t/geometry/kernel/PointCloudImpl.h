--- conflicted
+++ resolved
@@ -90,37 +90,25 @@
 #endif
 
     int64_t n = rows_strided * cols_strided;
+#if defined(BUILD_CUDA_MODULE) && defined(__CUDACC__)
+    core::kernel::CUDALauncher::LaunchGeneralKernel(
+            n, [=] OPEN3D_DEVICE(int64_t workload_idx) {
+#else
+    core::kernel::CPULauncher::LaunchGeneralKernel(
+            n, [&](int64_t workload_idx) {
+#endif
+                int64_t y = (workload_idx / cols_strided) * stride;
+                int64_t x = (workload_idx % cols_strided) * stride;
 
-#if defined(BUILD_CUDA_MODULE) && defined(__CUDACC__)
-    core::kernel::CUDALauncher launcher;
-#else
-    core::kernel::CPULauncher launcher;
-#endif
+                float d = *depth_indexer.GetDataPtrFromCoord<uint16_t>(x, y) /
+                          depth_scale;
+                if (d > 0 && d < depth_max) {
+                    int idx = OPEN3D_ATOMIC_ADD(count_ptr, 1);
 
-    DISPATCH_DTYPE_TO_TEMPLATE(depth.GetDtype(), [&]() {
-        launcher.LaunchGeneralKernel(n, [=] OPEN3D_DEVICE(
-                                                int64_t workload_idx) {
-            int64_t y = (workload_idx / cols_strided) * stride;
-            int64_t x = (workload_idx % cols_strided) * stride;
+                    float x_c = 0, y_c = 0, z_c = 0;
+                    ti.Unproject(static_cast<float>(x), static_cast<float>(y),
+                                 d, &x_c, &y_c, &z_c);
 
-            float d = *depth_indexer.GetDataPtrFromCoord<scalar_t>(x, y) /
-                      depth_scale;
-            if (d > 0 && d < depth_max) {
-                int idx = OPEN3D_ATOMIC_ADD(count_ptr, 1);
-
-                float x_c = 0, y_c = 0, z_c = 0;
-                ti.Unproject(static_cast<float>(x), static_cast<float>(y), d,
-                             &x_c, &y_c, &z_c);
-
-                float* vertex = point_indexer.GetDataPtrFromCoord<float>(idx);
-                ti.RigidTransform(x_c, y_c, z_c, vertex + 0, vertex + 1,
-                                  vertex + 2);
-            }
-        });
-    });
-
-<<<<<<< HEAD
-=======
                     float* vertex =
                             point_indexer.GetDataPtrFromCoord<float>(idx);
                     ti.RigidTransform(x_c, y_c, z_c, vertex + 0, vertex + 1,
@@ -137,7 +125,6 @@
                     }
                 }
             });
->>>>>>> f7c1434e
 #if defined(BUILD_CUDA_MODULE) && defined(__CUDACC__)
     int total_pts_count = count.Item<int>();
 #else
