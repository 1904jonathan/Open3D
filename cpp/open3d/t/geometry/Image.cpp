// ----------------------------------------------------------------------------
// -                        Open3D: www.open3d.org                            -
// ----------------------------------------------------------------------------
// The MIT License (MIT)
//
// Copyright (c) 2018 www.open3d.org
//
// Permission is hereby granted, free of charge, to any person obtaining a copy
// of this software and associated documentation files (the "Software"), to deal
// in the Software without restriction, including without limitation the rights
// to use, copy, modify, merge, publish, distribute, sublicense, and/or sell
// copies of the Software, and to permit persons to whom the Software is
// furnished to do so, subject to the following conditions:
//
// The above copyright notice and this permission notice shall be included in
// all copies or substantial portions of the Software.
//
// THE SOFTWARE IS PROVIDED "AS IS", WITHOUT WARRANTY OF ANY KIND, EXPRESS OR
// IMPLIED, INCLUDING BUT NOT LIMITED TO THE WARRANTIES OF MERCHANTABILITY,
// FITNESS FOR A PARTICULAR PURPOSE AND NONINFRINGEMENT. IN NO EVENT SHALL THE
// AUTHORS OR COPYRIGHT HOLDERS BE LIABLE FOR ANY CLAIM, DAMAGES OR OTHER
// LIABILITY, WHETHER IN AN ACTION OF CONTRACT, TORT OR OTHERWISE, ARISING
// FROM, OUT OF OR IN CONNECTION WITH THE SOFTWARE OR THE USE OR OTHER DEALINGS
// IN THE SOFTWARE.
// ----------------------------------------------------------------------------

#include "open3d/t/geometry/Image.h"

#include <string>
#include <unordered_map>
#include <utility>
#include <vector>

#include "open3d/core/CUDAUtils.h"
#include "open3d/core/Dtype.h"
#include "open3d/core/ShapeUtil.h"
#include "open3d/core/Tensor.h"
#include "open3d/t/geometry/kernel/IPPImage.h"
#include "open3d/t/geometry/kernel/NPPImage.h"
#include "open3d/utility/Console.h"

namespace open3d {
namespace t {
namespace geometry {

Image::Image(int64_t rows,
             int64_t cols,
             int64_t channels,
             core::Dtype dtype,
             const core::Device &device)
    : Geometry(Geometry::GeometryType::Image, 2) {
    if (rows < 0) {
        utility::LogError("rows must be >= 0, but got {}.", rows);
    }
    if (cols < 0) {
        utility::LogError("cols must be >= 0, but got {}.", cols);
    }
    if (channels <= 0) {
        utility::LogError("channels must be > 0, but got {}.", channels);
    }
    Reset(rows, cols, channels, dtype, device);
}

Image::Image(const core::Tensor &tensor)
    : Geometry(Geometry::GeometryType::Image, 2) {
    if (!tensor.IsContiguous()) {
        utility::LogError("Input tensor must be contiguous.");
    }
    if (tensor.NumDims() == 2) {
        data_ = tensor.Reshape(
                core::shape_util::Concat(tensor.GetShape(), {1}));
    } else if (tensor.NumDims() == 3) {
        data_ = tensor;
    } else {
        utility::LogError("Input tensor must be 2-D or 3-D, but got shape {}.",
                          tensor.GetShape().ToString());
    }
}

<<<<<<< HEAD
Image Image::To(core::Dtype dtype,
                bool copy /*= false*/,
                utility::optional<double> scale_ /* = utility::nullopt */,
                double offset /* = 0.0 */) const {
    // Check IPP datatype support for each function in IPP documentation:
    // https://software.intel.com/content/www/us/en/develop/documentation/ipp-dev-reference/top/volume-2-image-processing.html
    // IPP supports all pairs of conversions for these data types
    static const std::vector<core::Dtype> ipp_supported{
            {core::Dtype::Bool},    {core::Dtype::UInt8},
            {core::Dtype::UInt16},  {core::Dtype::Int32},
            {core::Dtype::Float32}, {core::Dtype::Float64}};

    [[maybe_unused]] double scale = 1.0;
    if (!scale_.has_value() &&
        (dtype == core::Dtype::Float32 || dtype == core::Dtype::Float64)) {
        if (GetDtype() == core::Dtype::UInt8) {
            scale = 1. / 255;
        } else if (GetDtype() == core::Dtype::UInt16) {
            scale = 1. / 65535;
        }
    } else {
        scale = scale_.value_or(1.0);
    }

    Image dst_im;
    if (HAVE_IPPICV &&
        std::count(ipp_supported.begin(), ipp_supported.end(), GetDtype()) >
                0 &&
        std::count(ipp_supported.begin(), ipp_supported.end(), dtype) > 0) {
        // TODO: Tensor based Op for saturate_cast / LinearTransform
        // NPP does not expose a useful API, so as a workaround, move data to
        // CPU and use IPP.
        auto device = data_.GetDevice();
        if (device.GetType() != core::Device::DeviceType::CPU) {
            core::Tensor data_CPU = data_.To(core::Device("CPU:0"));
            core::Tensor dst_data_CPU =
                    (dtype == GetDtype()
                             ? data_CPU
                             : core::Tensor::Empty(
                                       std::vector<int64_t>{GetRows(),
                                                            GetCols(),
                                                            GetChannels()},
                                       dtype, core::Device("CPU:0")));
            IPP_CALL(ipp::To, data_CPU, dst_data_CPU, scale, offset);
            if (!copy && dtype == GetDtype()) {
                const_cast<core::Tensor &>(data_).CopyFrom(dst_data_CPU);
                dst_im.data_ = data_;
            } else {
                dst_im.data_ = dst_data_CPU.To(device);
            }
        } else {
            if (!copy && dtype == GetDtype()) {
                dst_im.data_ = data_;
            } else {
                dst_im.data_ = core::Tensor::Empty(
                        std::vector<int64_t>{GetRows(), GetCols(),
                                             GetChannels()},
                        dtype, GetDevice());
            }
            IPP_CALL(ipp::To, data_, dst_im.data_, scale, offset);
        }
    } else {
        utility::LogError(
                "Conversion from {} to {} on device {} is not implemented!",
                GetDtype().ToString(), dtype.ToString(),
                GetDevice().ToString());
    }
    return dst_im;
}

Image Image::RGBToGray() const {
    if (GetChannels() != 3) {
        utility::LogError("Input image channels must be 3 for RGBToGray");
    }
    using supported_t = std::vector<std::pair<core::Dtype, int64_t>>;
    static const supported_t ipp_supported{
            {core::Dtype::UInt8, 3},
            {core::Dtype::UInt16, 3},
            {core::Dtype::Float32, 3},
    };
    static const supported_t npp_supported{
            {core::Dtype::UInt8, 3},
            {core::Dtype::UInt16, 3},
            {core::Dtype::Float32, 3},
    };

    Image dst_im;
    dst_im.data_ = core::Tensor::Empty({GetRows(), GetCols(), 1}, GetDtype(),
                                       GetDevice());
    if (data_.GetDevice().GetType() == core::Device::DeviceType::CUDA &&
        std::count(npp_supported.begin(), npp_supported.end(),
                   std::make_pair(GetDtype(), GetChannels())) > 0) {
        CUDA_CALL(npp::RGBToGray, data_, dst_im.data_);
    } else if (HAVE_IPPICV &&
               data_.GetDevice().GetType() == core::Device::DeviceType::CPU &&
               std::count(ipp_supported.begin(), ipp_supported.end(),
                          std::make_pair(GetDtype(), GetChannels())) > 0) {
        IPP_CALL(ipp::RGBToGray, data_, dst_im.data_);
    } else {
        utility::LogError(
                "RGBToGray with data type {} on device {} is not implemented!",
                GetDtype().ToString(), GetDevice().ToString());
    }
    return dst_im;
}

Image Image::Dilate(int half_kernel_size) const {
    using supported_t = std::vector<std::pair<core::Dtype, int64_t>>;

    // Check NPP datatype support for each function in documentation:
    // https://docs.nvidia.com/cuda/npp/group__nppi.html
    static const supported_t npp_supported{
            {core::Dtype::Bool, 1},    {core::Dtype::UInt8, 1},
            {core::Dtype::UInt16, 1},  {core::Dtype::Int32, 1},
            {core::Dtype::Float32, 1}, {core::Dtype::Bool, 3},
            {core::Dtype::UInt8, 3},   {core::Dtype::UInt16, 3},
            {core::Dtype::Int32, 3},   {core::Dtype::Float32, 3},
            {core::Dtype::Bool, 4},    {core::Dtype::UInt8, 4},
            {core::Dtype::UInt16, 4},  {core::Dtype::Int32, 4},
            {core::Dtype::Float32, 4},
    };
    // Check IPP datatype support for each function in IPP documentation:
    // https://software.intel.com/content/www/us/en/develop/documentation/ipp-dev-reference/top/volume-2-image-processing.html
    static const supported_t ipp_supported{
            {core::Dtype::Bool, 1},    {core::Dtype::UInt8, 1},
            {core::Dtype::UInt16, 1},  {core::Dtype::Float32, 1},
            {core::Dtype::Bool, 3},    {core::Dtype::UInt8, 3},
            {core::Dtype::Float32, 3}, {core::Dtype::Bool, 4},
            {core::Dtype::UInt8, 4},   {core::Dtype::Float32, 4}};

    Image dst_im;
    dst_im.data_ = core::Tensor::EmptyLike(data_);
    if (data_.GetDevice().GetType() == core::Device::DeviceType::CUDA &&
        std::count(npp_supported.begin(), npp_supported.end(),
                   std::make_pair(GetDtype(), GetChannels())) > 0) {
        CUDA_CALL(npp::Dilate, data_, dst_im.data_, half_kernel_size);
    } else if (HAVE_IPPICV &&
               data_.GetDevice().GetType() == core::Device::DeviceType::CPU &&
               std::count(ipp_supported.begin(), ipp_supported.end(),
                          std::make_pair(GetDtype(), GetChannels())) > 0) {
        IPP_CALL(ipp::Dilate, data_, dst_im.data_, half_kernel_size);
    } else {
        utility::LogError(
                "Dilate with data type {} on device {} is not implemented!",
                GetDtype().ToString(), GetDevice().ToString());
    }
    return dst_im;
}

Image Image::BilateralFilter(int half_kernel_size,
                             float value_sigma,
                             float dist_sigma) const {
    using supported_t = std::vector<std::pair<core::Dtype, int64_t>>;

    // Check NPP datatype support for each function in documentation:
    // https://docs.nvidia.com/cuda/npp/group__nppi.html
    static const supported_t npp_supported{
            {core::Dtype::UInt8, 1},   {core::Dtype::UInt16, 1},
            {core::Dtype::Float32, 1}, {core::Dtype::UInt8, 3},
            {core::Dtype::UInt16, 3},  {core::Dtype::Float32, 3},
    };
    // Check IPP datatype support for each function in IPP documentation:
    // https://software.intel.com/content/www/us/en/develop/documentation/ipp-dev-reference/top/volume-2-image-processing.html
    static const supported_t ipp_supported{
            {core::Dtype::UInt8, 1},
            {core::Dtype::Float32, 1},
            {core::Dtype::UInt8, 3},
            {core::Dtype::Float32, 3},
    };

    Image dst_im;
    dst_im.data_ = core::Tensor::EmptyLike(data_);
    if (data_.GetDevice().GetType() == core::Device::DeviceType::CUDA &&
        std::count(npp_supported.begin(), npp_supported.end(),
                   std::make_pair(GetDtype(), GetChannels())) > 0) {
        CUDA_CALL(npp::BilateralFilter, data_, dst_im.data_, half_kernel_size,
                  value_sigma, dist_sigma);
    } else if (HAVE_IPPICV &&
               data_.GetDevice().GetType() == core::Device::DeviceType::CPU &&
               std::count(ipp_supported.begin(), ipp_supported.end(),
                          std::make_pair(GetDtype(), GetChannels())) > 0) {
        IPP_CALL(ipp::BilateralFilter, data_, dst_im.data_, half_kernel_size,
                 value_sigma, dist_sigma);
    } else {
        utility::LogError(
                "BilateralFilter with data type {} on device {} is not "
                "implemented!",
                GetDtype().ToString(), GetDevice().ToString());
    }
    return dst_im;
}

Image Image::GaussianFilter(int kernel_size) const {
    if (kernel_size < 3 || kernel_size % 2 == 0) {
        utility::LogError("Kernel size must be an odd number >= 3.");
    }

    using supported_t = std::vector<std::pair<core::Dtype, int64_t>>;

    // Check NPP datatype support for each function in documentation:
    // https://docs.nvidia.com/cuda/npp/group__nppi.html
    static const supported_t npp_supported{
            {core::Dtype::UInt8, 1},   {core::Dtype::UInt16, 1},
            {core::Dtype::Float32, 1}, {core::Dtype::UInt8, 3},
            {core::Dtype::UInt16, 3},  {core::Dtype::Float32, 3},
            {core::Dtype::UInt8, 4},   {core::Dtype::UInt16, 4},
            {core::Dtype::Float32, 4},
    };
    // Check IPP datatype support for each function in IPP documentation:
    // https://software.intel.com/content/www/us/en/develop/documentation/ipp-dev-reference/top/volume-2-image-processing.html
    static const supported_t ipp_supported{
            {core::Dtype::UInt8, 1},   {core::Dtype::UInt16, 1},
            {core::Dtype::Float32, 1}, {core::Dtype::UInt8, 3},
            {core::Dtype::UInt16, 3},  {core::Dtype::Float32, 3},
            {core::Dtype::UInt8, 4},   {core::Dtype::UInt16, 4},
            {core::Dtype::Float32, 4},
    };

    Image dst_im;
    dst_im.data_ = core::Tensor::EmptyLike(data_);
    if (data_.GetDevice().GetType() == core::Device::DeviceType::CUDA &&
        std::count(npp_supported.begin(), npp_supported.end(),
                   std::make_pair(GetDtype(), GetChannels())) > 0) {
        CUDA_CALL(npp::GaussianFilter, data_, dst_im.data_, kernel_size);
    } else if (HAVE_IPPICV &&
               data_.GetDevice().GetType() == core::Device::DeviceType::CPU &&
               std::count(ipp_supported.begin(), ipp_supported.end(),
                          std::make_pair(GetDtype(), GetChannels())) > 0) {
        IPP_CALL(ipp::GaussianFilter, data_, dst_im.data_, kernel_size);
    } else {
        utility::LogError(
                "GaussianFilter with data type {} on device {} is not "
                "implemented!",
                GetDtype().ToString(), GetDevice().ToString());
    }
    return dst_im;
}

std::pair<Image, Image> Image::SobelFilter(int kernel_size) const {
    if (!(kernel_size == 3 || kernel_size == 5)) {
        utility::LogError("Kernel size must be 3 or 5.");
    }

    using supported_t = std::vector<std::pair<core::Dtype, int64_t>>;

    // 16 signed is also supported by the engines, but is non-standard thus
    // not supported by us. To filter 16 bit unsigned depth images, we
    // recommend first converting to Float32.
    static const supported_t npp_supported{
            {core::Dtype::UInt8, 1},
            {core::Dtype::Float32, 1},
    };
    static const supported_t ipp_supported{
            {core::Dtype::UInt8, 1},
            {core::Dtype::Float32, 1},
    };

    // Routines: 8u16s, 32f
    Image dst_im_dx, dst_im_dy;
    core::Dtype dtype = GetDtype();
    if (dtype == core::Dtype::Float32) {
        dst_im_dx = core::Tensor::EmptyLike(data_);
        dst_im_dy = core::Tensor::EmptyLike(data_);
    } else if (dtype == core::Dtype::UInt8) {
        dst_im_dx = core::Tensor::Empty(data_.GetShape(), core::Dtype::Int16,
                                        data_.GetDevice());
        dst_im_dy = core::Tensor::Empty(data_.GetShape(), core::Dtype::Int16,
                                        data_.GetDevice());
    }

    if (data_.GetDevice().GetType() == core::Device::DeviceType::CUDA &&
        std::count(npp_supported.begin(), npp_supported.end(),
                   std::make_pair(GetDtype(), GetChannels())) > 0) {
        CUDA_CALL(npp::SobelFilter, data_, dst_im_dx.data_, dst_im_dy.data_,
                  kernel_size);
    } else if (HAVE_IPPICV &&
               data_.GetDevice().GetType() == core::Device::DeviceType::CPU &&
               std::count(ipp_supported.begin(), ipp_supported.end(),
                          std::make_pair(GetDtype(), GetChannels())) > 0) {
        IPP_CALL(ipp::SobelFilter, data_, dst_im_dx.data_, dst_im_dy.data_,
                 kernel_size);
    } else {
        utility::LogError(
                "SobelFilter with data type {} on device {} is not "
                "implemented!",
                GetDtype().ToString(), GetDevice().ToString());
    }
    return std::make_pair(dst_im_dx, dst_im_dy);
=======
Image &Image::Reset(int64_t rows,
                    int64_t cols,
                    int64_t channels,
                    core::Dtype dtype,
                    const core::Device &device) {
    if (rows < 0) {
        utility::LogError("rows must be >= 0, but got {}.", rows);
    }
    if (cols < 0) {
        utility::LogError("cols must be >= 0, but got {}.", cols);
    }
    if (channels <= 0) {
        utility::LogError("channels must be > 0, but got {}.", channels);
    }

    data_ = core::Tensor({rows, cols, channels}, dtype, device);
    return *this;
>>>>>>> 51637130
}

Image Image::FromLegacyImage(const open3d::geometry::Image &image_legacy,
                             const core::Device &device) {
    static const std::unordered_map<int, core::Dtype> kBytesToDtypeMap = {
            {1, core::Dtype::UInt8},
            {2, core::Dtype::UInt16},
            {4, core::Dtype::Float32},
    };

    if (image_legacy.IsEmpty()) {
        return Image(0, 0, 1, core::Dtype::Float32, device);
    }

    auto iter = kBytesToDtypeMap.find(image_legacy.bytes_per_channel_);
    if (iter == kBytesToDtypeMap.end()) {
        utility::LogError("[Image] unsupported image bytes_per_channel ({})",
                          image_legacy.bytes_per_channel_);
    }

    core::Dtype dtype = iter->second;

    Image image(image_legacy.height_, image_legacy.width_,
                image_legacy.num_of_channels_, dtype, device);

    size_t num_bytes = image_legacy.height_ * image_legacy.BytesPerLine();
    core::MemoryManager::MemcpyFromHost(image.data_.GetDataPtr(), device,
                                        image_legacy.data_.data(), num_bytes);
    return image;
}

open3d::geometry::Image Image::ToLegacyImage() const {
    auto dtype = GetDtype();
    if (!(dtype == core::Dtype::UInt8 || dtype == core::Dtype::UInt16 ||
          dtype == core::Dtype::Float32))
        utility::LogError("Legacy image does not support data type {}.",
                          dtype.ToString());
    if (!data_.IsContiguous()) {
        utility::LogError("Image tensor must be contiguous.");
    }
    open3d::geometry::Image image_legacy;
    image_legacy.Prepare(static_cast<int>(GetCols()),
                         static_cast<int>(GetRows()),
                         static_cast<int>(GetChannels()),
                         static_cast<int>(dtype.ByteSize()));
    size_t num_bytes = image_legacy.height_ * image_legacy.BytesPerLine();
    core::MemoryManager::MemcpyToHost(image_legacy.data_.data(),
                                      data_.GetDataPtr(), data_.GetDevice(),
                                      num_bytes);
    return image_legacy;
}

std::string Image::ToString() const {
    return fmt::format("Image[size={{{},{}}}, channels={}, {}, {}]", GetRows(),
                       GetCols(), GetChannels(), GetDtype().ToString(),
                       GetDevice().ToString());
}

}  // namespace geometry
}  // namespace t
}  // namespace open3d<|MERGE_RESOLUTION|>--- conflicted
+++ resolved
@@ -77,7 +77,6 @@
     }
 }
 
-<<<<<<< HEAD
 Image Image::To(core::Dtype dtype,
                 bool copy /*= false*/,
                 utility::optional<double> scale_ /* = utility::nullopt */,
@@ -366,7 +365,6 @@
                 GetDtype().ToString(), GetDevice().ToString());
     }
     return std::make_pair(dst_im_dx, dst_im_dy);
-=======
 Image &Image::Reset(int64_t rows,
                     int64_t cols,
                     int64_t channels,
@@ -384,7 +382,6 @@
 
     data_ = core::Tensor({rows, cols, channels}, dtype, device);
     return *this;
->>>>>>> 51637130
 }
 
 Image Image::FromLegacyImage(const open3d::geometry::Image &image_legacy,
