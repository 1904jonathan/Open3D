--- conflicted
+++ resolved
@@ -319,16 +319,10 @@
     return CreateTriangleMeshFromVtkPolyData(clipped_polydata);
 }
 
-<<<<<<< HEAD
-LineSet TriangleMesh::SlicePlane(const core::Tensor &point,
-                                 const core::Tensor &normal,
-                                 const std::list<double> contour_values) const {
-=======
 LineSet TriangleMesh::SlicePlane(
         const core::Tensor &point,
         const core::Tensor &normal,
         const std::vector<double> contour_values) const {
->>>>>>> 8550f79d
     using namespace vtkutils;
     core::AssertTensorShape(point, {3});
     core::AssertTensorShape(normal, {3});
@@ -341,12 +335,8 @@
     auto point_ = point.To(core::Device(), core::Float64).Contiguous();
     auto normal_ = normal.To(core::Device(), core::Float64).Contiguous();
 
-<<<<<<< HEAD
-    auto polydata = CreateVtkPolyDataFromGeometry(*this);
-=======
     auto polydata = CreateVtkPolyDataFromGeometry(
             *this, GetVertexAttr().GetKeySet(), {}, {}, {}, false);
->>>>>>> 8550f79d
 
     vtkNew<vtkPlane> clipPlane;
     clipPlane->SetNormal(normal_.GetDataPtr<double>());
@@ -377,11 +367,7 @@
     }
 
     // exclude attributes because they will not be preserved
-<<<<<<< HEAD
-    auto polydata = CreateVtkPolyDataFromGeometry(*this, false, {}, {}, {}, {});
-=======
     auto polydata = CreateVtkPolyDataFromGeometry(*this, {}, {}, {}, {}, false);
->>>>>>> 8550f79d
 
     vtkNew<vtkQuadricDecimation> decimate;
     decimate->SetInputData(polydata);
@@ -400,17 +386,10 @@
                               int op) {
     using namespace vtkutils;
     // exclude triangle attributes because they will not be preserved
-<<<<<<< HEAD
-    auto polydata_A =
-            CreateVtkPolyDataFromGeometry(mesh_A, false, {"*"}, {}, {}, {});
-    auto polydata_B =
-            CreateVtkPolyDataFromGeometry(mesh_B, false, {"*"}, {}, {}, {});
-=======
     auto polydata_A = CreateVtkPolyDataFromGeometry(
             mesh_A, mesh_A.GetVertexAttr().GetKeySet(), {}, {}, {}, false);
     auto polydata_B = CreateVtkPolyDataFromGeometry(
             mesh_B, mesh_B.GetVertexAttr().GetKeySet(), {}, {}, {}, false);
->>>>>>> 8550f79d
 
     // clean meshes before passing them to the boolean operation
     vtkNew<vtkCleanPolyData> cleaner_A;
@@ -458,13 +437,8 @@
     using namespace vtkutils;
     // do not include triangle attributes because they will not be preserved by
     // the hole filling algorithm
-<<<<<<< HEAD
-    auto polydata =
-            CreateVtkPolyDataFromGeometry(*this, false, {"*"}, {}, {}, {});
-=======
     auto polydata = CreateVtkPolyDataFromGeometry(
             *this, GetVertexAttr().GetKeySet(), {}, {}, {}, false);
->>>>>>> 8550f79d
     vtkNew<vtkFillHolesFilter> fill_holes;
     fill_holes->SetInputData(polydata);
     fill_holes->SetHoleSize(hole_size);
