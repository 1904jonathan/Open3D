// ----------------------------------------------------------------------------
// -                        Open3D: www.open3d.org                            -
// ----------------------------------------------------------------------------
// The MIT License (MIT)
//
// Copyright (c) 2018-2021 www.open3d.org
//
// Permission is hereby granted, free of charge, to any person obtaining a copy
// of this software and associated documentation files (the "Software"), to deal
// in the Software without restriction, including without limitation the rights
// to use, copy, modify, merge, publish, distribute, sublicense, and/or sell
// copies of the Software, and to permit persons to whom the Software is
// furnished to do so, subject to the following conditions:
//
// The above copyright notice and this permission notice shall be included in
// all copies or substantial portions of the Software.
//
// THE SOFTWARE IS PROVIDED "AS IS", WITHOUT WARRANTY OF ANY KIND, EXPRESS OR
// IMPLIED, INCLUDING BUT NOT LIMITED TO THE WARRANTIES OF MERCHANTABILITY,
// FITNESS FOR A PARTICULAR PURPOSE AND NONINFRINGEMENT. IN NO EVENT SHALL THE
// AUTHORS OR COPYRIGHT HOLDERS BE LIABLE FOR ANY CLAIM, DAMAGES OR OTHER
// LIABILITY, WHETHER IN AN ACTION OF CONTRACT, TORT OR OTHERWISE, ARISING
// FROM, OUT OF OR IN CONNECTION WITH THE SOFTWARE OR THE USE OR OTHER DEALINGS
// IN THE SOFTWARE.
// ----------------------------------------------------------------------------

#include "open3d/t/geometry/TriangleMesh.h"

#include <vtkBooleanOperationPolyDataFilter.h>
#include <vtkCleanPolyData.h>
#include <vtkClipPolyData.h>
#include <vtkCutter.h>
#include <vtkFillHolesFilter.h>
#include <vtkPlane.h>
#include <vtkQuadricDecimation.h>

#include <Eigen/Core>
#include <string>
#include <unordered_map>

#include "open3d/core/EigenConverter.h"
#include "open3d/core/ShapeUtil.h"
#include "open3d/core/Tensor.h"
#include "open3d/core/TensorCheck.h"
#include "open3d/t/geometry/LineSet.h"
#include "open3d/t/geometry/PointCloud.h"
#include "open3d/t/geometry/RaycastingScene.h"
#include "open3d/t/geometry/VtkUtils.h"
#include "open3d/t/geometry/kernel/PointCloud.h"
#include "open3d/t/geometry/kernel/Transform.h"

namespace open3d {
namespace t {
namespace geometry {

class PointCloud;  // forward declaration

TriangleMesh::TriangleMesh(const core::Device &device)
    : Geometry(Geometry::GeometryType::TriangleMesh, 3),
      device_(device),
      vertex_attr_(TensorMap("positions")),
      triangle_attr_(TensorMap("indices")) {}

TriangleMesh::TriangleMesh(const core::Tensor &vertex_positions,
                           const core::Tensor &triangle_indices)
    : TriangleMesh([&]() {
          if (vertex_positions.GetDevice() != triangle_indices.GetDevice()) {
              utility::LogError(
                      "vertex_positions' device {} does not match "
                      "triangle_indices' device {}.",
                      vertex_positions.GetDevice().ToString(),
                      triangle_indices.GetDevice().ToString());
          }
          return vertex_positions.GetDevice();
      }()) {
    SetVertexPositions(vertex_positions);
    SetTriangleIndices(triangle_indices);
}

std::string TriangleMesh::ToString() const {
    if (vertex_attr_.size() == 0 || triangle_attr_.size() == 0)
        return fmt::format("TriangleMesh on {} [{} vertices and {} triangles].",
                           GetDevice().ToString(), vertex_attr_.size(),
                           triangle_attr_.size());

    auto str = fmt::format(
            "TriangleMesh on {} [{} vertices ({}) and {} triangles ({})].",
            GetDevice().ToString(), GetVertexPositions().GetLength(),
            GetVertexPositions().GetDtype().ToString(),
            GetTriangleIndices().GetLength(),
            GetTriangleIndices().GetDtype().ToString());

    std::string vertices_attr_str = "\nVertex Attributes:";
    if (vertex_attr_.size() == 1) {
        vertices_attr_str += " None.";
    } else {
        for (const auto &kv : vertex_attr_) {
            if (kv.first != "positions") {
                vertices_attr_str +=
                        fmt::format(" {} (dtype = {}, shape = {}),", kv.first,
                                    kv.second.GetDtype().ToString(),
                                    kv.second.GetShape().ToString());
            }
        }
        vertices_attr_str[vertices_attr_str.size() - 1] = '.';
    }

    std::string triangles_attr_str = "\nTriangle Attributes:";
    if (triangle_attr_.size() == 1) {
        triangles_attr_str += " None.";
    } else {
        for (const auto &kv : triangle_attr_) {
            if (kv.first != "indices") {
                triangles_attr_str +=
                        fmt::format(" {} (dtype = {}, shape = {}),", kv.first,
                                    kv.second.GetDtype().ToString(),
                                    kv.second.GetShape().ToString());
            }
        }
        triangles_attr_str[triangles_attr_str.size() - 1] = '.';
    }

    return str + vertices_attr_str + triangles_attr_str;
}

TriangleMesh &TriangleMesh::Transform(const core::Tensor &transformation) {
    core::AssertTensorShape(transformation, {4, 4});

    kernel::transform::TransformPoints(transformation, GetVertexPositions());
    if (HasVertexNormals()) {
        kernel::transform::TransformNormals(transformation, GetVertexNormals());
    }
    if (HasTriangleNormals()) {
        kernel::transform::TransformNormals(transformation,
                                            GetTriangleNormals());
    }

    return *this;
}

TriangleMesh &TriangleMesh::Translate(const core::Tensor &translation,
                                      bool relative) {
    core::AssertTensorShape(translation, {3});

    core::Tensor transform =
            translation.To(GetDevice(), GetVertexPositions().GetDtype());

    if (!relative) {
        transform -= GetCenter();
    }
    GetVertexPositions() += transform;
    return *this;
}

TriangleMesh &TriangleMesh::Scale(double scale, const core::Tensor &center) {
    core::AssertTensorShape(center, {3});
    core::AssertTensorDevice(center, device_);

    const core::Tensor center_d =
            center.To(GetDevice(), GetVertexPositions().GetDtype());

    GetVertexPositions().Sub_(center_d).Mul_(scale).Add_(center_d);
    return *this;
}

TriangleMesh &TriangleMesh::Rotate(const core::Tensor &R,
                                   const core::Tensor &center) {
    core::AssertTensorShape(R, {3, 3});
    core::AssertTensorShape(center, {3});

    kernel::transform::RotatePoints(R, GetVertexPositions(), center);
    if (HasVertexNormals()) {
        kernel::transform::RotateNormals(R, GetVertexNormals());
    }
    if (HasTriangleNormals()) {
        kernel::transform::RotateNormals(R, GetTriangleNormals());
    }
    return *this;
}

geometry::TriangleMesh TriangleMesh::FromLegacy(
        const open3d::geometry::TriangleMesh &mesh_legacy,
        core::Dtype float_dtype,
        core::Dtype int_dtype,
        const core::Device &device) {
    if (float_dtype != core::Float32 && float_dtype != core::Float64) {
        utility::LogError("float_dtype must be Float32 or Float64, but got {}.",
                          float_dtype.ToString());
    }
    if (int_dtype != core::Int32 && int_dtype != core::Int64) {
        utility::LogError("int_dtype must be Int32 or Int64, but got {}.",
                          int_dtype.ToString());
    }

    TriangleMesh mesh(device);
    if (mesh_legacy.HasVertices()) {
        mesh.SetVertexPositions(
                core::eigen_converter::EigenVector3dVectorToTensor(
                        mesh_legacy.vertices_, float_dtype, device));
    } else {
        utility::LogWarning("Creating from empty legacy TriangleMesh.");
    }
    if (mesh_legacy.HasVertexColors()) {
        mesh.SetVertexColors(core::eigen_converter::EigenVector3dVectorToTensor(
                mesh_legacy.vertex_colors_, float_dtype, device));
    }
    if (mesh_legacy.HasVertexNormals()) {
        mesh.SetVertexNormals(
                core::eigen_converter::EigenVector3dVectorToTensor(
                        mesh_legacy.vertex_normals_, float_dtype, device));
    }
    if (mesh_legacy.HasTriangles()) {
        mesh.SetTriangleIndices(
                core::eigen_converter::EigenVector3iVectorToTensor(
                        mesh_legacy.triangles_, int_dtype, device));
    }
    if (mesh_legacy.HasTriangleNormals()) {
        mesh.SetTriangleNormals(
                core::eigen_converter::EigenVector3dVectorToTensor(
                        mesh_legacy.triangle_normals_, float_dtype, device));
    }
    if (mesh_legacy.HasTriangleUvs()) {
        mesh.SetTriangleAttr(
                "texture_uvs",
                core::eigen_converter::EigenVector2dVectorToTensor(
                        mesh_legacy.triangle_uvs_, float_dtype, device)
                        .Reshape({-1, 3, 2}));
    }
    return mesh;
}

open3d::geometry::TriangleMesh TriangleMesh::ToLegacy() const {
    open3d::geometry::TriangleMesh mesh_legacy;
    if (HasVertexPositions()) {
        mesh_legacy.vertices_ =
                core::eigen_converter::TensorToEigenVector3dVector(
                        GetVertexPositions());
    }
    if (HasVertexColors()) {
        mesh_legacy.vertex_colors_ =
                core::eigen_converter::TensorToEigenVector3dVector(
                        GetVertexColors());
    }
    if (HasVertexNormals()) {
        mesh_legacy.vertex_normals_ =
                core::eigen_converter::TensorToEigenVector3dVector(
                        GetVertexNormals());
    }
    if (HasTriangleIndices()) {
        mesh_legacy.triangles_ =
                core::eigen_converter::TensorToEigenVector3iVector(
                        GetTriangleIndices());
    }
    if (HasTriangleNormals()) {
        mesh_legacy.triangle_normals_ =
                core::eigen_converter::TensorToEigenVector3dVector(
                        GetTriangleNormals());
    }
    if (HasTriangleAttr("texture_uvs")) {
        mesh_legacy.triangle_uvs_ =
                core::eigen_converter::TensorToEigenVector2dVector(
                        GetTriangleAttr("texture_uvs").Reshape({-1, 2}));
    }
    if (HasVertexAttr("texture_uvs")) {
        utility::LogWarning("{}",
                            "texture_uvs as a vertex attribute is not "
                            "supported by legacy TriangleMesh. Ignored.");
    }

    return mesh_legacy;
}

TriangleMesh TriangleMesh::To(const core::Device &device, bool copy) const {
    if (!copy && GetDevice() == device) {
        return *this;
    }
    TriangleMesh mesh(device);
    for (const auto &kv : triangle_attr_) {
        mesh.SetTriangleAttr(kv.first, kv.second.To(device, /*copy=*/true));
    }
    for (const auto &kv : vertex_attr_) {
        mesh.SetVertexAttr(kv.first, kv.second.To(device, /*copy=*/true));
    }
    return mesh;
}

TriangleMesh TriangleMesh::ComputeConvexHull(bool joggle_inputs) const {
    PointCloud pcd(GetVertexPositions());
    return pcd.ComputeConvexHull();
}

TriangleMesh TriangleMesh::ClipPlane(const core::Tensor &point,
                                     const core::Tensor &normal) const {
    using namespace vtkutils;
    core::AssertTensorShape(point, {3});
    core::AssertTensorShape(normal, {3});
    // allow int types for convenience
    core::AssertTensorDtypes(
            point, {core::Float32, core::Float64, core::Int32, core::Int64});
    core::AssertTensorDtypes(
            normal, {core::Float32, core::Float64, core::Int32, core::Int64});

    auto point_ = point.To(core::Device(), core::Float64).Contiguous();
    auto normal_ = normal.To(core::Device(), core::Float64).Contiguous();

    auto polydata = CreateVtkPolyDataFromGeometry(
            *this, GetVertexAttr().GetKeySet(), GetTriangleAttr().GetKeySet(),
            {}, {}, false);

    vtkNew<vtkPlane> clipPlane;
    clipPlane->SetNormal(normal_.GetDataPtr<double>());
    clipPlane->SetOrigin(point_.GetDataPtr<double>());
    vtkNew<vtkClipPolyData> clipper;
    clipper->SetInputData(polydata);
    clipper->SetClipFunction(clipPlane);
    vtkNew<vtkCleanPolyData> cleaner;
    cleaner->SetInputConnection(clipper->GetOutputPort());
    cleaner->Update();
    auto clipped_polydata = cleaner->GetOutput();
    return CreateTriangleMeshFromVtkPolyData(clipped_polydata);
}

LineSet TriangleMesh::SlicePlane(
        const core::Tensor &point,
        const core::Tensor &normal,
        const std::vector<double> contour_values) const {
    using namespace vtkutils;
    core::AssertTensorShape(point, {3});
    core::AssertTensorShape(normal, {3});
    // allow int types for convenience
    core::AssertTensorDtypes(
            point, {core::Float32, core::Float64, core::Int32, core::Int64});
    core::AssertTensorDtypes(
            normal, {core::Float32, core::Float64, core::Int32, core::Int64});

    auto point_ = point.To(core::Device(), core::Float64).Contiguous();
    auto normal_ = normal.To(core::Device(), core::Float64).Contiguous();

    auto polydata = CreateVtkPolyDataFromGeometry(
            *this, GetVertexAttr().GetKeySet(), {}, {}, {}, false);

    vtkNew<vtkPlane> clipPlane;
    clipPlane->SetNormal(normal_.GetDataPtr<double>());
    clipPlane->SetOrigin(point_.GetDataPtr<double>());

    vtkNew<vtkCutter> cutter;
    cutter->SetInputData(polydata);
    cutter->SetCutFunction(clipPlane);
    cutter->GenerateTrianglesOff();
    cutter->SetNumberOfContours(contour_values.size());
    int i = 0;
    for (double value : contour_values) {
        cutter->SetValue(i++, value);
    }
    cutter->Update();
    auto slices_polydata = cutter->GetOutput();

    return CreateLineSetFromVtkPolyData(slices_polydata);
}

TriangleMesh TriangleMesh::SimplifyQuadricDecimation(
        double target_reduction, bool preserve_volume) const {
    using namespace vtkutils;
    if (target_reduction >= 1.0 || target_reduction < 0) {
        utility::LogError(
                "target_reduction must be in the range [0,1) but is {}",
                target_reduction);
    }

    // exclude attributes because they will not be preserved
    auto polydata = CreateVtkPolyDataFromGeometry(*this, {}, {}, {}, {}, false);

    vtkNew<vtkQuadricDecimation> decimate;
    decimate->SetInputData(polydata);
    decimate->SetTargetReduction(target_reduction);
    decimate->SetVolumePreservation(preserve_volume);
    decimate->Update();
    auto decimated_polydata = decimate->GetOutput();

    return CreateTriangleMeshFromVtkPolyData(decimated_polydata);
}

namespace {
TriangleMesh BooleanOperation(const TriangleMesh &mesh_A,
                              const TriangleMesh &mesh_B,
                              double tolerance,
                              int op) {
    using namespace vtkutils;
    // exclude triangle attributes because they will not be preserved
    auto polydata_A = CreateVtkPolyDataFromGeometry(
            mesh_A, mesh_A.GetVertexAttr().GetKeySet(), {}, {}, {}, false);
    auto polydata_B = CreateVtkPolyDataFromGeometry(
            mesh_B, mesh_B.GetVertexAttr().GetKeySet(), {}, {}, {}, false);

    // clean meshes before passing them to the boolean operation
    vtkNew<vtkCleanPolyData> cleaner_A;
    cleaner_A->SetInputData(polydata_A);

    vtkNew<vtkCleanPolyData> cleaner_B;
    cleaner_B->SetInputData(polydata_B);

    vtkNew<vtkBooleanOperationPolyDataFilter> boolean_filter;
    boolean_filter->SetOperation(op);
    boolean_filter->SetTolerance(tolerance);
    boolean_filter->SetInputConnection(0, cleaner_A->GetOutputPort());
    boolean_filter->SetInputConnection(1, cleaner_B->GetOutputPort());
    boolean_filter->Update();
    auto out_polydata = boolean_filter->GetOutput();

    return CreateTriangleMeshFromVtkPolyData(out_polydata);
}
}  // namespace

TriangleMesh TriangleMesh::BooleanUnion(const TriangleMesh &mesh,
                                        double tolerance) const {
    return BooleanOperation(*this, mesh, tolerance,
                            vtkBooleanOperationPolyDataFilter::VTK_UNION);
}

TriangleMesh TriangleMesh::BooleanIntersection(const TriangleMesh &mesh,
                                               double tolerance) const {
    return BooleanOperation(
            *this, mesh, tolerance,
            vtkBooleanOperationPolyDataFilter::VTK_INTERSECTION);
}

TriangleMesh TriangleMesh::BooleanDifference(const TriangleMesh &mesh,
                                             double tolerance) const {
    return BooleanOperation(*this, mesh, tolerance,
                            vtkBooleanOperationPolyDataFilter::VTK_DIFFERENCE);
}

AxisAlignedBoundingBox TriangleMesh::GetAxisAlignedBoundingBox() const {
    return AxisAlignedBoundingBox::CreateFromPoints(GetVertexPositions());
}

TriangleMesh TriangleMesh::FillHoles(double hole_size) const {
    using namespace vtkutils;
    // do not include triangle attributes because they will not be preserved by
    // the hole filling algorithm
    auto polydata = CreateVtkPolyDataFromGeometry(
            *this, GetVertexAttr().GetKeySet(), {}, {}, {}, false);
    vtkNew<vtkFillHolesFilter> fill_holes;
    fill_holes->SetInputData(polydata);
    fill_holes->SetHoleSize(hole_size);
    fill_holes->Update();
    auto result = fill_holes->GetOutput();
    return CreateTriangleMeshFromVtkPolyData(result);
}

<<<<<<< HEAD
TriangleMesh TriangleMesh::ExtrudeRotation(double angle,
                                           const core::Tensor &axis,
                                           int resolution,
                                           double translation,
                                           bool capping) const {
    using namespace vtkutils;
    return ExtrudeRotationTriangleMesh(*this, angle, axis, resolution,
                                       translation, capping);
}

TriangleMesh TriangleMesh::ExtrudeLinear(const core::Tensor &vector,
                                         double scale,
                                         bool capping) const {
    using namespace vtkutils;
    return ExtrudeLinearTriangleMesh(*this, vector, scale, capping);
=======
namespace {
/// Bakes vertex or triangle attributes to a texure.
///
/// \tparam TAttr The data type of the attribute.
/// \tparam TInt The data type for triangle indices.
/// \tparam VERTEX_ATTR If true bake vertex attributes with interpolation.
/// If false bake triangle attributes.
///
/// \param size The texture size.
/// \param margin The margin in pixels.
/// \param attr The vertex or triangle attribute tensor.
/// \param triangle_indices The triangle_indices of the TriangleMesh.
/// \param primitive_ids The primitive ids from ComputePrimitiveInfoTexture().
/// \param primitive_uvs The primitive uvs from ComputePrimitiveInfoTexture().
/// \param sqrdistance The squared distances from ComputePrimitiveInfoTexture().
/// \param fill_value Fill value for the generated textures.
template <class TAttr, class TInt, bool VERTEX_ATTR>
core::Tensor BakeAttribute(int size,
                           float margin,
                           const core::Tensor &attr,
                           const core::Tensor &triangle_indices,
                           const core::Tensor &primitive_ids,
                           const core::Tensor &primitive_uvs,
                           const core::Tensor &sqrdistance,
                           TAttr fill_value) {
    core::SizeVector tex_shape({size, size});
    tex_shape.insert(tex_shape.end(), attr.GetShapeRef().begin() + 1,
                     attr.GetShapeRef().end());
    core::SizeVector components_shape(attr.GetShapeRef().begin() + 1,
                                      attr.GetShapeRef().end());
    const int num_components =
            components_shape.NumElements();  // is 1 for empty shape
    core::Tensor tex = core::Tensor::Empty(tex_shape, attr.GetDtype());

    const float threshold = (margin / size) * (margin / size);
    Eigen::Map<const Eigen::MatrixXf> sqrdistance_map(
            sqrdistance.GetDataPtr<float>(), size, size);
    Eigen::Map<Eigen::Matrix<TAttr, Eigen::Dynamic, Eigen::Dynamic>> tex_map(
            tex.GetDataPtr<TAttr>(), num_components, size * size);
    Eigen::Map<const Eigen::Matrix<uint32_t, Eigen::Dynamic, Eigen::Dynamic>>
            tid_map(primitive_ids.GetDataPtr<uint32_t>(), size, size);
    Eigen::Map<const Eigen::MatrixXf> uv_map(primitive_uvs.GetDataPtr<float>(),
                                             2, size * size);
    Eigen::Map<const Eigen::Matrix<TAttr, Eigen::Dynamic, Eigen::Dynamic>>
            attr_map(attr.GetDataPtr<TAttr>(), num_components,
                     attr.GetLength());
    Eigen::Map<const Eigen::Matrix<TInt, 3, Eigen::Dynamic>>
            triangle_indices_map(triangle_indices.GetDataPtr<TInt>(), 3,
                                 triangle_indices.GetLength());

    for (int i = 0; i < size; ++i) {
        for (int j = 0; j < size; ++j) {
            const int64_t linear_idx = i * size + j;
            if (sqrdistance_map(j, i) <= threshold) {
                const uint32_t tid = tid_map(j, i);
                if (VERTEX_ATTR) {
                    const auto &a = attr_map.col(triangle_indices_map(0, tid));
                    const auto &b = attr_map.col(triangle_indices_map(1, tid));
                    const auto &c = attr_map.col(triangle_indices_map(2, tid));
                    TAttr u = uv_map(0, linear_idx);
                    TAttr v = uv_map(1, linear_idx);
                    tex_map.col(linear_idx) =
                            std::max<TAttr>(0, 1 - u - v) * a + u * b + v * c;
                } else {
                    tex_map.col(linear_idx) = attr_map.col(tid);
                }
            } else {
                tex_map.col(linear_idx).setConstant(fill_value);
            }
        }
    }

    return tex;
}

/// Computes textures with the primitive ids, primitive uvs, and the squared
/// distance to the closest primitive.
///
/// This is a helper function for the texture baking functions.
///
/// \param size The texture size.
/// \param primitive_ids The output tensor for the primitive ids.
/// \param primitive_uvs The output tensor for the primitive uvs.
/// \param sqrdistance The output tensor for the squared distances.
/// \param texture_uvs Input tensor with the texture uvs.
void ComputePrimitiveInfoTexture(int size,
                                 core::Tensor &primitive_ids,
                                 core::Tensor &primitive_uvs,
                                 core::Tensor &sqrdistance,
                                 const core::Tensor &texture_uvs) {
    const int64_t num_triangles = texture_uvs.GetLength();

    // Generate vertices for each triangle using (u,v,0) as position.
    core::Tensor vertices({num_triangles * 3, 3}, core::Float32);
    {
        const float *uv_ptr = texture_uvs.GetDataPtr<float>();
        float *v_ptr = vertices.GetDataPtr<float>();
        for (int64_t i = 0; i < texture_uvs.GetLength(); ++i) {
            for (int64_t j = 0; j < 3; ++j) {
                v_ptr[i * 9 + j * 3 + 0] = uv_ptr[i * 6 + j * 2 + 0];
                v_ptr[i * 9 + j * 3 + 1] = uv_ptr[i * 6 + j * 2 + 1];
                v_ptr[i * 9 + j * 3 + 2] = 0;
            }
        }
    }
    core::Tensor triangle_indices =
            core::Tensor::Empty({num_triangles, 3}, core::UInt32);
    std::iota(triangle_indices.GetDataPtr<uint32_t>(),
              triangle_indices.GetDataPtr<uint32_t>() +
                      triangle_indices.NumElements(),
              0);

    RaycastingScene scene;
    scene.AddTriangles(vertices, triangle_indices);

    core::Tensor query_points =
            core::Tensor::Empty({size, size, 3}, core::Float32);
    float *ptr = query_points.GetDataPtr<float>();
    for (int i = 0; i < size; ++i) {
        float v = 1 - (i + 0.5f) / size;
        for (int j = 0; j < size; ++j) {
            float u = (j + 0.5f) / size;
            ptr[i * size * 3 + j * 3 + 0] = u;
            ptr[i * size * 3 + j * 3 + 1] = v;
            ptr[i * size * 3 + j * 3 + 2] = 0;
        }
    }

    auto ans = scene.ComputeClosestPoints(query_points);

    Eigen::Map<Eigen::MatrixXf> query_points_map(
            query_points.GetDataPtr<float>(), 3, size * size);
    Eigen::Map<Eigen::MatrixXf> closest_points_map(
            ans["points"].GetDataPtr<float>(), 3, size * size);
    sqrdistance = core::Tensor::Empty({size, size}, core::Float32);
    Eigen::Map<Eigen::VectorXf> sqrdistance_map(sqrdistance.GetDataPtr<float>(),
                                                size * size);
    sqrdistance_map =
            (closest_points_map - query_points_map).colwise().squaredNorm();
    primitive_ids = ans["primitive_ids"];
    primitive_uvs = ans["primitive_uvs"];
}
void UpdateMaterialTextures(
        std::unordered_map<std::string, core::Tensor> &textures,
        visualization::rendering::Material &material) {
    for (auto &tex : textures) {
        core::SizeVector element_shape(tex.second.GetShapeRef().begin() + 2,
                                       tex.second.GetShapeRef().end());
        core::SizeVector shape(tex.second.GetShapeRef().begin(),
                               tex.second.GetShapeRef().begin() + 2);
        if (tex.second.NumDims() > 2) {
            shape.push_back(element_shape.NumElements());
        }

        core::Tensor img_data = tex.second.Reshape(shape);
        material.SetTextureMap(tex.first, Image(img_data));
    }
}

}  // namespace
std::unordered_map<std::string, core::Tensor>
TriangleMesh::BakeVertexAttrTextures(
        int size,
        const std::unordered_set<std::string> &vertex_attr,
        double margin,
        double fill,
        bool update_material) {
    if (!vertex_attr.size()) {
        return std::unordered_map<std::string, core::Tensor>();
    }
    if (!triangle_attr_.Contains("texture_uvs")) {
        utility::LogError("Cannot find triangle attribute 'texture_uvs'");
    }

    core::Tensor texture_uvs =
            triangle_attr_.at("texture_uvs").To(core::Device()).Contiguous();
    core::AssertTensorShape(texture_uvs, {core::None, 3, 2});
    core::AssertTensorDtype(texture_uvs, {core::Float32});

    core::Tensor vertices({GetTriangleIndices().GetLength() * 3, 3},
                          core::Float32);
    {
        float *uv_ptr = texture_uvs.GetDataPtr<float>();
        float *v_ptr = vertices.GetDataPtr<float>();
        for (int64_t i = 0; i < texture_uvs.GetLength(); ++i) {
            for (int64_t j = 0; j < 3; ++j) {
                v_ptr[i * 9 + j * 3 + 0] = uv_ptr[i * 6 + j * 2 + 0];
                v_ptr[i * 9 + j * 3 + 1] = uv_ptr[i * 6 + j * 2 + 1];
                v_ptr[i * 9 + j * 3 + 2] = 0;
            }
        }
    }
    core::Tensor triangle_indices =
            core::Tensor::Empty(GetTriangleIndices().GetShape(), core::UInt32);
    std::iota(triangle_indices.GetDataPtr<uint32_t>(),
              triangle_indices.GetDataPtr<uint32_t>() +
                      triangle_indices.NumElements(),
              0);

    core::Tensor primitive_ids, primitive_uvs, sqrdistance;
    ComputePrimitiveInfoTexture(size, primitive_ids, primitive_uvs, sqrdistance,
                                texture_uvs);

    std::unordered_map<std::string, core::Tensor> result;
    for (auto attr : vertex_attr) {
        if (!vertex_attr_.Contains(attr)) {
            utility::LogError("Cannot find vertex attribute '{}'", attr);
        }
        core::Tensor tensor =
                vertex_attr_.at(attr).To(core::Device()).Contiguous();
        DISPATCH_FLOAT_INT_DTYPE_TO_TEMPLATE(
                tensor.GetDtype(), GetTriangleIndices().GetDtype(), [&]() {
                    core::Tensor tex = BakeAttribute<scalar_t, int_t, true>(
                            size, margin, tensor, GetTriangleIndices(),
                            primitive_ids, primitive_uvs, sqrdistance,
                            scalar_t(fill));
                    result[attr] = tex;
                });
    }
    if (update_material) {
        UpdateMaterialTextures(result, this->GetMaterial());
    }

    return result;
}

std::unordered_map<std::string, core::Tensor>
TriangleMesh::BakeTriangleAttrTextures(
        int size,
        const std::unordered_set<std::string> &triangle_attr,
        double margin,
        double fill,
        bool update_material) {
    if (!triangle_attr.size()) {
        return std::unordered_map<std::string, core::Tensor>();
    }
    if (!triangle_attr_.Contains("texture_uvs")) {
        utility::LogError("Cannot find triangle attribute 'texture_uvs'");
    }

    core::Tensor texture_uvs =
            triangle_attr_.at("texture_uvs").To(core::Device()).Contiguous();
    core::AssertTensorShape(texture_uvs, {core::None, 3, 2});
    core::AssertTensorDtype(texture_uvs, {core::Float32});

    core::Tensor primitive_ids, primitive_uvs, sqrdistance;
    ComputePrimitiveInfoTexture(size, primitive_ids, primitive_uvs, sqrdistance,
                                texture_uvs);

    std::unordered_map<std::string, core::Tensor> result;
    for (auto attr : triangle_attr) {
        if (!triangle_attr_.Contains(attr)) {
            utility::LogError("Cannot find triangle attribute '{}'", attr);
        }
        core::Tensor tensor =
                triangle_attr_.at(attr).To(core::Device()).Contiguous();
        DISPATCH_DTYPE_TO_TEMPLATE(tensor.GetDtype(), [&]() {
            core::Tensor tex;
            if (GetTriangleIndices().GetDtype() == core::Int32) {
                tex = BakeAttribute<scalar_t, int32_t, false>(
                        size, margin, tensor, GetTriangleIndices(),
                        primitive_ids, primitive_uvs, sqrdistance,
                        scalar_t(fill));
            } else if (GetTriangleIndices().GetDtype() == core::Int64) {
                tex = BakeAttribute<scalar_t, int64_t, false>(
                        size, margin, tensor, GetTriangleIndices(),
                        primitive_ids, primitive_uvs, sqrdistance,
                        scalar_t(fill));
            } else {
                utility::LogError("Unsupported triangle indices data type.");
            }
            result[attr] = tex;
        });
    }
    if (update_material) {
        UpdateMaterialTextures(result, this->GetMaterial());
    }

    return result;
>>>>>>> 99113cf3
}

}  // namespace geometry
}  // namespace t
}  // namespace open3d<|MERGE_RESOLUTION|>--- conflicted
+++ resolved
@@ -448,23 +448,6 @@
     return CreateTriangleMeshFromVtkPolyData(result);
 }
 
-<<<<<<< HEAD
-TriangleMesh TriangleMesh::ExtrudeRotation(double angle,
-                                           const core::Tensor &axis,
-                                           int resolution,
-                                           double translation,
-                                           bool capping) const {
-    using namespace vtkutils;
-    return ExtrudeRotationTriangleMesh(*this, angle, axis, resolution,
-                                       translation, capping);
-}
-
-TriangleMesh TriangleMesh::ExtrudeLinear(const core::Tensor &vector,
-                                         double scale,
-                                         bool capping) const {
-    using namespace vtkutils;
-    return ExtrudeLinearTriangleMesh(*this, vector, scale, capping);
-=======
 namespace {
 /// Bakes vertex or triangle attributes to a texure.
 ///
@@ -744,7 +727,23 @@
     }
 
     return result;
->>>>>>> 99113cf3
+}
+
+TriangleMesh TriangleMesh::ExtrudeRotation(double angle,
+                                           const core::Tensor &axis,
+                                           int resolution,
+                                           double translation,
+                                           bool capping) const {
+    using namespace vtkutils;
+    return ExtrudeRotationTriangleMesh(*this, angle, axis, resolution,
+                                       translation, capping);
+}
+
+TriangleMesh TriangleMesh::ExtrudeLinear(const core::Tensor &vector,
+                                         double scale,
+                                         bool capping) const {
+    using namespace vtkutils;
+    return ExtrudeLinearTriangleMesh(*this, vector, scale, capping);
 }
 
 }  // namespace geometry
