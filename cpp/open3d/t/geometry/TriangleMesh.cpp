--- conflicted
+++ resolved
@@ -449,13 +449,13 @@
     return CreateTriangleMeshFromVtkPolyData(result);
 }
 
-<<<<<<< HEAD
 void TriangleMesh::ComputeUVAtlas(size_t size,
                                   float gutter,
                                   float max_stretch) {
     kernel::uvunwrapping::ComputeUVAtlas(*this, size, size, gutter,
                                          max_stretch);
-=======
+}
+
 namespace {
 /// Bakes vertex or triangle attributes to a texure.
 ///
@@ -735,7 +735,6 @@
     }
 
     return result;
->>>>>>> 99113cf3
 }
 
 }  // namespace geometry
