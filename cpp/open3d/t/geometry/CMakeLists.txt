--- conflicted
+++ resolved
@@ -1,14 +1,11 @@
 # Create object library
-<<<<<<< HEAD
-file(GLOB ALL_SOURCE_FILES *.cpp)
-=======
 set(ALL_SOURCE_FILES
     PointCloud.cpp
     Image.cpp
+    RGBDImage.cpp
     TensorMap.cpp
     TriangleMesh.cpp
 )
->>>>>>> c368853e
 
 add_library(tgeometry OBJECT ${ALL_SOURCE_FILES})
 open3d_show_and_abort_on_warning(tgeometry)
