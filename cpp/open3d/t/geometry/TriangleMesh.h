// ----------------------------------------------------------------------------
// -                        Open3D: www.open3d.org                            -
// ----------------------------------------------------------------------------
// The MIT License (MIT)
//
// Copyright (c) 2018-2021 www.open3d.org
//
// Permission is hereby granted, free of charge, to any person obtaining a copy
// of this software and associated documentation files (the "Software"), to deal
// in the Software without restriction, including without limitation the rights
// to use, copy, modify, merge, publish, distribute, sublicense, and/or sell
// copies of the Software, and to permit persons to whom the Software is
// furnished to do so, subject to the following conditions:
//
// The above copyright notice and this permission notice shall be included in
// all copies or substantial portions of the Software.
//
// THE SOFTWARE IS PROVIDED "AS IS", WITHOUT WARRANTY OF ANY KIND, EXPRESS OR
// IMPLIED, INCLUDING BUT NOT LIMITED TO THE WARRANTIES OF MERCHANTABILITY,
// FITNESS FOR A PARTICULAR PURPOSE AND NONINFRINGEMENT. IN NO EVENT SHALL THE
// AUTHORS OR COPYRIGHT HOLDERS BE LIABLE FOR ANY CLAIM, DAMAGES OR OTHER
// LIABILITY, WHETHER IN AN ACTION OF CONTRACT, TORT OR OTHERWISE, ARISING
// FROM, OUT OF OR IN CONNECTION WITH THE SOFTWARE OR THE USE OR OTHER DEALINGS
// IN THE SOFTWARE.
// ----------------------------------------------------------------------------

#pragma once

#include <list>

#include "open3d/core/Tensor.h"
#include "open3d/core/TensorCheck.h"
#include "open3d/geometry/TriangleMesh.h"
#include "open3d/t/geometry/BoundingVolume.h"
#include "open3d/t/geometry/DrawableGeometry.h"
#include "open3d/t/geometry/Geometry.h"
#include "open3d/t/geometry/TensorMap.h"

namespace open3d {
namespace t {
namespace geometry {

class LineSet;

/// \class TriangleMesh
/// \brief A triangle mesh contains vertices and triangles.
///
/// The triangle mesh class stores the attribute data in key-value maps. There
/// are two maps: the vertex attributes map, and the triangle attribute map.
///
/// - Default attribute: vertex_attr_["positions"], triangle_attr_["indices"]
///     - Vertex positions
///         - TriangleMesh::GetVertexPositions()
///         - TriangleMesh::SetVertexPositions(const Tensor& vertex_positions)
///         - TriangleMesh::HasVertexPositions()
///         - Value tensor must have shape {num_vertices, 3}.
///     - Triangle indices
///         - TriangleMesh::GetTriangleIndices()
///         - TriangleMesh::SetTriangleIndices(const Tensor& triangle_indices)
///         - TriangleMesh::HasTriangleIndices()
///         - Value tensor must have shape {num_triangles, 3}.
///     - Created by default, required for all triangle meshes.
///     - The device of vertex positions and triangle indices must be the same.
///       They determine the device of the trianglemesh.
///
/// - Common attributes: vertex_attr_["normals"], vertex_attr_["colors"]
///                      triangle_attr_["normals"], triangle_attr_["colors"]
///     - Vertex normals
///         - TriangleMesh::GetVertexNormals()
///         - TriangleMesh::SetVertexNormals(const Tensor& vertex_normals)
///         - TriangleMesh::HasVertexNormals()
///         - Value tensor must have shape {num_vertices, 3}.
///         - Value tensor can have any dtype.
///     - Vertex colors
///         - TriangleMesh::GetVertexColors()
///         - TriangleMesh::SetVertexColors(const Tensor& vertex_colors)
///         - TriangleMesh::HasVertexColors()
///         - Value tensor must have shape {num_vertices, 3}.
///         - Value tensor can have any dtype.
///     - Triangle normals
///         - TriangleMesh::GetTriangleNormals()
///         - TriangleMesh::SetTriangleNormals(const Tensor& triangle_normals)
///         - TriangleMesh::HasTriangleNormals()
///         - Value tensor must have shape {num_triangles, 3}.
///         - Value tensor can have any dtype.
///     - Triangle colors
///         - TriangleMesh::GetTriangleColors()
///         - TriangleMesh::SetTriangleColors(const Tensor& triangle_colors)
///         - TriangleMesh::HasTriangleColors()
///         - Value tensor must have shape {num_triangles, 3}.
///         - Value tensor can have any dtype.
///     - Not created by default.
///     - For all attributes above, the device must be consistent with the
///       device of the triangle mesh.
///
/// - Custom attributes: e.g. vetex_attr_["labels"], triangle_attr_["labels"]
///     - Use generalized helper functions, e.g.:
///         - TriangleMesh::GetVertexAttr(const std::string& key)
///         - TriangleMesh::SetVertexAttr(const std::string& key,
///                                       const Tensor& value)
///         - TriangleMesh::HasVertexAttr(const std::string& key)
///         - TriangleMesh::GetTriangleAttr(const std::string& key)
///         - TriangleMesh::SetTriangleAttr(const std::string& key,
///                                         const Tensor& value)
///         - TriangleMesh::HasTriangleAttr(const std::string& key)
///     - Not created by default. Users can add their own custom attributes.
///     - Value tensor must be on the same device as the triangle mesh.
///
/// Note that the we can also use the generalized helper functions for the
/// default and common attributes.
class TriangleMesh : public Geometry, public DrawableGeometry {
public:
    /// Construct an empty pointcloud on the provided device.
    /// \param device The device on which to initialize the trianglemesh
    /// (default: 'CPU:0').
    TriangleMesh(const core::Device &device = core::Device("CPU:0"));

    /// Construct a trianglemesh from vertices and triangles.
    ///
    /// The input tensors will be directly used as the underlying storage of
    /// the triangle mesh (no memory copy). The device for \p vertex_positions
    /// must be consistent with \p triangle_indices.
    ///
    /// \param vertex_positions A tensor with element shape {3}.
    /// \param triangle_indices A tensor with element shape {3}.
    TriangleMesh(const core::Tensor &vertex_positions,
                 const core::Tensor &triangle_indices);

    virtual ~TriangleMesh() override {}

public:
    /// \brief Text description.
    std::string ToString() const;

    /// Transfer the triangle mesh to a specified device.
    /// \param device The targeted device to convert to.
    /// \param copy If true, a new triangle mesh is always created; if false,
    /// the copy is avoided when the original triangle mesh is already on the
    /// targeted device.
    TriangleMesh To(const core::Device &device, bool copy = false) const;

    /// Returns copy of the triangle mesh on the same device.
    TriangleMesh Clone() const { return To(GetDevice(), /*copy=*/true); }

    /// Getter for vertex_attr_ TensorMap. Used in Pybind.
    const TensorMap &GetVertexAttr() const { return vertex_attr_; }

    /// Getter for vertex_attr_ TensorMap.
    TensorMap &GetVertexAttr() { return vertex_attr_; }

    /// Get vertex attributes in vertex_attr_. Throws exception if the attribute
    /// does not exist.
    ///
    /// \param key Attribute name.
    core::Tensor &GetVertexAttr(const std::string &key) {
        return vertex_attr_.at(key);
    }

    /// Get the value of the "positions" attribute in vertex_attr_.
    /// Convenience function.
    core::Tensor &GetVertexPositions() { return GetVertexAttr("positions"); }

    /// Get the value of the "colors" attribute in vertex_attr_.
    /// Convenience function.
    core::Tensor &GetVertexColors() { return GetVertexAttr("colors"); }

    /// Get the value of the "normals" attribute in vertex_attr_.
    /// Convenience function.
    core::Tensor &GetVertexNormals() { return GetVertexAttr("normals"); }

    /// Getter for triangle_attr_ TensorMap. Used in Pybind.
    const TensorMap &GetTriangleAttr() const { return triangle_attr_; }

    /// Getter for triangle_attr_ TensorMap.
    TensorMap &GetTriangleAttr() { return triangle_attr_; }

    /// Get triangle attributes in triangle_attr_. Throws exception if the
    /// attribute does not exist.
    ///
    /// \param key Attribute name.
    core::Tensor &GetTriangleAttr(const std::string &key) {
        return triangle_attr_.at(key);
    }

    /// Get the value of the "indices" attribute in triangle_attr_.
    /// Convenience function.
    core::Tensor &GetTriangleIndices() { return GetTriangleAttr("indices"); }

    /// Get the value of the "normals" attribute in triangle_attr_.
    /// Convenience function.
    core::Tensor &GetTriangleNormals() { return GetTriangleAttr("normals"); }

    /// Get the value of the "colors" attribute in triangle_attr_.
    /// Convenience function.
    core::Tensor &GetTriangleColors() { return GetTriangleAttr("colors"); }

    /// Get vertex attributes. Throws exception if the attribute does not exist.
    ///
    /// \param key Attribute name.
    const core::Tensor &GetVertexAttr(const std::string &key) const {
        return vertex_attr_.at(key);
    }

    /// Removes vertex attribute by key value. Primary attribute "positions"
    /// cannot be removed. Throws warning if attribute key does not exists.
    ///
    /// \param key Attribute name.
    void RemoveVertexAttr(const std::string &key) { vertex_attr_.Erase(key); }

    /// Get the value of the "positions" attribute in vertex_attr_.
    /// Convenience function.
    const core::Tensor &GetVertexPositions() const {
        return GetVertexAttr("positions");
    }

    /// Get the value of the "colors" attribute in vertex_attr_.
    /// Convenience function.
    const core::Tensor &GetVertexColors() const {
        return GetVertexAttr("colors");
    }

    /// Get the value of the "normals" attribute in vertex_attr_.
    /// Convenience function.
    const core::Tensor &GetVertexNormals() const {
        return GetVertexAttr("normals");
    }

    /// Get triangle attributes in triangle_attr_. Throws exception if the
    /// attribute does not exist.
    ///
    /// \param key Attribute name.
    const core::Tensor &GetTriangleAttr(const std::string &key) const {
        return triangle_attr_.at(key);
    }

    /// Removes triangle attribute by key value. Primary attribute "indices"
    /// cannot be removed. Throws warning if attribute key does not exists.
    ///
    /// \param key Attribute name.
    void RemoveTriangleAttr(const std::string &key) {
        triangle_attr_.Erase(key);
    }

    /// Get the value of the "indices" attribute in triangle_attr_.
    /// Convenience function.
    const core::Tensor &GetTriangleIndices() const {
        return GetTriangleAttr("indices");
    }

    /// Get the value of the "normals" attribute in triangle_attr_.
    /// Convenience function.
    const core::Tensor &GetTriangleNormals() const {
        return GetTriangleAttr("normals");
    }

    /// Get the value of the "colors" attribute in triangle_attr_.
    /// Convenience function.
    const core::Tensor &GetTriangleColors() const {
        return GetTriangleAttr("colors");
    }

    /// Set vertex attributes. If the attribute key already exists, its value
    /// will be overwritten, otherwise, the new key will be created.
    ///
    /// \param key Attribute name.
    /// \param value A tensor.
    void SetVertexAttr(const std::string &key, const core::Tensor &value) {
        core::AssertTensorDevice(value, device_);
        vertex_attr_[key] = value;
    }

    /// Set the value of the "positions" attribute in vertex_attr_.
    /// Convenience function.
    void SetVertexPositions(const core::Tensor &value) {
        core::AssertTensorShape(value, {utility::nullopt, 3});
        SetVertexAttr("positions", value);
    }

    /// Set the value of the "colors" attribute in vertex_attr_.
    /// Convenience function.
    void SetVertexColors(const core::Tensor &value) {
        core::AssertTensorShape(value, {utility::nullopt, 3});
        SetVertexAttr("colors", value);
    }

    /// Set the value of the "normals" attribute in vertex_attr_.
    /// This is a convenience function.
    void SetVertexNormals(const core::Tensor &value) {
        core::AssertTensorShape(value, {utility::nullopt, 3});
        SetVertexAttr("normals", value);
    }

    /// Set triangle attributes. If the attribute key already exists, its value
    /// will be overwritten, otherwise, the new key will be created.
    ///
    /// \param key Attribute name.
    /// \param value A tensor.
    void SetTriangleAttr(const std::string &key, const core::Tensor &value) {
        core::AssertTensorDevice(value, device_);
        triangle_attr_[key] = value;
    }

    /// Set the value of the "indices" attribute in triangle_attr_.
    void SetTriangleIndices(const core::Tensor &value) {
        core::AssertTensorShape(value, {utility::nullopt, 3});
        SetTriangleAttr("indices", value);
    }

    /// Set the value of the "normals" attribute in triangle_attr_.
    /// This is a convenience function.
    void SetTriangleNormals(const core::Tensor &value) {
        core::AssertTensorShape(value, {utility::nullopt, 3});
        SetTriangleAttr("normals", value);
    }

    /// Set the value of the "colors" attribute in triangle_attr_.
    /// This is a convenience function.
    void SetTriangleColors(const core::Tensor &value) {
        core::AssertTensorShape(value, {utility::nullopt, 3});
        SetTriangleAttr("colors", value);
    }

    /// Returns true if all of the following are true in vertex_attr_:
    /// 1) attribute key exist
    /// 2) attribute's length as vertices' length
    /// 3) attribute's length > 0
    bool HasVertexAttr(const std::string &key) const {
        return vertex_attr_.Contains(key) &&
               GetVertexAttr(key).GetLength() > 0 &&
               GetVertexAttr(key).GetLength() ==
                       GetVertexPositions().GetLength();
    }

    /// Check if the "positions" attribute's value in vertex_attr_ has length >
    /// 0. Convenience function.
    bool HasVertexPositions() const { return HasVertexAttr("positions"); }

    /// Returns true if all of the following are true in vertex_attr_:
    /// 1) attribute "colors" exist
    /// 2) attribute "colors"'s length as vertices' length
    /// 3) attribute "colors"'s length > 0
    /// Convenience function.
    bool HasVertexColors() const { return HasVertexAttr("colors"); }

    /// Returns true if all of the following are true in vertex_attr_:
    /// 1) attribute "normals" exist
    /// 2) attribute "normals"'s length as vertices' length
    /// 3) attribute "normals"'s length > 0
    /// Convenience function.
    bool HasVertexNormals() const { return HasVertexAttr("normals"); }

    /// Returns true if all of the following are true in triangle_attr_:
    /// 1) attribute key exist
    /// 2) attribute's length as triangles' length
    /// 3) attribute's length > 0
    bool HasTriangleAttr(const std::string &key) const {
        return triangle_attr_.Contains(key) &&
               GetTriangleAttr(key).GetLength() > 0 &&
               GetTriangleAttr(key).GetLength() ==
                       GetTriangleIndices().GetLength();
    }

    /// Check if the "indices" attribute's value in triangle_attr_ has length
    /// > 0.
    /// Convenience function.
    bool HasTriangleIndices() const { return HasTriangleAttr("indices"); }

    /// Returns true if all of the following are true in triangle_attr_:
    /// 1) attribute "normals" exist
    /// 2) attribute "normals"'s length as vertices' length
    /// 3) attribute "normals"'s length > 0
    /// Convenience function.
    bool HasTriangleNormals() const { return HasTriangleAttr("normals"); }

    /// Returns true if all of the following are true in triangle_attr_:
    /// 1) attribute "colors" exist
    /// 2) attribute "colors"'s length as vertices' length
    /// 3) attribute "colors"'s length > 0
    /// Convenience function.
    bool HasTriangleColors() const { return HasTriangleAttr("colors"); }

    /// Create a box triangle mesh. One vertex of the box will be placed at
    /// the origin and the box aligns with the positive x, y, and z axes.
    /// \param width is x-directional length.
    /// \param height is y-directional length.
    /// \param depth is z-directional length.
    /// \param float_dtype Float32 or Float64, used to store floating point
    /// values, e.g. vertices, normals, colors.
    /// \param int_dtype Int32 or Int64, used to store index values, e.g.
    /// triangles.
    /// \param device The device where the resulting TriangleMesh resides in.
    static TriangleMesh CreateBox(
            double width = 1.0,
            double height = 1.0,
            double depth = 1.0,
            core::Dtype float_dtype = core::Float32,
            core::Dtype int_dtype = core::Int64,
            const core::Device &device = core::Device("CPU:0"));

    /// Create a sphere triangle mesh. The sphere with radius will be centered
    /// at (0, 0, 0). Its axis is aligned with z-axis.
    /// \param radius defines the radius of the sphere.
    /// \param resolution defines the resolution of the sphere. The longitudes
    /// will be split into resolution segments (i.e. there are resolution + 1
    /// latitude lines including the north and south pole). The latitudes will
    /// be split into `2 * resolution segments (i.e. there are 2 * resolution
    /// longitude lines.)
    /// \param float_dtype Float32 or Float64, used to store floating point
    /// values, e.g. vertices, normals, colors.
    /// \param int_dtype Int32 or Int64, used to store index values, e.g.
    /// triangles.
    /// \param device The device where the resulting TriangleMesh resides in.
    static TriangleMesh CreateSphere(
            double radius = 1.0,
            int resolution = 20,
            core::Dtype float_dtype = core::Float32,
            core::Dtype int_dtype = core::Int64,
            const core::Device &device = core::Device("CPU:0"));

    /// Create a tetrahedron triangle mesh. The centroid of the mesh will be
    /// placed at (0, 0, 0) and the vertices have a distance of radius to the
    /// center.
    /// \param radius defines the distance from centroid to mesh vetices.
    /// \param float_dtype Float32 or Float64, used to store floating point
    /// values, e.g. vertices, normals, colors.
    /// \param int_dtype Int32 or Int64, used to store index values, e.g.
    /// triangles.
    /// \param device The device where the resulting TriangleMesh resides in.
    static TriangleMesh CreateTetrahedron(
            double radius = 1.0,
            core::Dtype float_dtype = core::Float32,
            core::Dtype int_dtype = core::Int64,
            const core::Device &device = core::Device("CPU:0"));

    /// Create a octahedron triangle mesh. The centroid of the mesh will be
    /// placed at (0, 0, 0) and the vertices have a distance of radius to the
    /// center.
    /// \param radius defines the distance from centroid to mesh vetices.
    /// \param float_dtype Float32 or Float64, used to store floating point
    /// values, e.g. vertices, normals, colors.
    /// \param int_dtype Int32 or Int64, used to store index values, e.g.
    /// triangles.
    /// \param device The device where the resulting TriangleMesh resides in.
    static TriangleMesh CreateOctahedron(
            double radius = 1.0,
            core::Dtype float_dtype = core::Float32,
            core::Dtype int_dtype = core::Int64,
            const core::Device &device = core::Device("CPU:0"));

    /// Create a icosahedron triangle mesh. The centroid of the mesh will be
    /// placed at (0, 0, 0) and the vertices have a distance of radius to the
    /// center.
    /// \param radius defines the distance from centroid to mesh vetices.
    /// \param float_dtype Float32 or Float64, used to store floating point
    /// values, e.g. vertices, normals, colors.
    /// \param int_dtype Int32 or Int64, used to store index values, e.g.
    /// triangles.
    /// \param device The device where the resulting TriangleMesh resides in.
    static TriangleMesh CreateIcosahedron(
            double radius = 1.0,
            core::Dtype float_dtype = core::Float32,
            core::Dtype int_dtype = core::Int64,
            const core::Device &device = core::Device("CPU:0"));

    /// Create a cylinder triangle mesh.
    /// \param radius defines the radius of the cylinder.
    /// \param height defines the height of the cylinder. The axis of the
    /// cylinder will be from (0, 0, -height/2) to (0, 0, height/2).
    /// \param resolution defines the resolution of the cylinder. The circle
    /// will be split into resolution segments
    /// \param split defines the number of segments along the height direction.
    /// \param float_dtype Float32 or Float64, used to store floating point
    /// values, e.g. vertices, normals, colors.
    /// \param int_dtype Int32 or Int64, used to store index values, e.g.
    /// triangles.
    /// \param device The device where the resulting TriangleMesh resides in.
    static TriangleMesh CreateCylinder(
            double radius = 1.0,
            double height = 2.0,
            int resolution = 20,
            int split = 4,
            core::Dtype float_dtype = core::Float32,
            core::Dtype int_dtype = core::Int64,
            const core::Device &device = core::Device("CPU:0"));

    /// Create a cone triangle mesh.
    /// \param radius defines the radius of the cone.
    /// \param height defines the height of the cone. The axis of the
    /// cone will be from (0, 0, 0) to (0, 0, height).
    /// \param resolution defines the resolution of the cone. The circle
    /// will be split into resolution segments.
    /// \param split defines the number of segments along the height direction.
    /// \param float_dtype Float32 or Float64, used to store floating point
    /// values, e.g. vertices, normals, colors.
    /// \param int_dtype Int32 or Int64, used to store index values, e.g.
    /// triangles.
    /// \param device The device where the resulting TriangleMesh resides in.
    static TriangleMesh CreateCone(
            double radius = 1.0,
            double height = 2.0,
            int resolution = 20,
            int split = 1,
            core::Dtype float_dtype = core::Float32,
            core::Dtype int_dtype = core::Int64,
            const core::Device &device = core::Device("CPU:0"));

    /// Create a torus triangle mesh.
    /// \param torus_radius defines the radius from the center of the
    /// torus to the center of the tube.
    /// \param tube_radius defines the radius of the torus tube.
    /// \param radial_resolution defines the number of segments along the
    /// radial direction.
    /// \param tubular_resolution defines the number of segments along
    /// the tubular direction.
    /// \param float_dtype Float32 or Float64, used to store floating point
    /// values, e.g. vertices, normals, colors.
    /// \param int_dtype Int32 or Int64, used to store index values, e.g.
    /// triangles.
    /// \param device The device where the resulting TriangleMesh resides in.
    static TriangleMesh CreateTorus(
            double torus_radius = 1.0,
            double tube_radius = 0.5,
            int radial_resolution = 30,
            int tubular_resolution = 20,
            core::Dtype float_dtype = core::Float32,
            core::Dtype int_dtype = core::Int64,
            const core::Device &device = core::Device("CPU:0"));

    /// Create a arrow triangle mesh.
    /// \param cylinder_radius defines the radius of the cylinder.
    /// \param cone_radius defines the radius of the cone.
    /// \param cylinder_height defines the height of the cylinder. The axis of
    /// cylinder is from (0, 0, 0) to (0, 0, cylinder_height).
    /// \param cone_height defines the height of the cone. The axis of the
    /// cone will be from (0, 0, cylinder_height) to (0, 0, cylinder_height +
    /// cone_height). \param resolution defines the resolution of the cone. The
    /// circle will be split into resolution segments. \param cylinder_split
    /// defines the number of segments along the cylinder_height direction.
    /// \param cone_split defines the number of segments along
    /// the cone_height direction.
    /// \param float_dtype Float32 or Float64, used to store floating point
    /// values, e.g. vertices, normals, colors.
    /// \param int_dtype Int32 or Int64, used to store index values, e.g.
    /// triangles.
    /// \param device The device where the resulting TriangleMesh resides in.
    static TriangleMesh CreateArrow(
            double cylinder_radius = 1.0,
            double cone_radius = 1.5,
            double cylinder_height = 5.0,
            double cone_height = 4.0,
            int resolution = 20,
            int cylinder_split = 4,
            int cone_split = 1,
            core::Dtype float_dtype = core::Float32,
            core::Dtype int_dtype = core::Int64,
            const core::Device &device = core::Device("CPU:0"));

    /// Create a coordinate frame mesh.
    /// \param size defines the size of the coordinate frame.
    /// \param origin defines the origin of the coordinate frame.
    /// \param float_dtype Float32 or Float64, used to store floating point
    /// values, e.g. vertices, normals, colors.
    /// \param int_dtype Int32 or Int64, used to store index values, e.g.
    /// triangles.
    /// \param device The device where the resulting TriangleMesh resides in.
    static TriangleMesh CreateCoordinateFrame(
            double size = 1.0,
            const Eigen::Vector3d &origin = Eigen::Vector3d(0.0, 0.0, 0.0),
            core::Dtype float_dtype = core::Float32,
            core::Dtype int_dtype = core::Int64,
            const core::Device &device = core::Device("CPU:0"));

    /// Create a Mobius strip.
    /// \param length_split defines the number of segments along the Mobius
    /// strip.
    /// \param width_split defines the number of segments along the width
    /// of the Mobius strip.
    /// \param twists defines the number of twists of the strip.
    /// \param radius defines the radius of the Mobius strip.
    /// \param flatness controls the height of the strip.
    /// \param width controls the width of the Mobius strip.
    /// \param scale is used to scale the entire Mobius strip.
    /// \param float_dtype Float32 or Float64, used to store floating point
    /// values, e.g. vertices, normals, colors.
    /// \param int_dtype Int32 or Int64, used to store index values, e.g.
    /// triangles.
    /// \param device The device where the resulting TriangleMesh resides in.
    static TriangleMesh CreateMobius(
            int length_split = 70,
            int width_split = 15,
            int twists = 1,
            double radius = 1,
            double flatness = 1,
            double width = 1,
            double scale = 1,
            core::Dtype float_dtype = core::Float32,
            core::Dtype int_dtype = core::Int64,
            const core::Device &device = core::Device("CPU:0"));

    /// Create a text triangle mesh.
    /// \param text The text for generating the mesh. ASCII characters 32-126
    /// are supported (includes alphanumeric characters and punctuation). In
    /// addition the line feed '\n' is supported to start a new line.
    /// \param depth The depth of the generated mesh. If depth is 0 then a flat
    /// mesh will be generated.
    /// \param int_dtype Int32 or Int64, used to store index values, e.g.
    /// triangles.
    /// \param device The device where the resulting TriangleMesh resides in.
    static TriangleMesh CreateText(
            const std::string &text,
            double depth = 0.0,
            core::Dtype float_dtype = core::Float32,
            core::Dtype int_dtype = core::Int64,
            const core::Device &device = core::Device("CPU:0"));

public:
    /// Clear all data in the trianglemesh.
    TriangleMesh &Clear() override {
        vertex_attr_.clear();
        triangle_attr_.clear();
        return *this;
    }

    /// Returns !HasVertexPositions(), triangles are ignored.
    bool IsEmpty() const override { return !HasVertexPositions(); }

    core::Tensor GetMinBound() const { return GetVertexPositions().Min({0}); }

    core::Tensor GetMaxBound() const { return GetVertexPositions().Max({0}); }

    core::Tensor GetCenter() const { return GetVertexPositions().Mean({0}); }

    /// \brief Transforms the VertexPositions, VertexNormals and TriangleNormals
    /// (if exist) of the TriangleMesh.
    ///
    /// Transformation matrix is a 4x4 matrix.
    ///  T (4x4) =   [[ R(3x3)  t(3x1) ],
    ///               [ O(1x3)  s(1x1) ]]
    ///  (s = 1 for Transformation without scaling)
    ///
    ///  It applies the following general transform to each `positions` and
    ///  `normals`.
    ///   |x'|   | R(0,0) R(0,1) R(0,2) t(0)|   |x|
    ///   |y'| = | R(1,0) R(1,1) R(1,2) t(1)| @ |y|
    ///   |z'|   | R(2,0) R(2,1) R(2,2) t(2)|   |z|
    ///   |w'|   | O(0,0) O(0,1) O(0,2)  s  |   |1|
    ///
    ///   [x, y, z] = [x', y', z'] / w'
    ///
    /// \param transformation Transformation [Tensor of dim {4,4}].
    /// \return Transformed TriangleMesh
    TriangleMesh &Transform(const core::Tensor &transformation);

    /// \brief Translates the VertexPositions of the TriangleMesh.
    /// \param translation translation tensor of dimension {3}
    /// \param relative if true (default): translates relative to Center
    /// \return Translated TriangleMesh
    TriangleMesh &Translate(const core::Tensor &translation,
                            bool relative = true);

    /// \brief Scales the VertexPositions of the TriangleMesh.
    /// \param scale Scale [double] of dimension
    /// \param center Center [Tensor of dim {3}] about which the TriangleMesh is
    /// to be scaled.
    /// \return Scaled TriangleMesh
    TriangleMesh &Scale(double scale, const core::Tensor &center);

    /// \brief Rotates the VertexPositions, VertexNormals and TriangleNormals
    /// (if exists).
    /// \param R Rotation [Tensor of dim {3,3}].
    /// \param center Center [Tensor of dim {3}] about which the TriangleMesh is
    /// to be scaled.
    /// \return Rotated TriangleMesh
    TriangleMesh &Rotate(const core::Tensor &R, const core::Tensor &center);

    /// \brief Clip mesh with a plane.
    /// This method clips the triangle mesh with the specified plane.
    /// Parts of the mesh on the positive side of the plane will be kept and
    /// triangles intersected by the plane will be cut.
    /// \param point A point on the plane as [Tensor of dim {3}].
    /// \param normal The normal of the plane as [Tensor of dim {3}]. The normal
    /// points to the positive side of the plane for which the geometry will be
    /// kept.
    /// \return New triangle mesh clipped with the plane.
    TriangleMesh ClipPlane(const core::Tensor &point,
                           const core::Tensor &normal) const;

    /// \brief Extract contour slices given a plane.
    /// This method extracts slices as LineSet from the mesh at specific
    /// contour values defined by the specified plane.
    /// \param point A point on the plane as [Tensor of dim {3}].
    /// \param normal The normal of the plane as [Tensor of dim {3}].
    /// \param contour_values Contour values at which slices will be generated.
<<<<<<< HEAD
    /// \return LineSet with the extracted contours.
    LineSet SlicePlane(const core::Tensor &point,
                       const core::Tensor &normal,
                       const std::list<double> contour_values = {0.0}) const;
=======
    /// The value describes the signed distance to the plane.
    /// \return LineSet with the extracted contours.
    LineSet SlicePlane(const core::Tensor &point,
                       const core::Tensor &normal,
                       const std::vector<double> contour_values = {0.0}) const;
>>>>>>> 8550f79d

    core::Device GetDevice() const override { return device_; }

    /// Create a TriangleMesh from a legacy Open3D TriangleMesh.
    /// \param mesh_legacy Legacy Open3D TriangleMesh.
    /// \param float_dtype Float32 or Float64, used to store floating point
    /// values, e.g. vertices, normals, colors.
    /// \param int_dtype Int32 or Int64, used to store index values, e.g.
    /// triangles.
    /// \param device The device where the resulting TriangleMesh resides in.
    static geometry::TriangleMesh FromLegacy(
            const open3d::geometry::TriangleMesh &mesh_legacy,
            core::Dtype float_dtype = core::Float32,
            core::Dtype int_dtype = core::Int64,
            const core::Device &device = core::Device("CPU:0"));

    /// Convert to a legacy Open3D TriangleMesh.
    open3d::geometry::TriangleMesh ToLegacy() const;

    /// Compute the convex hull of the triangle mesh using qhull.
    ///
    /// This runs on the CPU.
    ///
    /// \param joggle_inputs (default False). Handle precision problems by
    /// randomly perturbing the input data. Set to True if perturbing the input
    /// iis acceptable but you need convex simplicial output. If False,
    /// neighboring facets may be merged in case of precision problems. See
    /// [QHull docs](http://www.qhull.org/html/qh-impre.htm#joggle) for more
    /// details.
    ///
    /// \return TriangleMesh representing the convexh hull. This contains an
    /// extra vertex property "point_map" that contains the index of the
    /// corresponding vertex in the original mesh.
    TriangleMesh ComputeConvexHull(bool joggle_inputs = false) const;

    /// Function to simplify mesh using Quadric Error Metric Decimation by
    /// Garland and Heckbert.
    ///
    /// This function always uses the CPU device.
    ///
    /// \param target_reduction The factor of triangles to delete, i.e.,
    /// setting this to 0.9 will return a mesh with about 10% of the original
    /// triangle count.
    /// It is not guaranteed that the target reduction factor will be reached.
    /// \param preserve_volume If set to true this enables volume preservation
    /// which reduces the error in triangle normal direction.
    ///
    /// \return Simplified TriangleMesh.
    TriangleMesh SimplifyQuadricDecimation(double target_reduction,
                                           bool preserve_volume = true) const;

    /// Computes the mesh that encompasses the union of the volumes of two
    /// meshes.
    /// Both meshes should be manifold.
    ///
    /// This function always uses the CPU device.
    ///
    /// \param mesh This is the second operand for the boolean operation.
    /// \param tolerance Threshold which determines when point distances are
    /// considered to be 0.
    ///
    /// \return The mesh describing the union volume.
    TriangleMesh BooleanUnion(const TriangleMesh &mesh,
                              double tolerance = 1e-6) const;

    /// Computes the mesh that encompasses the intersection of the volumes of
    /// two meshes. Both meshes should be manifold.
    ///
    /// This function always uses the CPU device.
    ///
    /// \param mesh This is the second operand for the boolean operation.
    /// \param tolerance Threshold which determines when point distances are
    /// considered to be 0.
    ///
    /// \return The mesh describing the intersection volume.
    TriangleMesh BooleanIntersection(const TriangleMesh &mesh,
                                     double tolerance = 1e-6) const;

    /// Computes the mesh that encompasses the volume after subtracting the
    /// volume of the second operand. Both meshes should be manifold.
    ///
    /// This function always uses the CPU device.
    ///
    /// \param mesh This is the second operand for the boolean operation.
    /// \param tolerance Threshold which determines when point distances are
    /// considered to be 0.
    ///
    /// \return The mesh describing the difference volume.
    TriangleMesh BooleanDifference(const TriangleMesh &mesh,
                                   double tolerance = 1e-6) const;

    /// Create an axis-aligned bounding box from vertex attribute "positions".
    AxisAlignedBoundingBox GetAxisAlignedBoundingBox() const;

    /// Fill holes by triangulating boundary edges.
    ///
    /// This function always uses the CPU device.
    ///
    /// \param hole_size This is the approximate threshold for filling holes.
    /// The value describes the maximum radius of holes to be filled.
    ///
    /// \return New mesh after filling holes.
    TriangleMesh FillHoles(double hole_size = 1e6) const;

    /// Sweeps the triangle mesh rotationally about an axis.
    /// \param angle The rotation angle in degree.
    /// \param axis The rotation axis.
    /// \param resolution The resolution defines the number of intermediate
    /// sweeps about the rotation axis.
    /// \param translation The translation along the rotation axis.
    /// \param capping If true adds caps to the mesh.
    /// \return A triangle mesh with the result of the sweep operation.
    TriangleMesh ExtrudeRotation(double angle,
                                 const core::Tensor &axis,
                                 int resolution = 16,
                                 double translation = 0.0,
                                 bool capping = true) const;

    /// Sweeps the triangle mesh along a direction vector.
    /// \param vector The direction vector.
    /// \param scale Scalar factor which essentially scales the direction
    /// vector. \param capping If true adds caps to the mesh. \return A triangle
    /// mesh with the result of the sweep operation.
    TriangleMesh ExtrudeLinear(const core::Tensor &vector,
                               double scale = 1.0,
                               bool capping = true) const;

protected:
    core::Device device_ = core::Device("CPU:0");
    TensorMap vertex_attr_;
    TensorMap triangle_attr_;
};

}  // namespace geometry
}  // namespace t
}  // namespace open3d<|MERGE_RESOLUTION|>--- conflicted
+++ resolved
@@ -691,18 +691,11 @@
     /// \param point A point on the plane as [Tensor of dim {3}].
     /// \param normal The normal of the plane as [Tensor of dim {3}].
     /// \param contour_values Contour values at which slices will be generated.
-<<<<<<< HEAD
-    /// \return LineSet with the extracted contours.
-    LineSet SlicePlane(const core::Tensor &point,
-                       const core::Tensor &normal,
-                       const std::list<double> contour_values = {0.0}) const;
-=======
     /// The value describes the signed distance to the plane.
     /// \return LineSet with the extracted contours.
     LineSet SlicePlane(const core::Tensor &point,
                        const core::Tensor &normal,
                        const std::vector<double> contour_values = {0.0}) const;
->>>>>>> 8550f79d
 
     core::Device GetDevice() const override { return device_; }
 
