// ----------------------------------------------------------------------------
// -                        Open3D: www.open3d.org                            -
// ----------------------------------------------------------------------------
// The MIT License (MIT)
//
// Copyright (c) 2018-2021 www.open3d.org
//
// Permission is hereby granted, free of charge, to any person obtaining a copy
// of this software and associated documentation files (the "Software"), to deal
// in the Software without restriction, including without limitation the rights
// to use, copy, modify, merge, publish, distribute, sublicense, and/or sell
// copies of the Software, and to permit persons to whom the Software is
// furnished to do so, subject to the following conditions:
//
// The above copyright notice and this permission notice shall be included in
// all copies or substantial portions of the Software.
//
// THE SOFTWARE IS PROVIDED "AS IS", WITHOUT WARRANTY OF ANY KIND, EXPRESS OR
// IMPLIED, INCLUDING BUT NOT LIMITED TO THE WARRANTIES OF MERCHANTABILITY,
// FITNESS FOR A PARTICULAR PURPOSE AND NONINFRINGEMENT. IN NO EVENT SHALL THE
// AUTHORS OR COPYRIGHT HOLDERS BE LIABLE FOR ANY CLAIM, DAMAGES OR OTHER
// LIABILITY, WHETHER IN AN ACTION OF CONTRACT, TORT OR OTHERWISE, ARISING
// FROM, OUT OF OR IN CONNECTION WITH THE SOFTWARE OR THE USE OR OTHER DEALINGS
// IN THE SOFTWARE.
// ----------------------------------------------------------------------------

#pragma once

#include <string>
#include <unordered_map>
#include <unordered_set>

#include "open3d/core/Tensor.h"
#include "open3d/core/TensorCheck.h"
#include "open3d/core/hashmap/HashMap.h"
#include "open3d/geometry/PointCloud.h"
#include "open3d/t/geometry/BoundingVolume.h"
#include "open3d/t/geometry/DrawableGeometry.h"
#include "open3d/t/geometry/Geometry.h"
#include "open3d/t/geometry/Image.h"
#include "open3d/t/geometry/RGBDImage.h"
#include "open3d/t/geometry/TensorMap.h"
#include "open3d/t/geometry/TriangleMesh.h"
#include "open3d/utility/Logging.h"

namespace open3d {
namespace t {
namespace geometry {

class LineSet;

/// \class PointCloud
/// \brief A point cloud contains a list of 3D points.
///
/// The point cloud class stores the attribute data in key-value maps, where
/// the key is a string representing the attribute name and the value is a
/// Tensor containing the attribute data. In most cases, the length of an
/// attribute should be equal to the length of the point cloud's "positions".
///
/// - Default attribute: "positions".
///     - Usage
///         - PointCloud::GetPointPositions()
///         - PointCloud::SetPointPositions(const Tensor& positions)
///         - PointCloud::HasPointPositions()
///     - Created by default, required for all pointclouds.
///     - Value tensor must have shape {N, 3}.
///     - The device of "positions" determines the device of the point cloud.
///
/// - Common attributes: "normals", "colors".
///     - Usage
///         - PointCloud::GetPointNormals()
///         - PointCloud::SetPointNormals(const Tensor& normals)
///         - PointCloud::HasPointNormals()
///         - PointCloud::GetPointColors()
///         - PointCloud::SetPointColors(const Tensor& colors)
///         - PointCloud::HasPointColors()
///     - Not created by default.
///     - Value tensor must have shape {N, 3}.
///     - Value tensor must be on the same device as the point cloud.
///     - Value tensor can have any dtype.
///
/// - Custom attributes, e.g., "labels", "intensities".
///     - Usage
///         - PointCloud::GetPointAttr(const std::string& key)
///         - PointCloud::SetPointAttr(const std::string& key,
///                                    const Tensor& value)
///         - PointCloud::HasPointAttr(const std::string& key)
///     - Not created by default. Users can add their own custom attributes.
///     - Value tensor must be on the same device as the point cloud.
///     - Value tensor can have any dtype.
///
/// PointCloud::GetPointAttr(), PointCloud::SetPointAttr(),
/// PointCloud::HasPointAttr() also work for default attribute "position" and
/// common attributes "normals" and "colors", e.g.,
///     - PointCloud::GetPointPositions() is the same as
///       PointCloud::GetPointAttr("positions")
///     - PointCloud::HasPointNormals() is the same as
///       PointCloud::HasPointAttr("normals")
class PointCloud : public Geometry, public DrawableGeometry {
public:
    /// Construct an empty point cloud on the provided device.
    /// \param device The device on which to initialize the point cloud
    /// (default: 'CPU:0').
    PointCloud(const core::Device &device = core::Device("CPU:0"));

    /// Construct a point cloud from points.
    ///
    /// The input tensor will be directly used as the underlying storage of the
    /// point cloud (no memory copy).
    ///
    /// \param points A tensor with element shape {3}.
    PointCloud(const core::Tensor &points);

    /// Construct from points and other attributes of the points.
    ///
    /// \param map_keys_to_tensors A map of string to Tensor containing
    /// points and their attributes. point_dict must contain at least the
    /// "positions" key.
    PointCloud(const std::unordered_map<std::string, core::Tensor>
                       &map_keys_to_tensors);

    virtual ~PointCloud() override {}

    /// \brief Text description.
    std::string ToString() const;

    /// Getter for point_attr_ TensorMap. Used in Pybind.
    const TensorMap &GetPointAttr() const { return point_attr_; }

    /// Getter for point_attr_ TensorMap.
    TensorMap &GetPointAttr() { return point_attr_; }

    /// Get attributes. Throws exception if the attribute does not exist.
    ///
    /// \param key Attribute name.
    core::Tensor &GetPointAttr(const std::string &key) {
        return point_attr_.at(key);
    }

    /// Get the value of the "positions" attribute. Convenience function.
    core::Tensor &GetPointPositions() { return GetPointAttr("positions"); }

    /// Get the value of the "colors" attribute. Convenience function.
    core::Tensor &GetPointColors() { return GetPointAttr("colors"); }

    /// Get the value of the "normals" attribute. Convenience function.
    core::Tensor &GetPointNormals() { return GetPointAttr("normals"); }

    /// Get attributes. Throws exception if the attribute does not exist.
    ///
    /// \param key Attribute name.
    const core::Tensor &GetPointAttr(const std::string &key) const {
        return point_attr_.at(key);
    }

    /// Get the value of the "positions" attribute. Convenience function.
    const core::Tensor &GetPointPositions() const {
        return GetPointAttr("positions");
    }

    /// Get the value of the "colors" attribute. Convenience function.
    const core::Tensor &GetPointColors() const {
        return GetPointAttr("colors");
    }

    /// Get the value of the "normals" attribute. Convenience function.
    const core::Tensor &GetPointNormals() const {
        return GetPointAttr("normals");
    }

    /// Set attributes. If the attribute key already exists, its value
    /// will be overwritten, otherwise, the new key will be created.
    ///
    /// \param key Attribute name.
    /// \param value A tensor.
    void SetPointAttr(const std::string &key, const core::Tensor &value) {
        if (value.GetDevice() != device_) {
            utility::LogError("Attribute device {} != Pointcloud's device {}.",
                              value.GetDevice().ToString(), device_.ToString());
        }
        point_attr_[key] = value;
    }

    /// Set the value of the "positions" attribute. Convenience function.
    void SetPointPositions(const core::Tensor &value) {
        core::AssertTensorShape(value, {utility::nullopt, 3});
        SetPointAttr("positions", value);
    }

    /// Set the value of the "colors" attribute. Convenience function.
    void SetPointColors(const core::Tensor &value) {
        core::AssertTensorShape(value, {utility::nullopt, 3});
        SetPointAttr("colors", value);
    }

    /// Set the value of the "normals" attribute. Convenience function.
    void SetPointNormals(const core::Tensor &value) {
        core::AssertTensorShape(value, {utility::nullopt, 3});
        SetPointAttr("normals", value);
    }

    /// Returns true if all of the following are true:
    /// 1) attribute key exist
    /// 2) attribute's length as points' length
    /// 3) attribute's length > 0
    bool HasPointAttr(const std::string &key) const {
        return point_attr_.Contains(key) && GetPointAttr(key).GetLength() > 0 &&
               GetPointAttr(key).GetLength() == GetPointPositions().GetLength();
    }

    /// Removes point attribute by key value. Primary attribute "positions"
    /// cannot be removed. Throws warning if attribute key does not exists.
    ///
    /// \param key Attribute name.
    void RemovePointAttr(const std::string &key) { point_attr_.Erase(key); }

    /// Check if the "positions" attribute's value has length > 0.
    /// This is a convenience function.
    bool HasPointPositions() const { return HasPointAttr("positions"); }

    /// Returns true if all of the following are true:
    /// 1) attribute "colors" exist
    /// 2) attribute "colors"'s length as points' length
    /// 3) attribute "colors"'s length > 0
    /// This is a convenience function.
    bool HasPointColors() const { return HasPointAttr("colors"); }

    /// Returns true if all of the following are true:
    /// 1) attribute "normals" exist
    /// 2) attribute "normals"'s length as points' length
    /// 3) attribute "normals"'s length > 0
    /// This is a convenience function.
    bool HasPointNormals() const { return HasPointAttr("normals"); }

public:
    /// Transfer the point cloud to a specified device.
    /// \param device The targeted device to convert to.
    /// \param copy If true, a new point cloud is always created; if false, the
    /// copy is avoided when the original point cloud is already on the targeted
    /// device.
    PointCloud To(const core::Device &device, bool copy = false) const;

    /// Returns copy of the point cloud on the same device.
    PointCloud Clone() const;

    /// Clear all data in the point cloud.
    PointCloud &Clear() override {
        point_attr_.clear();
        return *this;
    }

    /// Returns !HasPointPositions().
    bool IsEmpty() const override { return !HasPointPositions(); }

    /// Returns the min bound for point coordinates.
    core::Tensor GetMinBound() const;

    /// Returns the max bound for point coordinates.
    core::Tensor GetMaxBound() const;

    /// Returns the center for point coordinates.
    core::Tensor GetCenter() const;

    /// Append a point cloud and returns the resulting point cloud.
    ///
    /// The point cloud being appended, must have all the attributes
    /// present in the point cloud it is being appended to, with same
    /// dtype, device and same shape other than the first dimension / length.
    PointCloud Append(const PointCloud &other) const;

    /// operator+ for t::PointCloud appends the compatible attributes to the
    /// point cloud.
    PointCloud operator+(const PointCloud &other) const {
        return Append(other);
    }

    /// \brief Transforms the PointPositions and PointNormals (if exist)
    /// of the PointCloud.
    ///
    /// Transformation matrix is a 4x4 matrix.
    ///  T (4x4) =   [[ R(3x3)  t(3x1) ],
    ///               [ O(1x3)  s(1x1) ]]
    ///  (s = 1 for Transformation without scaling)
    ///
    ///  It applies the following general transform to each `positions` and
    ///  `normals`.
    ///   |x'|   | R(0,0) R(0,1) R(0,2) t(0)|   |x|
    ///   |y'| = | R(1,0) R(1,1) R(1,2) t(1)| @ |y|
    ///   |z'|   | R(2,0) R(2,1) R(2,2) t(2)|   |z|
    ///   |w'|   | O(0,0) O(0,1) O(0,2)  s  |   |1|
    ///
    ///   [x, y, z] = [x', y', z'] / w'
    ///
    /// \param transformation Transformation [Tensor of dim {4,4}].
    /// \return Transformed point cloud
    PointCloud &Transform(const core::Tensor &transformation);

    /// \brief Translates the PointPositions of the PointCloud.
    /// \param translation translation tensor of dimension {3}
    /// Should be on the same device as the PointCloud
    /// \param relative if true (default): translates relative to Center
    /// \return Translated point cloud
    PointCloud &Translate(const core::Tensor &translation,
                          bool relative = true);

    /// \brief Scales the PointPositions of the PointCloud.
    /// \param scale Scale [double] of dimension
    /// \param center Center [Tensor of dim {3}] about which the PointCloud is
    /// to be scaled. Should be on the same device as the PointCloud
    /// \return Scaled point cloud
    PointCloud &Scale(double scale, const core::Tensor &center);

    /// \brief Rotates the PointPositions and PointNormals (if exists).
    /// \param R Rotation [Tensor of dim {3,3}].
    /// Should be on the same device as the PointCloud
    /// \param center Center [Tensor of dim {3}] about which the PointCloud is
    /// to be scaled. Should be on the same device as the PointCloud
    /// \return Rotated point cloud
    PointCloud &Rotate(const core::Tensor &R, const core::Tensor &center);

    /// \brief Select points from input pointcloud, based on boolean mask
    /// indices into output point cloud.
    ///
    /// \param boolean_mask Boolean indexing tensor of shape {n,} containing
    /// true value for the indices that is to be selected.
    /// \param invert Set to `True` to invert the selection of indices.
    PointCloud SelectByMask(const core::Tensor &boolean_mask,
                            bool invert = false) const;

    /// \brief Select points from input pointcloud, based on indices list into
    /// output point cloud.
    ///
    /// \param indices Int64 indexing tensor of shape {n,} containing
    /// index value that is to be selected.
    /// \param invert Set to `True` to invert the selection of indices, and also
    /// ignore the duplicated indices.
    /// \param remove_duplicates Set to `True` to remove the duplicated indices.
    PointCloud SelectByIndex(const core::Tensor &indices,
                             bool invert = false,
                             bool remove_duplicates = false) const;

    /// \brief Downsamples a point cloud with a specified voxel size.
    ///
    /// \param voxel_size Voxel size. A positive number.
    PointCloud VoxelDownSample(double voxel_size,
                               const core::HashBackendType &backend =
                                       core::HashBackendType::Default) const;

    /// \brief Downsamples a point cloud by selecting every kth index point and
    /// its attributes.
    ///
    /// \param every_k_points Sample rate, the selected point indices are [0, k,
    /// 2k, …].
    PointCloud UniformDownSample(size_t every_k_points) const;

    /// \brief Downsample a pointcloud by selecting random index point and its
    /// attributes.
    ///
    /// \param sampling_ratio Sampling ratio, the ratio of sample to total
    /// number of points in the pointcloud.
    PointCloud RandomDownSample(double sampling_ratio) const;

    /// \brief Remove points that have less than \p nb_points neighbors in a
    /// sphere of a given radius.
    ///
    /// \param nb_points Number of neighbor points required within the radius.
    /// \param search_radius Radius of the sphere.
    /// \return tuple of filtered point cloud and boolean mask tensor for
    /// selected values w.r.t. input point cloud.
    std::tuple<PointCloud, core::Tensor> RemoveRadiusOutliers(
            size_t nb_points, double search_radius) const;

    /// \brief Remove all points from the point cloud that have a nan entry, or
    /// infinite value. It also removes the corresponding attributes.
    ///
    /// \param remove_nan Remove NaN values from the PointCloud.
    /// \param remove_infinite Remove infinite values from the PointCloud.
    /// \return tuple of filtered point cloud and boolean mask tensor for
    /// selected values w.r.t. input point cloud.
    std::tuple<PointCloud, core::Tensor> RemoveNonFinitePoints(
            bool remove_nan = true, bool remove_infinite = true) const;

    /// \brief Assigns uniform color to the point cloud.
    ///
    /// \param color  RGB color for the point cloud. {3,} shaped Tensor.
    /// Floating color values are clipped between 0.0 and 1.0.
    PointCloud PaintUniformColor(const core::Tensor &color) const;

    /// \brief Returns the device attribute of this PointCloud.
    core::Device GetDevice() const override { return device_; }

    /// \brief Cluster PointCloud using the DBSCAN algorithm
    /// Ester et al., "A Density-Based Algorithm for Discovering Clusters
    /// in Large Spatial Databases with Noise", 1996
    /// This is a wrapper for a CPU implementation and a copy of the point cloud
    /// data and resulting labels will be made.
    ///
    /// \param eps Density parameter that is used to find neighbouring points.
    /// \param min_points Minimum number of points to form a cluster.
    /// \param print_progress If `true` the progress is visualized in the
    /// console.
    /// \return A Tensor list of point labels on the same device as the point
    /// cloud, -1 indicates noise according to the algorithm
    core::Tensor ClusterDBSCAN(double eps,
                               size_t min_points,
                               bool print_progress = false) const;

    /// Compute the convex hull of a point cloud using qhull.
    ///
    /// This runs on the CPU.
    ///
    /// \param joggle_inputs (default False). Handle precision problems by
    /// randomly perturbing the input data. Set to True if perturbing the input
    /// iis acceptable but you need convex simplicial output. If False,
    /// neighboring facets may be merged in case of precision problems. See
    /// [QHull docs](http://www.qhull.org/html/qh-impre.htm#joggle) for more
    /// details.
    ///
    /// \return TriangleMesh representing the convexh hull. This contains an
    /// extra vertex property "point_map" that contains the index of the
    /// corresponding vertex in the original mesh.
    TriangleMesh ComputeConvexHull(bool joggle_inputs = false) const;

public:
    /// \brief Function to estimate point normals. If the point cloud normals
    /// exist, the estimated normals are oriented with respect to the same.
    /// It uses KNN search if only max_nn parameter is provided, and
    /// HybridSearch if radius parameter is also provided.
    /// \param max_nn Neighbor search max neighbors parameter [Default = 30].
    /// \param radius [optional] Neighbor search radius parameter to use
    /// HybridSearch. [Recommended ~1.4x voxel size].
    void EstimateNormals(
            const int max_nn = 30,
            const utility::optional<double> radius = utility::nullopt);

    /// \brief Function to compute point color gradients. If radius is provided,
    /// then HybridSearch is used, otherwise KNN-Search is used.
    /// Reference: Park, Q.-Y. Zhou, and V. Koltun,
    /// Colored Point Cloud Registration Revisited, ICCV, 2017.
    /// \param max_nn Neighbor search max neighbors parameter [Default = 30].
    /// \param radius [optional] Neighbor search radius parameter to use
    /// HybridSearch. [Recommended ~1.4x voxel size].
    void EstimateColorGradients(
            const int max_nn = 30,
            const utility::optional<double> radius = utility::nullopt);

public:
    /// \brief Factory function to create a point cloud from a depth image and a
    /// camera model.
    ///
    /// Given depth value d at (u, v) image coordinate, the corresponding 3d
    /// point is:
    /// - z = d / depth_scale
    /// - x = (u - cx) * z / fx
    /// - y = (v - cy) * z / fy
    ///
    /// \param depth The input depth image should be a uint16_t or float image.
    /// \param intrinsics Intrinsic parameters of the camera.
    /// \param extrinsics Extrinsic parameters of the camera.
    /// \param depth_scale The depth is scaled by 1 / \p depth_scale.
    /// \param depth_max Truncated at \p depth_max distance.
    /// \param stride Sampling factor to support coarse point cloud extraction.
    /// Unless \p with_normals=true, there is no low pass filtering, so aliasing
    /// is possible for \p stride>1.
    /// \param with_normals Also compute normals for the point cloud. If
    /// True, the point cloud will only contain points with valid normals. If
    /// normals are requested, the depth map is first filtered to ensure smooth
    /// normals.
    ///
    /// \return Created point cloud with the 'points' property set. Thus is
    /// empty if the conversion fails.
    static PointCloud CreateFromDepthImage(
            const Image &depth,
            const core::Tensor &intrinsics,
            const core::Tensor &extrinsics =
                    core::Tensor::Eye(4, core::Float32, core::Device("CPU:0")),
            float depth_scale = 1000.0f,
            float depth_max = 3.0f,
            int stride = 1,
            bool with_normals = false);

    /// \brief Factory function to create a point cloud from an RGB-D image and
    /// a camera model.
    ///
    /// Given depth value d at (u, v) image coordinate, the corresponding 3d
    /// point is:
    /// - z = d / depth_scale
    /// - x = (u - cx) * z / fx
    /// - y = (v - cy) * z / fy
    ///
    /// \param rgbd_image The input RGBD image should have a uint16_t or float
    /// depth image and RGB image with any DType and the same size.
    /// \param intrinsics Intrinsic parameters of the camera.
    /// \param extrinsics Extrinsic parameters of the camera.
    /// \param depth_scale The depth is scaled by 1 / \p depth_scale.
    /// \param depth_max Truncated at \p depth_max distance.
    /// \param stride Sampling factor to support coarse point cloud extraction.
    /// Unless \p with_normals=true, there is no low pass filtering, so aliasing
    /// is possible for \p stride>1.
    /// \param with_normals Also compute normals for the point cloud. If True,
    /// the point cloud will only contain points with valid normals. If
    /// normals are requested, the depth map is first filtered to ensure smooth
    /// normals.
    ///
    /// \return Created point cloud with the 'points' and 'colors' properties
    /// set. This is empty if the conversion fails.
    static PointCloud CreateFromRGBDImage(
            const RGBDImage &rgbd_image,
            const core::Tensor &intrinsics,
            const core::Tensor &extrinsics =
                    core::Tensor::Eye(4, core::Float32, core::Device("CPU:0")),
            float depth_scale = 1000.0f,
            float depth_max = 3.0f,
            int stride = 1,
            bool with_normals = false);

    /// Create a PointCloud from a legacy Open3D PointCloud.
    static PointCloud FromLegacy(
            const open3d::geometry::PointCloud &pcd_legacy,
            core::Dtype dtype = core::Float32,
            const core::Device &device = core::Device("CPU:0"));

    /// Convert to a legacy Open3D PointCloud.
    open3d::geometry::PointCloud ToLegacy() const;

    /// Project a point cloud to a depth image.
    geometry::Image ProjectToDepthImage(
            int width,
            int height,
            const core::Tensor &intrinsics,
            const core::Tensor &extrinsics =
                    core::Tensor::Eye(4, core::Float32, core::Device("CPU:0")),
            float depth_scale = 1000.0f,
            float depth_max = 3.0f);

    /// Project a point cloud to an RGBD image.
    geometry::RGBDImage ProjectToRGBDImage(
            int width,
            int height,
            const core::Tensor &intrinsics,
            const core::Tensor &extrinsics =
                    core::Tensor::Eye(4, core::Float32, core::Device("CPU:0")),
            float depth_scale = 1000.0f,
            float depth_max = 3.0f);

<<<<<<< HEAD
    /// Sweeps the point cloud rotationally about an axis.
    /// \param angle The rotation angle in degree.
    /// \param axis The rotation axis.
    /// \param resolution The resolution defines the number of intermediate
    /// sweeps about the rotation axis.
    /// \param translation The translation along the rotation axis.
    /// \param capping If true adds caps to the mesh.
    /// \return A line set with the result of the sweep operation.
    LineSet ExtrudeRotation(double angle,
                            const core::Tensor &axis,
                            int resolution = 16,
                            double translation = 0.0,
                            bool capping = true) const;

    /// Sweeps the point cloud along a direction vector.
    /// \param vector The direction vector.
    /// \param scale Scalar factor which essentially scales the direction
    /// vector. \param capping If true adds caps to the mesh. \return A line set
    /// with the result of the sweep operation.
    LineSet ExtrudeLinear(const core::Tensor &vector,
                          double scale = 1.0,
                          bool capping = true) const;
=======
    /// Create an axis-aligned bounding box from attribute "positions".
    AxisAlignedBoundingBox GetAxisAlignedBoundingBox() const;

    /// \brief Function to crop pointcloud into output pointcloud.
    ///
    /// \param aabb AxisAlignedBoundingBox to crop points.
    /// \param invert Crop the points outside of the bounding box or inside of
    /// the bounding box.
    PointCloud Crop(const AxisAlignedBoundingBox &aabb,
                    bool invert = false) const;
>>>>>>> 8550f79d

protected:
    core::Device device_ = core::Device("CPU:0");
    TensorMap point_attr_;
};

}  // namespace geometry
}  // namespace t
}  // namespace open3d<|MERGE_RESOLUTION|>--- conflicted
+++ resolved
@@ -543,7 +543,17 @@
             float depth_scale = 1000.0f,
             float depth_max = 3.0f);
 
-<<<<<<< HEAD
+    /// Create an axis-aligned bounding box from attribute "positions".
+    AxisAlignedBoundingBox GetAxisAlignedBoundingBox() const;
+
+    /// \brief Function to crop pointcloud into output pointcloud.
+    ///
+    /// \param aabb AxisAlignedBoundingBox to crop points.
+    /// \param invert Crop the points outside of the bounding box or inside of
+    /// the bounding box.
+    PointCloud Crop(const AxisAlignedBoundingBox &aabb,
+                    bool invert = false) const;
+
     /// Sweeps the point cloud rotationally about an axis.
     /// \param angle The rotation angle in degree.
     /// \param axis The rotation axis.
@@ -566,18 +576,6 @@
     LineSet ExtrudeLinear(const core::Tensor &vector,
                           double scale = 1.0,
                           bool capping = true) const;
-=======
-    /// Create an axis-aligned bounding box from attribute "positions".
-    AxisAlignedBoundingBox GetAxisAlignedBoundingBox() const;
-
-    /// \brief Function to crop pointcloud into output pointcloud.
-    ///
-    /// \param aabb AxisAlignedBoundingBox to crop points.
-    /// \param invert Crop the points outside of the bounding box or inside of
-    /// the bounding box.
-    PointCloud Crop(const AxisAlignedBoundingBox &aabb,
-                    bool invert = false) const;
->>>>>>> 8550f79d
 
 protected:
     core::Device device_ = core::Device("CPU:0");
