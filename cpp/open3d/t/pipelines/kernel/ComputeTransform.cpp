// ----------------------------------------------------------------------------
// -                        Open3D: www.open3d.org                            -
// ----------------------------------------------------------------------------
// The MIT License (MIT)
//
// Copyright (c) 2018-2021 www.open3d.org
//
// Permission is hereby granted, free of charge, to any person obtaining a copy
// of this software and associated documentation files (the "Software"), to deal
// in the Software without restriction, including without limitation the rights
// to use, copy, modify, merge, publish, distribute, sublicense, and/or sell
// copies of the Software, and to permit persons to whom the Software is
// furnished to do so, subject to the following conditions:
//
// The above copyright notice and this permission notice shall be included in
// all copies or substantial portions of the Software.
//
// THE SOFTWARE IS PROVIDED "AS IS", WITHOUT WARRANTY OF ANY KIND, EXPRESS OR
// IMPLIED, INCLUDING BUT NOT LIMITED TO THE WARRANTIES OF MERCHANTABILITY,
// FITNESS FOR A PARTICULAR PURPOSE AND NONINFRINGEMENT. IN NO EVENT SHALL THE
// AUTHORS OR COPYRIGHT HOLDERS BE LIABLE FOR ANY CLAIM, DAMAGES OR OTHER
// LIABILITY, WHETHER IN AN ACTION OF CONTRACT, TORT OR OTHERWISE, ARISING
// FROM, OUT OF OR IN CONNECTION WITH THE SOFTWARE OR THE USE OR OTHER DEALINGS
// IN THE SOFTWARE.
// ----------------------------------------------------------------------------

#include "open3d/t/pipelines/kernel/ComputeTransform.h"

#include "open3d/t/pipelines/kernel/ComputeTransformImpl.h"
#include "open3d/utility/Timer.h"

namespace open3d {
namespace t {
namespace pipelines {
namespace kernel {

core::Tensor ComputePosePointToPlane(const core::Tensor &source_points,
                                     const core::Tensor &target_points,
                                     const core::Tensor &target_normals,
                                     const core::Tensor &correspondence_indices,
                                     const registration::RobustKernel &kernel) {
    // Get dtype and device.
    core::Dtype dtype = source_points.GetDtype();
    core::Device device = source_points.GetDevice();

    // Pose {6,} tensor [ouput].
    core::Tensor pose = core::Tensor::Empty({6}, core::Dtype::Float64, device);

    // Pointer to point cloud data - indexed according to correspondences.
    core::Tensor source_points_contiguous = source_points.Contiguous();
    core::Tensor target_points_contiguous = target_points.Contiguous();
    core::Tensor target_normals_contiguous = target_normals.Contiguous();
    core::Tensor corres_contiguous = correspondence_indices.Contiguous();
<<<<<<< HEAD

    float residual = 0;
    int inlier_count = 0;
=======
>>>>>>> 745bc82f

    float residual = 0;
    int inlier_count = 0;
    core::Device::DeviceType device_type = device.GetType();
    if (device_type == core::Device::DeviceType::CPU) {
        ComputePosePointToPlaneCPU(
                source_points_contiguous, target_points_contiguous,
                target_normals_contiguous, corres_contiguous, pose, residual,
                inlier_count, dtype, device, kernel);
    } else if (device_type == core::Device::DeviceType::CUDA) {
        CUDA_CALL(ComputePosePointToPlaneCUDA, source_points_contiguous,
                  target_points_contiguous, target_normals_contiguous,
                  corres_contiguous, pose, residual, inlier_count, dtype,
                  device, kernel);
    } else {
        utility::LogError("Unimplemented device.");
    }

    return pose;
}

std::tuple<core::Tensor, core::Tensor> ComputeRtPointToPoint(
        const core::Tensor &source_points,
        const core::Tensor &target_points,
        const core::Tensor &correspondence_indices) {
    // Get dtype and device.
    core::Dtype dtype = source_points.GetDtype();
    core::Device device = source_points.GetDevice();

    // [Output] Rotation and translation tensor of type Float64.
    core::Tensor R;
    core::Tensor t;

    int inlier_count = 0;

    core::Device::DeviceType device_type = device.GetType();
    if (device_type == core::Device::DeviceType::CPU) {
        // Pointer to point cloud data - indexed according to correspondences.
        core::Tensor source_points_contiguous = source_points.Contiguous();
        core::Tensor target_points_contiguous = target_points.Contiguous();
        core::Tensor correspondence_indices_contiguous =
                correspondence_indices.Contiguous();

        ComputeRtPointToPointCPU(source_points_contiguous,
                                 target_points_contiguous,
                                 correspondence_indices_contiguous, R, t,
                                 inlier_count, dtype, device);
    } else if (device_type == core::Device::DeviceType::CUDA) {
#ifdef BUILD_CUDA_MODULE
        // TODO: Implement optimised CUDA reduction kernel.
        core::Tensor valid = correspondence_indices.Ne(-1).Reshape({-1});
        // correpondence_set : (i, corres[i]).
        // source[i] and target[corres[i]] is a correspondence.
        core::Tensor source_indices =
                core::Tensor::Arange(0, source_points.GetShape()[0], 1,
                                     core::Dtype::Int64, device)
                        .IndexGet({valid});
        // Only take valid indices.
        core::Tensor target_indices =
                correspondence_indices.IndexGet({valid}).Reshape({-1});

        // Number of good correspondences (C).
        inlier_count = source_indices.GetLength();

        core::Tensor source_select = source_points.IndexGet({source_indices});
        core::Tensor target_select = target_points.IndexGet({target_indices});

        // https://ieeexplore.ieee.org/document/88573
        core::Tensor mean_s = source_select.Mean({0}, true);
        core::Tensor mean_t = target_select.Mean({0}, true);

        // Compute linear system on CPU as Float64.
        core::Device host("CPU:0");
        core::Tensor Sxy = (target_select - mean_t)
                                   .T()
                                   .Matmul(source_select - mean_s)
                                   .Div_(static_cast<float>(inlier_count))
                                   .To(host, core::Dtype::Float64);

        mean_s = mean_s.To(host, core::Dtype::Float64);
        mean_t = mean_t.To(host, core::Dtype::Float64);

        core::Tensor U, D, VT;
        std::tie(U, D, VT) = Sxy.SVD();
        core::Tensor S = core::Tensor::Eye(3, core::Dtype::Float64, host);
        if (U.Det() * (VT.T()).Det() < 0) {
            S[-1][-1] = -1;
        }
        R = U.Matmul(S.Matmul(VT));
        t = mean_t.Reshape({-1}) - R.Matmul(mean_s.T()).Reshape({-1});
#else
        utility::LogError("Not compiled with CUDA, but CUDA device is used.");
#endif
    } else {
        utility::LogError("Unimplemented device.");
    }
    return std::make_tuple(R, t);
}

}  // namespace kernel
}  // namespace pipelines
}  // namespace t
}  // namespace open3d<|MERGE_RESOLUTION|>--- conflicted
+++ resolved
@@ -51,15 +51,10 @@
     core::Tensor target_points_contiguous = target_points.Contiguous();
     core::Tensor target_normals_contiguous = target_normals.Contiguous();
     core::Tensor corres_contiguous = correspondence_indices.Contiguous();
-<<<<<<< HEAD
 
     float residual = 0;
     int inlier_count = 0;
-=======
->>>>>>> 745bc82f
-
-    float residual = 0;
-    int inlier_count = 0;
+    
     core::Device::DeviceType device_type = device.GetType();
     if (device_type == core::Device::DeviceType::CPU) {
         ComputePosePointToPlaneCPU(
