// ----------------------------------------------------------------------------
// -                        Open3D: www.open3d.org                            -
// ----------------------------------------------------------------------------
// The MIT License (MIT)
//
// Copyright (c) 2018 www.open3d.org
//
// Permission is hereby granted, free of charge, to any person obtaining a copy
// of this software and associated documentation files (the "Software"), to deal
// in the Software without restriction, including without limitation the rights
// to use, copy, modify, merge, publish, distribute, sublicense, and/or sell
// copies of the Software, and to permit persons to whom the Software is
// furnished to do so, subject to the following conditions:
//
// The above copyright notice and this permission notice shall be included in
// all copies or substantial portions of the Software.
//
// THE SOFTWARE IS PROVIDED "AS IS", WITHOUT WARRANTY OF ANY KIND, EXPRESS OR
// IMPLIED, INCLUDING BUT NOT LIMITED TO THE WARRANTIES OF MERCHANTABILITY,
// FITNESS FOR A PARTICULAR PURPOSE AND NONINFRINGEMENT. IN NO EVENT SHALL THE
// AUTHORS OR COPYRIGHT HOLDERS BE LIABLE FOR ANY CLAIM, DAMAGES OR OTHER
// LIABILITY, WHETHER IN AN ACTION OF CONTRACT, TORT OR OTHERWISE, ARISING
// FROM, OUT OF OR IN CONNECTION WITH THE SOFTWARE OR THE USE OR OTHER DEALINGS
// IN THE SOFTWARE.
// ----------------------------------------------------------------------------

#pragma once

#include "open3d/core/Tensor.h"

namespace open3d {
namespace t {
namespace pipelines {
namespace kernel {

/// \brief Convert rotation and translation to the transformation matrix.
///
/// \param R Rotation, a tensor of shape {3, 3}.
/// \param t Translation, a tensor of shape {3,}.
/// \return Transformation, a tensor of shape {4, 4}, dtype and device same as R
/// and t.
core::Tensor RtToTransformation(const core::Tensor &R, const core::Tensor &t);

/// \brief Convert pose to the transformation matrix.
///
/// \param pose Pose [alpha beta gamma, tx, ty, tz], a shape {6} tensor of dtype
/// Float32, where alpha, beta, gamma are the Euler angles in the ZYX order.
/// \return Transformation, a tensor of shape {4, 4}, dtype and device same
/// as pose.
core::Tensor PoseToTransformation(const core::Tensor &pose);

/// \brief Decodes a 6x6 linear system from a compressed 29x1 tensor.
/// \param A_reduction 1x29 tensor storing a linear system,
/// (21 for \f$J^T J\f$ matrix, 6 for \f$J^T r\f$, 1 for residual,
/// 1 for inlier count).
/// \param delta 6d tensor for a se3 tangent vector.
/// \param inlier_residual Float residual for the inliers.
/// \param inlier_count Int number of inliers.
void DecodeAndSolve6x6(const core::Tensor &A_reduction,
                       core::Tensor &delta,
                       float &inlier_residual,
                       int &inlier_count);
<<<<<<< HEAD

=======
>>>>>>> bd3d909a
}  // namespace kernel
}  // namespace pipelines
}  // namespace t
}  // namespace open3d<|MERGE_RESOLUTION|>--- conflicted
+++ resolved
@@ -60,10 +60,7 @@
                        core::Tensor &delta,
                        float &inlier_residual,
                        int &inlier_count);
-<<<<<<< HEAD
-
-=======
->>>>>>> bd3d909a
+                       
 }  // namespace kernel
 }  // namespace pipelines
 }  // namespace t
