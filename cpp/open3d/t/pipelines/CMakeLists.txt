# Build
set(REGISTRATION_SRC
    registration/Registration.cpp
    registration/TransformationEstimation.cpp
)

set(ODOMETRY_SRC
    odometry/RGBDOdometry.cpp
)

set(KERNEL_SRC
    kernel/TransformationConverter.cpp
<<<<<<< HEAD
    kernel/ComputeTransform.cpp
    kernel/ComputeTransformCPU.cpp
    )

set(KERNEL_CUDA_SRC
    kernel/TransformationConverter.cu
    kernel/ComputeTransformCUDA.cu
=======
    kernel/ComputePosePointToPlane.cpp
    kernel/ComputePosePointToPlaneCPU.cpp
    kernel/RGBDOdometry.cpp
    kernel/RGBDOdometryCPU.cpp
)

set(KERNEL_CUDA_SRC
    kernel/TransformationConverter.cu
    kernel/ComputePosePointToPlaneCUDA.cu
    kernel/RGBDOdometryCUDA.cu
>>>>>>> 6db6bf4d
)

set(ALL_PIPELINE_SRC
    ${REGISTRATION_SRC}
    ${ODOMETRY_SRC}
    ${KERNEL_SRC}
)

if(BUILD_CUDA_MODULE)
    set(ALL_PIPELINE_SRC
        ${ALL_PIPELINE_SRC}
        ${KERNEL_CUDA_SRC}
    )
endif()

# Create object library
add_library(tpipelines OBJECT ${ALL_PIPELINE_SRC})
open3d_show_and_abort_on_warning(tpipelines)
open3d_set_global_properties(tpipelines)
open3d_set_open3d_lib_properties(tpipelines)
open3d_link_3rdparty_libraries(tpipelines)

if(BUILD_CUDA_MODULE)
    target_include_directories(tpipelines SYSTEM PRIVATE ${CMAKE_CUDA_TOOLKIT_INCLUDE_DIRECTORIES})
endif()<|MERGE_RESOLUTION|>--- conflicted
+++ resolved
@@ -10,26 +10,16 @@
 
 set(KERNEL_SRC
     kernel/TransformationConverter.cpp
-<<<<<<< HEAD
     kernel/ComputeTransform.cpp
     kernel/ComputeTransformCPU.cpp
+    kernel/RGBDOdometry.cpp
+    kernel/RGBDOdometryCPU.cpp
     )
 
 set(KERNEL_CUDA_SRC
     kernel/TransformationConverter.cu
     kernel/ComputeTransformCUDA.cu
-=======
-    kernel/ComputePosePointToPlane.cpp
-    kernel/ComputePosePointToPlaneCPU.cpp
-    kernel/RGBDOdometry.cpp
-    kernel/RGBDOdometryCPU.cpp
-)
-
-set(KERNEL_CUDA_SRC
-    kernel/TransformationConverter.cu
-    kernel/ComputePosePointToPlaneCUDA.cu
     kernel/RGBDOdometryCUDA.cu
->>>>>>> 6db6bf4d
 )
 
 set(ALL_PIPELINE_SRC
