// ----------------------------------------------------------------------------
// -                        Open3D: www.open3d.org                            -
// ----------------------------------------------------------------------------
// The MIT License (MIT)
//
// Copyright (c) 2021 www.open3d.org
//
// Permission is hereby granted, free of charge, to any person obtaining a copy
// of this software and associated documentation files (the "Software"), to deal
// in the Software without restriction, including without limitation the rights
// to use, copy, modify, merge, publish, distribute, sublicense, and/or sell
// copies of the Software, and to permit persons to whom the Software is
// furnished to do so, subject to the following conditions:
//
// The above copyright notice and this permission notice shall be included in
// all copies or substantial portions of the Software.
//
// THE SOFTWARE IS PROVIDED "AS IS", WITHOUT WARRANTY OF ANY KIND, EXPRESS OR
// IMPLIED, INCLUDING BUT NOT LIMITED TO THE WARRANTIES OF MERCHANTABILITY,
// FITNESS FOR A PARTICULAR PURPOSE AND NONINFRINGEMENT. IN NO EVENT SHALL THE
// AUTHORS OR COPYRIGHT HOLDERS BE LIABLE FOR ANY CLAIM, DAMAGES OR OTHER
// LIABILITY, WHETHER IN AN ACTION OF CONTRACT, TORT OR OTHERWISE, ARISING
// FROM, OUT OF OR IN CONNECTION WITH THE SOFTWARE OR THE USE OR OTHER DEALINGS
// IN THE SOFTWARE.
// ----------------------------------------------------------------------------

#pragma once

#include <string>
#include <vector>

#include "open3d/pipelines/registration/PoseGraph.h"
#include "open3d/t/pipelines/slac/ControlGrid.h"
#include "open3d/t/pipelines/slac/Visualization.h"

namespace open3d {
namespace t {
namespace pipelines {
namespace slac {

using PoseGraph = open3d::pipelines::registration::PoseGraph;

struct SLACOptimizerParams {
    /// Number of iterations.
    int max_iterations_;

    /// Voxel size to downsample input point cloud.
    /// Note: it does not control grid resolution, which is fixed to be 0.375.
    float voxel_size_;

    /// Distance threshold to filter inconsistent correspondences.
    float distance_threshold_;

    /// Fitness threshold to filter inconsistent pairs.
    float fitness_threshold_;

    /// Weight of the regularizor.
    float regularizor_weight_;

    /// Device to use.
    core::Device device_;

    /// Relative directory to store SLAC results in the dataset folder.
    std::string slac_folder_ = "";
    std::string GetSubfolderName() const {
        if (voxel_size_ < 0) {
            return fmt::format("{}/original", slac_folder_);
        }
        return fmt::format("{}/{:.3f}", slac_folder_, voxel_size_);
    }

    /// Default constructor.
    ///
    /// \param max_iterations Number of iterations. [Default: 5].
    /// \param voxel_size Voxel size to downsample input point cloud.
    /// [Default: 0.05].
    /// \param distance_threshold Distance threshold to filter inconsistent
    /// correspondences. [Default: 0.07].
    /// \param fitness_threshold Fitness threshold to filter inconsistent pairs.
    /// [Default: 0.3].
    /// \param regularizor_weight Weight of the regularizor. [Default: 1].
    /// \param device Device to use. [Default: CPU:0].
    /// \param slac_folder Relative directory to store SLAC results in the
    /// dataset folder. [Default: ""].
    SLACOptimizerParams(const int max_iterations = 5,
                        const float voxel_size = 0.05,
                        const float distance_threshold = 0.07,
                        const float fitness_threshold = 0.3,
                        const float regularizor_weight = 1,
                        const core::Device device = core::Device("CPU:0"),
                        const std::string slac_folder = "") {
        if (fitness_threshold < 0) {
            utility::LogError("fitness threshold must be positive.");
        }
        if (distance_threshold < 0) {
            utility::LogError("distance threshold must be positive.");
        }

        max_iterations_ = max_iterations;
        voxel_size_ = voxel_size;
        distance_threshold_ = distance_threshold;
        fitness_threshold_ = fitness_threshold;
        regularizor_weight_ = regularizor_weight;
        device_ = device;
        slac_folder_ = slac_folder;
    }
};

struct SLACDebugOption {
    /// Enable debug
    bool debug_ = false;

    /// The node id to start debugging with. Smaller nodes will be skipped for
    /// visualization.
    int debug_start_node_idx_ = 0;

    /// Default Constructor.
    ///
    /// \param debug Enable debug. [Default: False].
    /// \param debug_start_node_idx The node id to start debugging with. Smaller
    /// nodes will be skipped for visualization. [Default: 0].
    SLACDebugOption(const bool debug = false,
                    const int debug_start_node_idx = 0) {
        if (debug_start_node_idx < 0) {
            utility::LogError("debug_start_node_idx must be positive integer.");
        }

        debug_ = debug;
        debug_start_node_idx_ = debug_start_node_idx;
    }

    /// Parameterized Constructor.
    ///
    /// \param debug_start_node_idx The node id to start debugging with. Smaller
    /// nodes will be skipped for visualization. Debug is enabled by default.
    SLACDebugOption(const int debug_start_node_idx) {
        if (debug_start_node_idx < 0) {
            utility::LogError("debug_start_node_idx must be positive integer.");
        }

        debug_ = true;
        debug_start_node_idx_ = debug_start_node_idx;
    }
};

/// \brief Read pose graph containing loop closures and odometry to compute
/// putative correspondence between tcpd_i and tpcd_j pointclouds.
///
/// \param fnames_processed Vector of filenames for processed pointcloud
/// fragments.
///  \param fragment_pose_graph Legacy PoseGraph for pointcloud
/// fragments.
<<<<<<< HEAD
/// \param params SLACOptimizerParams containing the configurations.
/// \param debug_option SLACDebugOption containing the debug options.
=======
/// \param params Parameters to tune in finding correspondences.
>>>>>>> f0898a79
void SaveCorrespondencesForPointClouds(
        const std::vector<std::string>& fnames_processed,
        const PoseGraph& fragment_pose_graph,
        const SLACOptimizerParams& params = SLACOptimizerParams(),
        const SLACDebugOption& debug_option = SLACDebugOption());

/// \brief Simultaneous Localization and Calibration: Self-Calibration of
/// Consumer Depth Cameras, CVPR 2014 Qian-Yi Zhou and Vladlen Koltun
/// Estimate a shared control grid for all fragments for scene reconstruction,
/// implemented in https://github.com/qianyizh/ElasticReconstruction.
///
/// \param fragment_filenames Vector of filenames for pointcloud fragments.
/// \param fragment_pose_graph Legacy PoseGraph for pointcloud fragments.
<<<<<<< HEAD
/// \param params SLACOptimizerOption containing the configurations.
/// \param debug_option SLACDebugOption containing the debug options.
/// \return pair of optimized registraion::PoseGraph and slac::ControlGrid.
=======
/// \param params Parameters to tune in SLAC.
/// \param debug_option Debug options.
/// \return pair of registraion::PoseGraph and slac::ControlGrid.
>>>>>>> f0898a79
std::pair<PoseGraph, ControlGrid> RunSLACOptimizerForFragments(
        const std::vector<std::string>& fragment_filenames,
        const PoseGraph& fragment_pose_graph,
        const SLACOptimizerParams& params = SLACOptimizerParams(),
        const SLACDebugOption& debug_option = SLACDebugOption());

<<<<<<< HEAD
/// \brief RunRigidOptimizerForFragments
///
/// \param fragment_filenames Vector of filenames for pointcloud fragments.
/// \param fragment_pose_graph Legacy PoseGraph for pointcloud fragments.
/// \param params SLACOptimizerOption containing the configurations.
/// \param debug_option SLACDebugOption containing the debug options.
/// \return optimized registraion::PoseGraph.
=======
/// \brief Extended ICP to simultaneously align multiple point clouds with dense
/// pairwise point-to-plane distances.
///
/// \param fragment_fnames Vector of filenames for pointcloud fragments.
/// \param fragment_pose_graph Legacy PoseGraph for pointcloud fragments.
/// \param params Parameters to tune in rigid optimization.
/// \param debug_option Debug options.
/// \return Updated pose graph.
>>>>>>> f0898a79
PoseGraph RunRigidOptimizerForFragments(
        const std::vector<std::string>& fragment_filenames,
        const PoseGraph& fragment_pose_graph,
        const SLACOptimizerParams& params = SLACOptimizerParams(),
        const SLACDebugOption& debug_option = SLACDebugOption());

}  // namespace slac
}  // namespace pipelines
}  // namespace t
}  // namespace open3d<|MERGE_RESOLUTION|>--- conflicted
+++ resolved
@@ -150,12 +150,8 @@
 /// fragments.
 ///  \param fragment_pose_graph Legacy PoseGraph for pointcloud
 /// fragments.
-<<<<<<< HEAD
-/// \param params SLACOptimizerParams containing the configurations.
+/// \param params Parameters to tune in finding correspondences.
 /// \param debug_option SLACDebugOption containing the debug options.
-=======
-/// \param params Parameters to tune in finding correspondences.
->>>>>>> f0898a79
 void SaveCorrespondencesForPointClouds(
         const std::vector<std::string>& fnames_processed,
         const PoseGraph& fragment_pose_graph,
@@ -169,30 +165,15 @@
 ///
 /// \param fragment_filenames Vector of filenames for pointcloud fragments.
 /// \param fragment_pose_graph Legacy PoseGraph for pointcloud fragments.
-<<<<<<< HEAD
-/// \param params SLACOptimizerOption containing the configurations.
-/// \param debug_option SLACDebugOption containing the debug options.
+/// \param params  Parameters to tune in SLAC.
+/// \param debug_option Debug options.
 /// \return pair of optimized registraion::PoseGraph and slac::ControlGrid.
-=======
-/// \param params Parameters to tune in SLAC.
-/// \param debug_option Debug options.
-/// \return pair of registraion::PoseGraph and slac::ControlGrid.
->>>>>>> f0898a79
 std::pair<PoseGraph, ControlGrid> RunSLACOptimizerForFragments(
         const std::vector<std::string>& fragment_filenames,
         const PoseGraph& fragment_pose_graph,
         const SLACOptimizerParams& params = SLACOptimizerParams(),
         const SLACDebugOption& debug_option = SLACDebugOption());
 
-<<<<<<< HEAD
-/// \brief RunRigidOptimizerForFragments
-///
-/// \param fragment_filenames Vector of filenames for pointcloud fragments.
-/// \param fragment_pose_graph Legacy PoseGraph for pointcloud fragments.
-/// \param params SLACOptimizerOption containing the configurations.
-/// \param debug_option SLACDebugOption containing the debug options.
-/// \return optimized registraion::PoseGraph.
-=======
 /// \brief Extended ICP to simultaneously align multiple point clouds with dense
 /// pairwise point-to-plane distances.
 ///
@@ -201,7 +182,6 @@
 /// \param params Parameters to tune in rigid optimization.
 /// \param debug_option Debug options.
 /// \return Updated pose graph.
->>>>>>> f0898a79
 PoseGraph RunRigidOptimizerForFragments(
         const std::vector<std::string>& fragment_filenames,
         const PoseGraph& fragment_pose_graph,
