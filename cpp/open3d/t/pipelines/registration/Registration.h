// ----------------------------------------------------------------------------
// -                        Open3D: www.open3d.org                            -
// ----------------------------------------------------------------------------
// The MIT License (MIT)
//
// Copyright (c) 2018 www.open3d.org
//
// Permission is hereby granted, free of charge, to any person obtaining a copy
// of this software and associated documentation files (the "Software"), to deal
// in the Software without restriction, including without limitation the rights
// to use, copy, modify, merge, publish, distribute, sublicense, and/or sell
// copies of the Software, and to permit persons to whom the Software is
// furnished to do so, subject to the following conditions:
//
// The above copyright notice and this permission notice shall be included in
// all copies or substantial portions of the Software.
//
// THE SOFTWARE IS PROVIDED "AS IS", WITHOUT WARRANTY OF ANY KIND, EXPRESS OR
// IMPLIED, INCLUDING BUT NOT LIMITED TO THE WARRANTIES OF MERCHANTABILITY,
// FITNESS FOR A PARTICULAR PURPOSE AND NONINFRINGEMENT. IN NO EVENT SHALL THE
// AUTHORS OR COPYRIGHT HOLDERS BE LIABLE FOR ANY CLAIM, DAMAGES OR OTHER
// LIABILITY, WHETHER IN AN ACTION OF CONTRACT, TORT OR OTHERWISE, ARISING
// FROM, OUT OF OR IN CONNECTION WITH THE SOFTWARE OR THE USE OR OTHER DEALINGS
// IN THE SOFTWARE.
// ----------------------------------------------------------------------------

#pragma once

#include <tuple>
#include <vector>

#include "open3d/core/Tensor.h"
#include "open3d/t/pipelines/registration/TransformationEstimation.h"

namespace open3d {
namespace t {

namespace geometry {
class PointCloud;
}

namespace pipelines {
namespace registration {
class Feature;

/// \class ICPConvergenceCriteria
///
/// \brief Class that defines the convergence criteria of ICP.
class ICPConvergenceCriteria {
public:
    /// \brief Parameterized Constructor.
    /// ICP algorithm stops if the relative change of fitness and rmse hit
    /// \p relative_fitness_ and \p relative_rmse_ individually, or the
    /// iteration number exceeds \p max_iteration_.
    ///
    /// \param relative_fitness If relative change (difference) of fitness score
    /// is lower than relative_fitness, the iteration stops.
    /// \param relative_rmse If relative change (difference) of inliner RMSE
    /// score is lower than relative_rmse, the iteration stops.
    /// \param max_iteration Maximum iteration before iteration stops.
    ICPConvergenceCriteria(double relative_fitness = 1e-6,
                           double relative_rmse = 1e-6,
                           int max_iteration = 30)
        : relative_fitness_(relative_fitness),
          relative_rmse_(relative_rmse),
          max_iteration_(max_iteration) {}
    ~ICPConvergenceCriteria() {}

public:
    /// If relative change (difference) of fitness score is lower than
    /// `relative_fitness`, the iteration stops.
    double relative_fitness_;
    /// If relative change (difference) of inliner RMSE score is lower than
    /// `relative_rmse`, the iteration stops.
    double relative_rmse_;
    /// Maximum iteration before iteration stops.
    int max_iteration_;
};

/// \class RegistrationResult
///
/// Class that contains the registration results.
class RegistrationResult {
public:
    /// \brief Parameterized Constructor.
    ///
    /// \param transformation The estimated transformation matrix.
    RegistrationResult(const core::Tensor &transformation = core::Tensor::Eye(
                               4, core::Dtype::Float32, core::Device("CPU:0")))
        : transformation_(transformation), inlier_rmse_(0.0), fitness_(0.0) {}
    /// \brief Parameterized Constructor for device type. The transformation_
    /// will be initialized with Identity tensor of Float32 on the device.
    ///
    /// \param device Device on which RegistrationResult is to be initialized.
    RegistrationResult(const core::Device &device)
        : transformation_(core::Tensor::Eye(4, core::Dtype::Float32, device)),
          inlier_rmse_(0.0),
          fitness_(0.0){};
    ~RegistrationResult() {}
    bool IsBetterRANSACThan(const RegistrationResult &other) const {
        return fitness_ > other.fitness_ || (fitness_ == other.fitness_ &&
                                             inlier_rmse_ < other.inlier_rmse_);
    }

public:
    /// The estimated transformation matrix.
    core::Tensor transformation_;
    /// Correspondence Set. Refer to the definition in
    /// `TransformationEstimation.h`.
    CorrespondenceSet correspondence_set_;
    /// RMSE of all inlier correspondences. Lower is better.
    double inlier_rmse_;
    /// For ICP: the overlapping area (# of inlier correspondences / # of points
    /// in target). Higher is better.
    double fitness_;
};

/// \brief Function for evaluating registration between point clouds.
///
/// \param source The source point cloud.
/// \param target The target point cloud.
/// \param max_correspondence_distance Maximum correspondence points-pair
/// distance.
/// \param transformation The 4x4 transformation matrix to transform
/// source to target.
RegistrationResult EvaluateRegistration(
        const geometry::PointCloud &source,
        const geometry::PointCloud &target,
        double max_correspondence_distance,
        const core::Tensor &transformation = core::Tensor::Eye(
                4, core::Dtype::Float32, core::Device("CPU:0")));

/// \brief Functions for ICP registration.
///
/// \param source The source point cloud.
/// \param target The target point cloud.
/// \param max_correspondence_distance Maximum correspondence points-pair
/// distance.
/// \param init Initial transformation estimation.
/// \param estimation Estimation method.
/// \param criteria Convergence criteria.
RegistrationResult RegistrationICP(
        const geometry::PointCloud &source,
        const geometry::PointCloud &target,
        double max_correspondence_distance,
        const core::Tensor &init = core::Tensor::Eye(4,
                                                     core::Dtype::Float32,
                                                     core::Device("CPU:0")),
        const TransformationEstimation &estimation =
                TransformationEstimationPointToPoint(),
        const ICPConvergenceCriteria &criteria = ICPConvergenceCriteria());

/// \brief Functions for Multi-Scale ICP registration.
/// It will run ICP on different voxel level, from coarse to dense.
/// The vector of ICPConvergenceCriteria(relative fitness, relative rmse,
/// max_iterations) contains the stoping condition for each voxel level.
/// The length of voxel_sizes vector, criteria vector,
/// max_correspondence_distances vector must be same, and voxel_sizes must
/// contain positive values in strictly decreasing order [Lower the voxel size,
/// higher is the resolution]. Only the last value of the voxel_sizes vector can
/// be {-1}, as it allows to run on the original scale without downsampling.
///
/// \param source The source point cloud.
/// \param target The target point cloud.
/// \param voxel_sizes VectorDouble of voxel scales of type double.
/// \param criterias Vector of ICPConvergenceCriteria objects for each scale.
<<<<<<< HEAD
/// \param max_correspondence_distance VectorDouble of maximum correspondence
=======
/// \param max_correspondence_distances VectorDouble of maximum correspondence
>>>>>>> abed6a97
/// points-pair distances of type double, for each iteration. Must be of same
/// length as voxel_sizes and criterias.
/// \param init Initial transformation estimation.
/// \param estimation Estimation method.
RegistrationResult RegistrationMultiScaleICP(
        const geometry::PointCloud &source,
        const geometry::PointCloud &target,
        const std::vector<double> &voxel_sizes,
        const std::vector<ICPConvergenceCriteria> &criterias,
        const std::vector<double> &max_correspondence_distances,
        const core::Tensor &init = core::Tensor::Eye(4,
                                                     core::Dtype::Float32,
                                                     core::Device("CPU:0")),
        const TransformationEstimation &estimation =
                TransformationEstimationPointToPoint());

<<<<<<< HEAD
=======
/// \brief Converts `tensor CorrespondenceSet` to `legacy CorrespondenceSet`.
///
/// \param tensor_correspondence_set It is a pair of Int64 tensors of shape
/// {C,}, where C is the number of correspondences. [Refer definition at
/// TransformationEstimation.h]. \return Legacy CorrespondenceSet definied as
/// std::vector<Eigen::Vector2i>.
std::vector<Eigen::Vector2i> ToLegacyCorrespondenceSet(
        const CorrespondenceSet &tensor_correspondence_set);

>>>>>>> abed6a97
}  // namespace registration
}  // namespace pipelines
}  // namespace t
}  // namespace open3d<|MERGE_RESOLUTION|>--- conflicted
+++ resolved
@@ -164,11 +164,7 @@
 /// \param target The target point cloud.
 /// \param voxel_sizes VectorDouble of voxel scales of type double.
 /// \param criterias Vector of ICPConvergenceCriteria objects for each scale.
-<<<<<<< HEAD
-/// \param max_correspondence_distance VectorDouble of maximum correspondence
-=======
 /// \param max_correspondence_distances VectorDouble of maximum correspondence
->>>>>>> abed6a97
 /// points-pair distances of type double, for each iteration. Must be of same
 /// length as voxel_sizes and criterias.
 /// \param init Initial transformation estimation.
@@ -185,8 +181,6 @@
         const TransformationEstimation &estimation =
                 TransformationEstimationPointToPoint());
 
-<<<<<<< HEAD
-=======
 /// \brief Converts `tensor CorrespondenceSet` to `legacy CorrespondenceSet`.
 ///
 /// \param tensor_correspondence_set It is a pair of Int64 tensors of shape
@@ -196,7 +190,6 @@
 std::vector<Eigen::Vector2i> ToLegacyCorrespondenceSet(
         const CorrespondenceSet &tensor_correspondence_set);
 
->>>>>>> abed6a97
 }  // namespace registration
 }  // namespace pipelines
 }  // namespace t
