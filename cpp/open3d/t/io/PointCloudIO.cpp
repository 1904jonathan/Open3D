// ----------------------------------------------------------------------------
// -                        Open3D: www.open3d.org                            -
// ----------------------------------------------------------------------------
// The MIT License (MIT)
//
// Copyright (c) 2018-2021 www.open3d.org
//
// Permission is hereby granted, free of charge, to any person obtaining a copy
// of this software and associated documentation files (the "Software"), to deal
// in the Software without restriction, including without limitation the rights
// to use, copy, modify, merge, publish, distribute, sublicense, and/or sell
// copies of the Software, and to permit persons to whom the Software is
// furnished to do so, subject to the following conditions:
//
// The above copyright notice and this permission notice shall be included in
// all copies or substantial portions of the Software.
//
// THE SOFTWARE IS PROVIDED "AS IS", WITHOUT WARRANTY OF ANY KIND, EXPRESS OR
// IMPLIED, INCLUDING BUT NOT LIMITED TO THE WARRANTIES OF MERCHANTABILITY,
// FITNESS FOR A PARTICULAR PURPOSE AND NONINFRINGEMENT. IN NO EVENT SHALL THE
// AUTHORS OR COPYRIGHT HOLDERS BE LIABLE FOR ANY CLAIM, DAMAGES OR OTHER
// LIABILITY, WHETHER IN AN ACTION OF CONTRACT, TORT OR OTHERWISE, ARISING
// FROM, OUT OF OR IN CONNECTION WITH THE SOFTWARE OR THE USE OR OTHER DEALINGS
// IN THE SOFTWARE.
// ----------------------------------------------------------------------------

#include "open3d/t/io/PointCloudIO.h"

#include <iostream>
#include <unordered_map>

#include "open3d/io/PointCloudIO.h"
#include "open3d/t/io/NumpyIO.h"
#include "open3d/utility/FileSystem.h"
#include "open3d/utility/Helper.h"
#include "open3d/utility/Logging.h"
#include "open3d/utility/ProgressReporters.h"

namespace open3d {
namespace t {
namespace io {

static const std::unordered_map<
        std::string,
        std::function<bool(const std::string &,
                           geometry::PointCloud &,
                           const open3d::io::ReadPointCloudOption &)>>
        file_extension_to_pointcloud_read_function{
                {"npz", ReadPointCloudFromNPZ},
                {"xyzi", ReadPointCloudFromXYZI},
                {"ply", ReadPointCloudFromPLY},
                {"pts", ReadPointCloudFromPTS},
        };

static const std::unordered_map<
        std::string,
        std::function<bool(const std::string &,
                           const geometry::PointCloud &,
                           const open3d::io::WritePointCloudOption &)>>
        file_extension_to_pointcloud_write_function{
                {"npz", WritePointCloudToNPZ},
                {"xyzi", WritePointCloudToXYZI},
                {"ply", WritePointCloudToPLY},
                {"pts", WritePointCloudToPTS},
        };

std::shared_ptr<geometry::PointCloud> CreatePointCloudFromFile(
        const std::string &filename,
        const std::string &format,
        bool print_progress) {
    auto pointcloud = std::make_shared<geometry::PointCloud>();
    ReadPointCloud(filename, *pointcloud, {format, true, true, print_progress});
    return pointcloud;
}

bool ReadPointCloud(const std::string &filename,
                    geometry::PointCloud &pointcloud,
                    const open3d::io::ReadPointCloudOption &params) {
    std::string format = params.format;
    if (format == "auto") {
        format = utility::filesystem::GetFileExtensionInLowerCase(filename);
    }

    utility::LogDebug("Format {} File {}", params.format, filename);

    bool success = false;
    auto map_itr = file_extension_to_pointcloud_read_function.find(format);
    if (map_itr == file_extension_to_pointcloud_read_function.end()) {
        open3d::geometry::PointCloud legacy_pointcloud;
        success =
                open3d::io::ReadPointCloud(filename, legacy_pointcloud, params);
        if (!success) return false;
        pointcloud = geometry::PointCloud::FromLegacy(legacy_pointcloud,
                                                      core::Float64);
    } else {
        success = map_itr->second(filename, pointcloud, params);
<<<<<<< HEAD
        utility::LogDebug("Read geometry::PointCloud: {:d} vertices.",
                          (int)pointcloud.GetPointPositions().GetLength());
=======
>>>>>>> 8ca61396
        if (params.remove_nan_points || params.remove_infinite_points) {
            utility::LogError(
                    "remove_nan_points and remove_infinite_points options are "
                    "unimplemented.");
            return false;
        }
    }

    utility::LogDebug(
            "Read t::geometry::PointCloud with following attributes: ");
    for (auto &kv : pointcloud.GetPointAttr()) {
        utility::LogDebug(" {} [shape: {}, stride: {}, {}]", kv.first,
                          kv.second.GetShape().ToString(),
                          kv.second.GetStrides().ToString(),
                          kv.second.GetDtype().ToString());
    }

    return success;
}

bool ReadPointCloud(const std::string &filename,
                    geometry::PointCloud &pointcloud,
                    const std::string &file_format,
                    bool remove_nan_points,
                    bool remove_infinite_points,
                    bool print_progress) {
    std::string format = file_format;
    if (format == "auto") {
        format = utility::filesystem::GetFileExtensionInLowerCase(filename);
    }

    open3d::io::ReadPointCloudOption p;
    p.format = format;
    p.remove_nan_points = remove_nan_points;
    p.remove_infinite_points = remove_infinite_points;
    utility::ConsoleProgressUpdater progress_updater(
            std::string("Reading ") + utility::ToUpper(format) +
                    " file: " + filename,
            print_progress);
    p.update_progress = progress_updater;
    return ReadPointCloud(filename, pointcloud, p);
}

bool WritePointCloud(const std::string &filename,
                     const geometry::PointCloud &pointcloud,
                     const open3d::io::WritePointCloudOption &params) {
    std::string format =
            utility::filesystem::GetFileExtensionInLowerCase(filename);
    auto map_itr = file_extension_to_pointcloud_write_function.find(format);
    if (map_itr == file_extension_to_pointcloud_write_function.end()) {
        return open3d::io::WritePointCloud(filename, pointcloud.ToLegacy(),
                                           params);
    }

    bool success = map_itr->second(filename, pointcloud.CPU(), params);
    if (!pointcloud.IsEmpty()) {
        utility::LogDebug("Write geometry::PointCloud: {:d} vertices.",
                          (int)pointcloud.GetPointPositions().GetLength());
    } else {
        utility::LogDebug("Write geometry::PointCloud: 0 vertices.");
    }
    return success;
}

bool WritePointCloud(const std::string &filename,
                     const geometry::PointCloud &pointcloud,
                     bool write_ascii /* = false*/,
                     bool compressed /* = false*/,
                     bool print_progress) {
    open3d::io::WritePointCloudOption p;
    p.write_ascii = open3d::io::WritePointCloudOption::IsAscii(write_ascii);
    p.compressed = open3d::io::WritePointCloudOption::Compressed(compressed);
    std::string format =
            utility::filesystem::GetFileExtensionInLowerCase(filename);
    utility::ConsoleProgressUpdater progress_updater(
            std::string("Writing ") + utility::ToUpper(format) +
                    " file: " + filename,
            print_progress);
    p.update_progress = progress_updater;
    return WritePointCloud(filename, pointcloud, p);
}

bool ReadPointCloudFromNPZ(const std::string &filename,
                           geometry::PointCloud &pointcloud,
                           const ReadPointCloudOption &params) {
    // Required checks are performed in the pointcloud constructor itself.
    pointcloud = geometry::PointCloud(ReadNpz(filename));
    return true;
}

bool WritePointCloudToNPZ(const std::string &filename,
                          const geometry::PointCloud &pointcloud,
                          const WritePointCloudOption &params) {
    if (bool(params.write_ascii)) {
        utility::LogError("PointCloud can't be saved in ASCII format as .npz.");
    }
    // TODO: When open3d NPZ io supports compression in future, update this.
    if (bool(params.compressed)) {
        utility::LogError(
                "PointCloud can't be saved in compressed format as .npz.");
    }

    WriteNpz(filename, pointcloud.GetPointAttr());
    utility::LogDebug("Saved pointcloud has the following attributes:");
    for (auto &kv : pointcloud.GetPointAttr()) {
        utility::LogDebug(" {} [shape: {}, stride: {}, {}]", kv.first,
                          kv.second.GetShape().ToString(),
                          kv.second.GetStrides().ToString(),
                          kv.second.GetDtype().ToString());
    }

    return true;
}

}  // namespace io
}  // namespace t
}  // namespace open3d<|MERGE_RESOLUTION|>--- conflicted
+++ resolved
@@ -94,11 +94,6 @@
                                                       core::Float64);
     } else {
         success = map_itr->second(filename, pointcloud, params);
-<<<<<<< HEAD
-        utility::LogDebug("Read geometry::PointCloud: {:d} vertices.",
-                          (int)pointcloud.GetPointPositions().GetLength());
-=======
->>>>>>> 8ca61396
         if (params.remove_nan_points || params.remove_infinite_points) {
             utility::LogError(
                     "remove_nan_points and remove_infinite_points options are "
