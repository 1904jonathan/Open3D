# Build
set(FILE_IO_SRC
    PointCloudIO.cpp
    file_format/FileXYZI.cpp
    file_format/FilePLY.cpp
)

<<<<<<< HEAD
file(GLOB SENSOR_IO_SRC "sensor/*.cpp")
set(IO_DEFINITIONS "")
if (BUILD_LIBREALSENSE)
    file(GLOB REALSENSE_SRC "sensor/realsense/*.cpp")
    list(APPEND IO_DEFINITIONS BUILD_LIBREALSENSE)
endif ()
if (BUILD_AZURE_KINECT)
    file(GLOB KINECT_SRC "sensor/azure_kinect/*.cpp")
    list(APPEND IO_DEFINITIONS BUILD_AZURE_KINECT)
endif ()
=======
set(SENSOR_IO_SRC
    "sensor/RGBDVideoReader.cpp"
    "sensor/RGBDVideoMetadata.cpp")

set(IO_DEFINITIONS "")
if (BUILD_LIBREALSENSE)
    set(REALSENSE_SRC "sensor/realsense/RSBagReader.cpp")
    list(APPEND IO_DEFINITIONS BUILD_LIBREALSENSE)
endif ()
>>>>>>> 6e302c4b

# Create object library
add_library(tio OBJECT
    ${FILE_IO_SRC}
    ${RPLY_SOURCE_FILES}
    ${LIBLZF_SOURCE_FILES}
    ${SENSOR_IO_SRC}
    ${REALSENSE_SRC}
    ${KINECT_SRC}
    )
target_compile_definitions(tio PRIVATE ${IO_DEFINITIONS})
open3d_show_and_abort_on_warning(tio)
open3d_set_global_properties(tio)
open3d_set_open3d_lib_properties(tio)
open3d_link_3rdparty_libraries(tio)<|MERGE_RESOLUTION|>--- conflicted
+++ resolved
@@ -5,18 +5,6 @@
     file_format/FilePLY.cpp
 )
 
-<<<<<<< HEAD
-file(GLOB SENSOR_IO_SRC "sensor/*.cpp")
-set(IO_DEFINITIONS "")
-if (BUILD_LIBREALSENSE)
-    file(GLOB REALSENSE_SRC "sensor/realsense/*.cpp")
-    list(APPEND IO_DEFINITIONS BUILD_LIBREALSENSE)
-endif ()
-if (BUILD_AZURE_KINECT)
-    file(GLOB KINECT_SRC "sensor/azure_kinect/*.cpp")
-    list(APPEND IO_DEFINITIONS BUILD_AZURE_KINECT)
-endif ()
-=======
 set(SENSOR_IO_SRC
     "sensor/RGBDVideoReader.cpp"
     "sensor/RGBDVideoMetadata.cpp")
@@ -26,7 +14,6 @@
     set(REALSENSE_SRC "sensor/realsense/RSBagReader.cpp")
     list(APPEND IO_DEFINITIONS BUILD_LIBREALSENSE)
 endif ()
->>>>>>> 6e302c4b
 
 # Create object library
 add_library(tio OBJECT
