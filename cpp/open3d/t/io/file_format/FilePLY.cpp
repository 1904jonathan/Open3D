--- conflicted
+++ resolved
@@ -350,15 +350,10 @@
         return false;
     }
 
-<<<<<<< HEAD
-    geometry::TensorMap t_map = pointcloud.GetPointAttr();
+    geometry::TensorMap t_map(pointcloud.GetPointAttr().Contiguous());
+
     long num_points =
             static_cast<long>(pointcloud.GetPointPositions().GetLength());
-=======
-    geometry::TensorMap t_map(pointcloud.GetPointAttr().Contiguous());
-
-    long num_points = static_cast<long>(pointcloud.GetPoints().GetLength());
->>>>>>> ae9bdf80
 
     // Make sure all the attributes have same size.
     for (auto const &it : t_map) {
@@ -396,16 +391,11 @@
     ply_add_comment(ply_file, "Created by Open3D");
     ply_add_element(ply_file, "vertex", num_points);
 
-<<<<<<< HEAD
-    e_ply_type pointType =
-            GetPlyType(pointcloud.GetPointPositions().GetDtype());
-=======
     std::vector<AttributePtr> attribute_ptrs;
     attribute_ptrs.emplace_back(t_map["points"].GetDtype(),
                                 t_map["points"].GetDataPtr(), 3);
 
     e_ply_type pointType = GetPlyType(t_map["points"].GetDtype());
->>>>>>> ae9bdf80
     ply_add_property(ply_file, "x", pointType, pointType, pointType);
     ply_add_property(ply_file, "y", pointType, pointType, pointType);
     ply_add_property(ply_file, "z", pointType, pointType, pointType);
@@ -459,46 +449,6 @@
     reporter.SetTotal(num_points);
 
     for (int64_t i = 0; i < num_points; i++) {
-<<<<<<< HEAD
-        DISPATCH_DTYPE_TO_TEMPLATE(
-                pointcloud.GetPointPositions().GetDtype(), [&]() {
-                    const scalar_t *data_ptr = GetValue<scalar_t>(
-                            pointcloud.GetPointPositions()[i], 0);
-                    ply_write(ply_file, double(data_ptr[0]));
-                    ply_write(ply_file, double(data_ptr[1]));
-                    ply_write(ply_file, double(data_ptr[2]));
-                });
-        if (pointcloud.HasPointNormals()) {
-            DISPATCH_DTYPE_TO_TEMPLATE(
-                    pointcloud.GetPointNormals().GetDtype(), [&]() {
-                        const scalar_t *data_ptr = GetValue<scalar_t>(
-                                pointcloud.GetPointNormals()[i], 0);
-                        ply_write(ply_file, double(data_ptr[0]));
-                        ply_write(ply_file, double(data_ptr[1]));
-                        ply_write(ply_file, double(data_ptr[2]));
-                    });
-        }
-        if (pointcloud.HasPointColors()) {
-            DISPATCH_DTYPE_TO_TEMPLATE(
-                    pointcloud.GetPointColors().GetDtype(), [&]() {
-                        const scalar_t *data_ptr = GetValue<scalar_t>(
-                                pointcloud.GetPointColors()[i], 0);
-                        ply_write(ply_file, double(data_ptr[0]));
-                        ply_write(ply_file, double(data_ptr[1]));
-                        ply_write(ply_file, double(data_ptr[2]));
-                    });
-        }
-
-        for (auto const &it : t_map) {
-            if (it.first != "positions" && it.first != "colors" &&
-                it.first != "normals") {
-                DISPATCH_DTYPE_TO_TEMPLATE(it.second.GetDtype(), [&]() {
-                    const scalar_t *data_ptr =
-                            GetValue<scalar_t>(it.second[i], 0);
-                    ply_write(ply_file, double(data_ptr[0]));
-                });
-            }
-=======
         for (auto it : attribute_ptrs) {
             DISPATCH_DTYPE_TO_TEMPLATE(it.dtype_, [&]() {
                 const scalar_t *data_ptr =
@@ -508,7 +458,6 @@
                     ply_write(ply_file, data_ptr[idx_offset]);
                 }
             });
->>>>>>> ae9bdf80
         }
 
         if (i % 1000 == 0) {
