--- conflicted
+++ resolved
@@ -60,11 +60,7 @@
 
     const auto* scene = importer.ReadFile(filename.c_str(), post_process_flags);
     if (!scene) {
-<<<<<<< HEAD
-        utility::LogWarning("ReadTriangleMeshUsingASSIMP error: {}",
-=======
         utility::LogWarning("Unable to load file {} with ASSIMP: {}", filename,
->>>>>>> dbb3c7d5
                             importer.GetErrorString());
         return false;
     }
@@ -477,14 +473,9 @@
     // Export
     if (exporter.Export(ai_scene.get(), "glb2", filename.c_str()) ==
         AI_FAILURE) {
-<<<<<<< HEAD
-        utility::LogWarning("WriteTriangleMeshUsingASSIMP error: {}",
-                            exporter.GetErrorString());
-=======
         utility::LogWarning(
                 "Got error: ({}) while writing TriangleMesh to file {}.",
                 exporter.GetErrorString(), filename);
->>>>>>> dbb3c7d5
         return false;
     }
 
