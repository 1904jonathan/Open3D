--- conflicted
+++ resolved
@@ -63,17 +63,12 @@
     Init(init_capacity, device, backend);
 }
 
-<<<<<<< HEAD
-void HashMap::Rehash(int64_t buckets) {
-    int64_t count = Size();
-=======
 void HashMap::Reserve(int64_t capacity) {
     int64_t count = Size();
     if (capacity <= count) {
         utility::LogDebug("Target capacity smaller then current size, abort.");
         return;
     }
->>>>>>> 0809d5ea
 
     Tensor active_keys;
     std::vector<Tensor> active_values;
@@ -89,29 +84,15 @@
         }
     }
 
-<<<<<<< HEAD
-    float avg_capacity_per_bucket =
-            float(GetCapacity()) / float(GetBucketCount());
-    device_hashmap_->Free();
-    device_hashmap_->Allocate(
-            std::max(int64_t(std::ceil(buckets * avg_capacity_per_bucket)),
-                     active_keys.GetLength()));
-=======
     device_hashmap_->Free();
     device_hashmap_->Allocate(capacity);
     device_hashmap_->Reserve(capacity);
->>>>>>> 0809d5ea
 
     if (count > 0) {
         Tensor output_buf_indices, output_masks;
         InsertImpl(active_keys, active_values, output_buf_indices,
                    output_masks);
     }
-<<<<<<< HEAD
-
-    device_hashmap_->Rehash(buckets);
-=======
->>>>>>> 0809d5ea
 }
 
 std::pair<Tensor, Tensor> HashMap::Insert(const Tensor& input_keys,
@@ -193,20 +174,9 @@
     int64_t length = input_keys.GetLength();
     int64_t new_size = Size() + length;
     int64_t capacity = GetCapacity();
-<<<<<<< HEAD
-    int64_t bucket_count = GetBucketCount();
-
-    if (new_size > capacity) {
-        float avg_capacity_per_bucket = float(capacity) / float(bucket_count);
-        int64_t expected_buckets = std::max(
-                int64_t(bucket_count * 2),
-                int64_t(std::ceil(new_size / avg_capacity_per_bucket)));
-        Rehash(expected_buckets);
-=======
 
     if (new_size > capacity) {
         Reserve(std::max(new_size, capacity * 2));
->>>>>>> 0809d5ea
     }
     InsertImpl(input_keys, input_values_soa, output_buf_indices, output_masks);
 }
@@ -217,24 +187,11 @@
     int64_t length = input_keys.GetLength();
     int64_t new_size = Size() + length;
     int64_t capacity = GetCapacity();
-<<<<<<< HEAD
-    int64_t bucket_count = GetBucketCount();
-
-    if (new_size > capacity) {
-        float avg_capacity_per_bucket = float(capacity) / float(bucket_count);
-        int64_t expected_buckets = std::max(
-                int64_t(bucket_count * 2),
-                int64_t(std::ceil(new_size / avg_capacity_per_bucket)));
-        Rehash(expected_buckets);
-    }
-
-=======
 
     if (new_size > capacity) {
         Reserve(std::max(new_size, capacity * 2));
     }
 
->>>>>>> 0809d5ea
     std::vector<Tensor> null_tensors_soa;
     InsertImpl(input_keys, null_tensors_soa, output_buf_indices, output_masks,
                /* is_activate_op */ true);
