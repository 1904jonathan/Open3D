--- conflicted
+++ resolved
@@ -300,11 +300,7 @@
 }
 
 template <typename Key, typename Hash, typename Eq>
-<<<<<<< HEAD
-void StdGPUHashBackend<Key, Hash, Eq>::Rehash(int64_t buckets) {}
-=======
 void StdGPUHashBackend<Key, Hash, Eq>::Reserve(int64_t capacity) {}
->>>>>>> 0809d5ea
 
 template <typename Key, typename Hash, typename Eq>
 int64_t StdGPUHashBackend<Key, Hash, Eq>::GetBucketCount() const {
