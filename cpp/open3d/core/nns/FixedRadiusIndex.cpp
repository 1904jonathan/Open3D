--- conflicted
+++ resolved
@@ -81,15 +81,9 @@
         // Determine temp_size.
         BuildSpatialHashTableCUDA(
                 temp_ptr, temp_size, dataset_points_.GetShape()[0],
-<<<<<<< HEAD
-                static_cast<scalar_t *>(dataset_points_.GetDataPtr()),
-                static_cast<scalar_t>(radius), points_row_splits_.size(),
-                points_row_splits_.data(), hash_table_splits_.data(),
-=======
                 dataset_points_.GetDataPtr<scalar_t>(), scalar_t(radius),
                 points_row_splits_.size(), points_row_splits_.data(),
                 hash_table_splits_.data(),
->>>>>>> 2b004eb0
                 hash_table_cell_splits_.GetShape()[0],
                 hash_table_cell_splits_.GetDataPtr<int64_t>(),
                 hash_table_index_.GetDataPtr<int64_t>());
@@ -100,15 +94,9 @@
         // Actually run the function.
         BuildSpatialHashTableCUDA(
                 temp_ptr, temp_size, dataset_points_.GetShape()[0],
-<<<<<<< HEAD
-                static_cast<scalar_t *>(dataset_points_.GetDataPtr()),
-                static_cast<scalar_t>(radius), points_row_splits_.size(),
-                points_row_splits_.data(), hash_table_splits_.data(),
-=======
                 dataset_points_.GetDataPtr<scalar_t>(), scalar_t(radius),
                 points_row_splits_.size(), points_row_splits_.data(),
                 hash_table_splits_.data(),
->>>>>>> 2b004eb0
                 hash_table_cell_splits_.GetShape()[0],
                 hash_table_cell_splits_.GetDataPtr<int64_t>(),
                 hash_table_index_.GetDataPtr<int64_t>());
@@ -126,10 +114,7 @@
 #ifdef BUILD_CUDA_MODULE
     Dtype dtype = GetDtype();
     Device device = GetDevice();
-<<<<<<< HEAD
-=======
     int64_t num_dataset_points = GetDatasetSize();
->>>>>>> 2b004eb0
 
     // Check dtype.
     query_points.AssertDtype(dtype);
@@ -207,20 +192,11 @@
 
             // Determine temp_size for sorting
             SortPairs(temp_ptr, temp_size, num_indices, num_segments,
-<<<<<<< HEAD
-                      static_cast<const int64_t *>(
-                              neighbors_row_splits.GetDataPtr()),
-                      static_cast<int64_t *>(indices_unsorted.GetDataPtr()),
-                      static_cast<scalar_t *>(distances_unsorted.GetDataPtr()),
-                      static_cast<int64_t *>(indices_sorted.GetDataPtr()),
-                      static_cast<scalar_t *>(distances_sorted.GetDataPtr()));
-=======
                       neighbors_row_splits.GetDataPtr<int64_t>(),
                       indices_unsorted.GetDataPtr<int64_t>(),
                       distances_unsorted.GetDataPtr<scalar_t>(),
                       indices_sorted.GetDataPtr<int64_t>(),
                       distances_sorted.GetDataPtr<scalar_t>());
->>>>>>> 2b004eb0
 
             temp_tensor =
                     Tensor::Empty({int64_t(temp_size)}, Dtype::UInt8, device);
@@ -228,20 +204,11 @@
 
             // Actually run the sorting.
             SortPairs(temp_ptr, temp_size, num_indices, num_segments,
-<<<<<<< HEAD
-                      static_cast<const int64_t *>(
-                              neighbors_row_splits.GetDataPtr()),
-                      static_cast<int64_t *>(indices_unsorted.GetDataPtr()),
-                      static_cast<scalar_t *>(distances_unsorted.GetDataPtr()),
-                      static_cast<int64_t *>(indices_sorted.GetDataPtr()),
-                      static_cast<scalar_t *>(distances_sorted.GetDataPtr()));
-=======
                       neighbors_row_splits.GetDataPtr<int64_t>(),
                       indices_unsorted.GetDataPtr<int64_t>(),
                       distances_unsorted.GetDataPtr<scalar_t>(),
                       indices_sorted.GetDataPtr<int64_t>(),
                       distances_sorted.GetDataPtr<scalar_t>());
->>>>>>> 2b004eb0
             neighbors_index = indices_sorted;
             neighbors_distance = distances_sorted;
         }
@@ -280,16 +247,6 @@
     num_neighbors = num_neighbors.Contiguous();
 
     DISPATCH_FLOAT32_FLOAT64_DTYPE(dtype, [&]() {
-<<<<<<< HEAD
-        MaxKnnThreshold(
-                static_cast<const int64_t *>(indices_sorted.GetDataPtr()),
-                static_cast<const scalar_t *>(distances_sorted.GetDataPtr()),
-                static_cast<int64_t *>(neighbors_index.GetDataPtr()),
-                static_cast<scalar_t *>(neighbors_distance.GetDataPtr()),
-                static_cast<const int64_t *>(num_neighbors.GetDataPtr()),
-                static_cast<const int64_t *>(neighbors_row_splits.GetDataPtr()),
-                size_t(num_query_points), max_knn);
-=======
         MaxKnnThreshold(indices_sorted.GetDataPtr<int64_t>(),
                         distances_sorted.GetDataPtr<scalar_t>(),
                         neighbors_index.GetDataPtr<int64_t>(),
@@ -297,7 +254,6 @@
                         num_neighbors.GetDataPtr<int64_t>(),
                         neighbors_row_splits.GetDataPtr<int64_t>(),
                         size_t(num_query_points), max_knn);
->>>>>>> 2b004eb0
     });
     return std::make_pair(neighbors_index, neighbors_distance);
 #else
