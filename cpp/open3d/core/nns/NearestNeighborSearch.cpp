// ----------------------------------------------------------------------------
// -                        Open3D: www.open3d.org                            -
// ----------------------------------------------------------------------------
// The MIT License (MIT)
//
// Copyright (c) 2018-2021 www.open3d.org
//
// Permission is hereby granted, free of charge, to any person obtaining a copy
// of this software and associated documentation files (the "Software"), to deal
// in the Software without restriction, including without limitation the rights
// to use, copy, modify, merge, publish, distribute, sublicense, and/or sell
// copies of the Software, and to permit persons to whom the Software is
// furnished to do so, subject to the following conditions:
//
// The above copyright notice and this permission notice shall be included in
// all copies or substantial portions of the Software.
//
// THE SOFTWARE IS PROVIDED "AS IS", WITHOUT WARRANTY OF ANY KIND, EXPRESS OR
// IMPLIED, INCLUDING BUT NOT LIMITED TO THE WARRANTIES OF MERCHANTABILITY,
// FITNESS FOR A PARTICULAR PURPOSE AND NONINFRINGEMENT. IN NO EVENT SHALL THE
// AUTHORS OR COPYRIGHT HOLDERS BE LIABLE FOR ANY CLAIM, DAMAGES OR OTHER
// LIABILITY, WHETHER IN AN ACTION OF CONTRACT, TORT OR OTHERWISE, ARISING
// FROM, OUT OF OR IN CONNECTION WITH THE SOFTWARE OR THE USE OR OTHER DEALINGS
// IN THE SOFTWARE.
// ----------------------------------------------------------------------------

#include "open3d/core/nns/NearestNeighborSearch.h"

#include "open3d/utility/Logging.h"

namespace open3d {
namespace core {
namespace nns {

NearestNeighborSearch::~NearestNeighborSearch(){};

bool NearestNeighborSearch::SetIndex() {
    nanoflann_index_.reset(new NanoFlannIndex());
    return nanoflann_index_->SetTensorData(dataset_points_);
};

bool NearestNeighborSearch::KnnIndex() {
    if (dataset_points_.GetDevice().GetType() == Device::DeviceType::CUDA) {
#ifdef BUILD_CUDA_MODULE
<<<<<<< HEAD
        knn_index_.reset(new nns::KnnIndex());
        return knn_index_->SetTensorData(dataset_points_);
=======
        if (dataset_points_.GetShape()[1] == 3) {
            knn_index_.reset(new nns::KnnIndex());
            return knn_index_->SetTensorData(dataset_points_);
        } else {
#ifdef WITH_FAISS
            faiss_index_.reset(new nns::FaissIndex());
            return faiss_index_->SetTensorData(dataset_points_);
#else
            utility::LogError(
                    "Currently, Faiss is disabled. Please recompile Open3D "
                    "with -DWITH_FAISS=ON.");
#endif
        }
>>>>>>> d6094241
#else
        utility::LogError(
                "-DBUILD_CUDA_MODULE=OFF. Please recompile Open3D with "
                "-DBUILD_CUDA_MODULE=ON.");
#endif
    } else {
        return SetIndex();
    }
};

bool NearestNeighborSearch::MultiRadiusIndex() { return SetIndex(); };

bool NearestNeighborSearch::FixedRadiusIndex(utility::optional<double> radius) {
    if (dataset_points_.GetDevice().GetType() == Device::DeviceType::CUDA) {
        if (!radius.has_value())
            utility::LogError("radius is required for GPU FixedRadiusIndex.");
#ifdef BUILD_CUDA_MODULE
        fixed_radius_index_.reset(new nns::FixedRadiusIndex());
        return fixed_radius_index_->SetTensorData(dataset_points_,
                                                  radius.value());
#else
        utility::LogError(
                "FixedRadiusIndex with GPU tensor is disabled since "
                "-DBUILD_CUDA_MODULE=OFF. Please recompile Open3D with "
                "-DBUILD_CUDA_MODULE=ON.");
#endif

    } else {
        return SetIndex();
    }
}

bool NearestNeighborSearch::HybridIndex(utility::optional<double> radius) {
    if (dataset_points_.GetDevice().GetType() == Device::DeviceType::CUDA) {
        if (!radius.has_value())
            utility::LogError("radius is required for GPU HybridIndex.");
#ifdef BUILD_CUDA_MODULE
        fixed_radius_index_.reset(new nns::FixedRadiusIndex());
        return fixed_radius_index_->SetTensorData(dataset_points_,
                                                  radius.value());
#else
        utility::LogError(
                "-DBUILD_CUDA_MODULE=OFF. Please recompile Open3D with "
                "-DBUILD_CUDA_MODULE=ON.");
#endif

    } else {
        return SetIndex();
    }
};

std::pair<Tensor, Tensor> NearestNeighborSearch::KnnSearch(
        const Tensor& query_points, int knn) {
<<<<<<< HEAD
#ifdef BUILD_CUDA_MODULE
    if (knn_index_) {
        return knn_index_->SearchKnn(query_points, knn);
    }
#endif
    if (nanoflann_index_) {
        return nanoflann_index_->SearchKnn(query_points, knn);
=======
    AssertTensorDevice(query_points, dataset_points_.GetDevice());

    if (dataset_points_.GetDevice().GetType() == Device::DeviceType::CUDA) {
        if (query_points.GetShape()[1] == 3 && knn_index_) {
            return knn_index_->SearchKnn(query_points, knn);
        } else if (faiss_index_) {
            return faiss_index_->SearchKnn(query_points, knn);
        } else {
            utility::LogError("Index is not set.");
        }
>>>>>>> d6094241
    } else {
        if (nanoflann_index_) {
            return nanoflann_index_->SearchKnn(query_points, knn);
        } else {
            utility::LogError("Index is not set.");
        }
    }
}

std::tuple<Tensor, Tensor, Tensor> NearestNeighborSearch::FixedRadiusSearch(
        const Tensor& query_points, double radius, bool sort) {
    AssertTensorDevice(query_points, dataset_points_.GetDevice());

    if (dataset_points_.GetDevice().GetType() == Device::DeviceType::CUDA) {
        if (fixed_radius_index_) {
            return fixed_radius_index_->SearchRadius(query_points, radius,
                                                     sort);
        } else {
            utility::LogError("Index is not set.");
        }
    } else {
        if (nanoflann_index_) {
            return nanoflann_index_->SearchRadius(query_points, radius);
        } else {
            utility::LogError("Index is not set.");
        }
    }
}

std::tuple<Tensor, Tensor, Tensor> NearestNeighborSearch::MultiRadiusSearch(
        const Tensor& query_points, const Tensor& radii) {
    AssertNotCUDA(query_points);
    AssertTensorDtype(query_points, dataset_points_.GetDtype());
    AssertTensorDtype(radii, dataset_points_.GetDtype());

    if (!nanoflann_index_) {
        utility::LogError("Index is not set.");
    }
    return nanoflann_index_->SearchRadius(query_points, radii);
}

std::tuple<Tensor, Tensor, Tensor> NearestNeighborSearch::HybridSearch(
        const Tensor& query_points, double radius, int max_knn) {
    AssertTensorDevice(query_points, dataset_points_.GetDevice());

    if (dataset_points_.GetDevice().GetType() == Device::DeviceType::CUDA) {
        if (fixed_radius_index_) {
            return fixed_radius_index_->SearchHybrid(query_points, radius,
                                                     max_knn);
        } else {
            utility::LogError("Index is not set.");
        }
    } else {
        if (nanoflann_index_) {
            return nanoflann_index_->SearchHybrid(query_points, radius,
                                                  max_knn);
        } else {
            utility::LogError("Index is not set.");
        }
    }
}

void NearestNeighborSearch::AssertNotCUDA(const Tensor& t) const {
    if (t.GetDevice().GetType() == Device::DeviceType::CUDA) {
        utility::LogError(
                "TODO: NearestNeighborSearch does not support CUDA tensor "
                "yet.");
    }
}

}  // namespace nns
}  // namespace core
}  // namespace open3d<|MERGE_RESOLUTION|>--- conflicted
+++ resolved
@@ -42,10 +42,6 @@
 bool NearestNeighborSearch::KnnIndex() {
     if (dataset_points_.GetDevice().GetType() == Device::DeviceType::CUDA) {
 #ifdef BUILD_CUDA_MODULE
-<<<<<<< HEAD
-        knn_index_.reset(new nns::KnnIndex());
-        return knn_index_->SetTensorData(dataset_points_);
-=======
         if (dataset_points_.GetShape()[1] == 3) {
             knn_index_.reset(new nns::KnnIndex());
             return knn_index_->SetTensorData(dataset_points_);
@@ -59,7 +55,6 @@
                     "with -DWITH_FAISS=ON.");
 #endif
         }
->>>>>>> d6094241
 #else
         utility::LogError(
                 "-DBUILD_CUDA_MODULE=OFF. Please recompile Open3D with "
@@ -113,15 +108,6 @@
 
 std::pair<Tensor, Tensor> NearestNeighborSearch::KnnSearch(
         const Tensor& query_points, int knn) {
-<<<<<<< HEAD
-#ifdef BUILD_CUDA_MODULE
-    if (knn_index_) {
-        return knn_index_->SearchKnn(query_points, knn);
-    }
-#endif
-    if (nanoflann_index_) {
-        return nanoflann_index_->SearchKnn(query_points, knn);
-=======
     AssertTensorDevice(query_points, dataset_points_.GetDevice());
 
     if (dataset_points_.GetDevice().GetType() == Device::DeviceType::CUDA) {
@@ -132,7 +118,6 @@
         } else {
             utility::LogError("Index is not set.");
         }
->>>>>>> d6094241
     } else {
         if (nanoflann_index_) {
             return nanoflann_index_->SearchKnn(query_points, knn);
