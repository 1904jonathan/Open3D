// ----------------------------------------------------------------------------
// -                        Open3D: www.open3d.org                            -
// ----------------------------------------------------------------------------
// The MIT License (MIT)
//
// Copyright (c) 2018 www.open3d.org
//
// Permission is hereby granted, free of charge, to any person obtaining a copy
// of this software and associated documentation files (the "Software"), to deal
// in the Software without restriction, including without limitation the rights
// to use, copy, modify, merge, publish, distribute, sublicense, and/or sell
// copies of the Software, and to permit persons to whom the Software is
// furnished to do so, subject to the following conditions:
//
// The above copyright notice and this permission notice shall be included in
// all copies or substantial portions of the Software.
//
// THE SOFTWARE IS PROVIDED "AS IS", WITHOUT WARRANTY OF ANY KIND, EXPRESS OR
// IMPLIED, INCLUDING BUT NOT LIMITED TO THE WARRANTIES OF MERCHANTABILITY,
// FITNESS FOR A PARTICULAR PURPOSE AND NONINFRINGEMENT. IN NO EVENT SHALL THE
// AUTHORS OR COPYRIGHT HOLDERS BE LIABLE FOR ANY CLAIM, DAMAGES OR OTHER
// LIABILITY, WHETHER IN AN ACTION OF CONTRACT, TORT OR OTHERWISE, ARISING
// FROM, OUT OF OR IN CONNECTION WITH THE SOFTWARE OR THE USE OR OTHER DEALINGS
// IN THE SOFTWARE.
// ----------------------------------------------------------------------------

#include "open3d/core/nns/NearestNeighborSearch.h"

#include "open3d/utility/Console.h"

namespace open3d {
namespace core {
namespace nns {

NearestNeighborSearch::~NearestNeighborSearch(){};

template <class T>
NanoFlannIndex<T>* NearestNeighborSearch::cast_index() {
    return static_cast<NanoFlannIndex<T>*>(nanoflann_index_.get());
}

bool NearestNeighborSearch::SetIndex() {
    Dtype dtype = dataset_points_.GetDtype();
    if (dtype == Dtype::Float64) {
        nanoflann_index_.reset(new NanoFlannIndex<double>());
        return cast_index<double>()->SetTensorData(dataset_points_);
    } else if (dtype == Dtype::Float32) {
        nanoflann_index_.reset(new NanoFlannIndex<float>());
        return cast_index<float>()->SetTensorData(dataset_points_);
    } else {
        utility::LogError(
                "Unsupported data type. NearestNeighborSearch only supports "
                "Float32 and Float64.");
    }
};
bool NearestNeighborSearch::KnnIndex() { return SetIndex(); };
bool NearestNeighborSearch::MultiRadiusIndex() { return SetIndex(); };
bool NearestNeighborSearch::FixedRadiusIndex() { return SetIndex(); }
bool NearestNeighborSearch::HybridIndex() { return SetIndex(); };

std::pair<Tensor, Tensor> NearestNeighborSearch::KnnSearch(
        const Tensor& query_points, int knn) {
<<<<<<< HEAD
    if (!nanoflann_index_) {
        utility::LogError(
                "[NearestNeighborSearch::KnnSearch] Index is not set.");
    }
    Dtype dtype = dataset_points_.GetDtype();
    if (dtype == Dtype::Float64) {
        return cast_index<double>()->SearchKnn(query_points, knn);
    } else if (dtype == Dtype::Float32) {
        return cast_index<float>()->SearchKnn(query_points, knn);
    } else {
        utility::LogError(
                "Unsupported data type. NearestNeighborSearch only supports "
                "Float32 and Float64.");
=======
    AssertNotCUDA(query_points);
    if (!nanoflann_index_) {
        utility::LogError(
                "[NearestNeighborSearch::KnnSearch] Index is not set.");
>>>>>>> bdfcc1ec
    }
}

<<<<<<< HEAD
template <typename T>
std::tuple<Tensor, Tensor, Tensor> NearestNeighborSearch::FixedRadiusSearch(
        const Tensor& query_points, T radius) {
=======
std::tuple<Tensor, Tensor, Tensor> NearestNeighborSearch::FixedRadiusSearch(
        const Tensor& query_points, double radius) {
    AssertNotCUDA(query_points);
>>>>>>> bdfcc1ec
    if (!nanoflann_index_) {
        utility::LogError(
                "[NearestNeighborSearch::FixedRadiusSearch] Index is not set.");
    }
    if (dataset_points_.GetDtype() != query_points.GetDtype()) {
        utility::LogError(
                "[NearestNeighbor::FixedRadiusSearch] reference and query have "
                "different dtype.");
    }
    if (dataset_points_.GetDtype() != Dtype::FromType<T>()) {
        utility::LogError(
                "[NearestNeighbor::FixedRadiusSearch] radius and data have "
                "different data type.");
    }
    return cast_index<T>()->SearchRadius(query_points, radius);
}

std::tuple<Tensor, Tensor, Tensor> NearestNeighborSearch::MultiRadiusSearch(
<<<<<<< HEAD
        const Tensor& query_points, const Tensor& radii) {
    if (!nanoflann_index_) {
        utility::LogError(
                "[NearestNeighborSearch::MultiRadiusSearch] Index is not set.");
    }
    Dtype dtype = dataset_points_.GetDtype();
    if (dtype != query_points.GetDtype()) {
        utility::LogError(
                "[NearestNeighbor::MultiRadiusSearch] reference and query have "
                "different dtype.");
    }
    if (dtype != radii.GetDtype()) {
        utility::LogError(
                "[NearestNeighbor::MultiRadiusSearch] radii and data have "
                "different "
                "data type.");
    }
    if (dtype == Dtype::Float64) {
        return cast_index<double>()->SearchRadius(query_points, radii);
    } else if (dtype == Dtype::Float32) {
        return cast_index<float>()->SearchRadius(query_points, radii);
    } else {
        utility::LogError(
                "Unsupported data type. NearestNeighborSearch only supports "
                "Float32 and Float64.");
=======
        const Tensor& query_points, const std::vector<double>& radii) {
    AssertNotCUDA(query_points);
    if (!nanoflann_index_) {
        utility::LogError(
                "[NearestNeighborSearch::MultiRadiusSearch] Index is not set.");
>>>>>>> bdfcc1ec
    }
}

<<<<<<< HEAD
template <typename T>
std::pair<Tensor, Tensor> NearestNeighborSearch::HybridSearch(
        const Tensor& query_points, T radius, int max_knn) {
=======
std::pair<Tensor, Tensor> NearestNeighborSearch::HybridSearch(
        const Tensor& query_points, double radius, int max_knn) {
    AssertNotCUDA(query_points);
>>>>>>> bdfcc1ec
    if (!nanoflann_index_) {
        utility::LogError(
                "[NearestNeighborSearch::HybridSearch] Index is not set.");
    }
    std::pair<Tensor, Tensor> result =
<<<<<<< HEAD
            cast_index<T>()->SearchKnn(query_points, max_knn);
=======
            nanoflann_index_->SearchKnn(query_points, max_knn);
>>>>>>> bdfcc1ec
    Tensor indices = result.first;
    Tensor distances = result.second;
    SizeVector size = distances.GetShape();

    std::vector<int64_t> indices_vec = indices.ToFlatVector<int64_t>();
    std::vector<T> distances_vec = distances.ToFlatVector<T>();

    for (unsigned int i = 0; i < distances_vec.size(); i++) {
        if (distances_vec[i] > radius) {
            distances_vec[i] = 0;
            indices_vec[i] = -1;
        }
    }

    Tensor indices_new(indices_vec, size, Dtype::Int64);
<<<<<<< HEAD
    Tensor distances_new(distances_vec, size, Dtype::FromType<T>());
    return std::make_pair(indices_new, distances_new);
}

template std::tuple<Tensor, Tensor, Tensor>
NearestNeighborSearch::FixedRadiusSearch(const Tensor& query_points,
                                         double radius);

template std::tuple<Tensor, Tensor, Tensor>
NearestNeighborSearch::FixedRadiusSearch(const Tensor& query_points,
                                         float radius);

template std::pair<Tensor, Tensor> NearestNeighborSearch::HybridSearch(
        const Tensor& query_points, double radius, int max_knn);

template std::pair<Tensor, Tensor> NearestNeighborSearch::HybridSearch(
        const Tensor& query_points, float radius, int max_knn);
=======
    Tensor distances_new(distances_vec, size, Dtype::Float64);
    return std::make_pair(indices_new, distances_new);
}

void NearestNeighborSearch::AssertNotCUDA(const Tensor& t) const {
    if (t.GetDevice().GetType() == Device::DeviceType::CUDA) {
        utility::LogError(
                "TODO: NearestNeighborSearch does not support CUDA tensor "
                "yet.");
    }
}
>>>>>>> bdfcc1ec

}  // namespace nns
}  // namespace core
}  // namespace open3d<|MERGE_RESOLUTION|>--- conflicted
+++ resolved
@@ -60,7 +60,7 @@
 
 std::pair<Tensor, Tensor> NearestNeighborSearch::KnnSearch(
         const Tensor& query_points, int knn) {
-<<<<<<< HEAD
+    AssertNotCUDA(query_points);
     if (!nanoflann_index_) {
         utility::LogError(
                 "[NearestNeighborSearch::KnnSearch] Index is not set.");
@@ -74,24 +74,13 @@
         utility::LogError(
                 "Unsupported data type. NearestNeighborSearch only supports "
                 "Float32 and Float64.");
-=======
-    AssertNotCUDA(query_points);
-    if (!nanoflann_index_) {
-        utility::LogError(
-                "[NearestNeighborSearch::KnnSearch] Index is not set.");
->>>>>>> bdfcc1ec
     }
 }
 
-<<<<<<< HEAD
 template <typename T>
 std::tuple<Tensor, Tensor, Tensor> NearestNeighborSearch::FixedRadiusSearch(
         const Tensor& query_points, T radius) {
-=======
-std::tuple<Tensor, Tensor, Tensor> NearestNeighborSearch::FixedRadiusSearch(
-        const Tensor& query_points, double radius) {
     AssertNotCUDA(query_points);
->>>>>>> bdfcc1ec
     if (!nanoflann_index_) {
         utility::LogError(
                 "[NearestNeighborSearch::FixedRadiusSearch] Index is not set.");
@@ -110,8 +99,8 @@
 }
 
 std::tuple<Tensor, Tensor, Tensor> NearestNeighborSearch::MultiRadiusSearch(
-<<<<<<< HEAD
         const Tensor& query_points, const Tensor& radii) {
+    AssertNotCUDA(query_points);
     if (!nanoflann_index_) {
         utility::LogError(
                 "[NearestNeighborSearch::MultiRadiusSearch] Index is not set.");
@@ -136,35 +125,19 @@
         utility::LogError(
                 "Unsupported data type. NearestNeighborSearch only supports "
                 "Float32 and Float64.");
-=======
-        const Tensor& query_points, const std::vector<double>& radii) {
-    AssertNotCUDA(query_points);
-    if (!nanoflann_index_) {
-        utility::LogError(
-                "[NearestNeighborSearch::MultiRadiusSearch] Index is not set.");
->>>>>>> bdfcc1ec
     }
 }
 
-<<<<<<< HEAD
 template <typename T>
 std::pair<Tensor, Tensor> NearestNeighborSearch::HybridSearch(
         const Tensor& query_points, T radius, int max_knn) {
-=======
-std::pair<Tensor, Tensor> NearestNeighborSearch::HybridSearch(
-        const Tensor& query_points, double radius, int max_knn) {
     AssertNotCUDA(query_points);
->>>>>>> bdfcc1ec
     if (!nanoflann_index_) {
         utility::LogError(
                 "[NearestNeighborSearch::HybridSearch] Index is not set.");
     }
     std::pair<Tensor, Tensor> result =
-<<<<<<< HEAD
             cast_index<T>()->SearchKnn(query_points, max_knn);
-=======
-            nanoflann_index_->SearchKnn(query_points, max_knn);
->>>>>>> bdfcc1ec
     Tensor indices = result.first;
     Tensor distances = result.second;
     SizeVector size = distances.GetShape();
@@ -180,7 +153,6 @@
     }
 
     Tensor indices_new(indices_vec, size, Dtype::Int64);
-<<<<<<< HEAD
     Tensor distances_new(distances_vec, size, Dtype::FromType<T>());
     return std::make_pair(indices_new, distances_new);
 }
@@ -198,19 +170,6 @@
 
 template std::pair<Tensor, Tensor> NearestNeighborSearch::HybridSearch(
         const Tensor& query_points, float radius, int max_knn);
-=======
-    Tensor distances_new(distances_vec, size, Dtype::Float64);
-    return std::make_pair(indices_new, distances_new);
-}
-
-void NearestNeighborSearch::AssertNotCUDA(const Tensor& t) const {
-    if (t.GetDevice().GetType() == Device::DeviceType::CUDA) {
-        utility::LogError(
-                "TODO: NearestNeighborSearch does not support CUDA tensor "
-                "yet.");
-    }
-}
->>>>>>> bdfcc1ec
 
 }  // namespace nns
 }  // namespace core
