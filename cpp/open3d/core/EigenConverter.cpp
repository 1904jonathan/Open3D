// ----------------------------------------------------------------------------
// -                        Open3D: www.open3d.org                            -
// ----------------------------------------------------------------------------
// The MIT License (MIT)
//
// Copyright (c) 2018 www.open3d.org
//
// Permission is hereby granted, free of charge, to any person obtaining a copy
// of this software and associated documentation files (the "Software"), to deal
// in the Software without restriction, including without limitation the rights
// to use, copy, modify, merge, publish, distribute, sublicense, and/or sell
// copies of the Software, and to permit persons to whom the Software is
// furnished to do so, subject to the following conditions:
//
// The above copyright notice and this permission notice shall be included in
// all copies or substantial portions of the Software.
//
// THE SOFTWARE IS PROVIDED "AS IS", WITHOUT WARRANTY OF ANY KIND, EXPRESS OR
// IMPLIED, INCLUDING BUT NOT LIMITED TO THE WARRANTIES OF MERCHANTABILITY,
// FITNESS FOR A PARTICULAR PURPOSE AND NONINFRINGEMENT. IN NO EVENT SHALL THE
// AUTHORS OR COPYRIGHT HOLDERS BE LIABLE FOR ANY CLAIM, DAMAGES OR OTHER
// LIABILITY, WHETHER IN AN ACTION OF CONTRACT, TORT OR OTHERWISE, ARISING
// FROM, OUT OF OR IN CONNECTION WITH THE SOFTWARE OR THE USE OR OTHER DEALINGS
// IN THE SOFTWARE.
// ----------------------------------------------------------------------------

#include "open3d/core/EigenConverter.h"

#include "open3d/core/kernel/CPULauncher.h"

namespace open3d {
namespace core {
namespace eigen_converter {

Eigen::Vector3d TensorToEigenVector3d(const core::Tensor &tensor) {
    // TODO: Tensor::To(dtype, device).
    if (tensor.GetShape() != SizeVector{3}) {
        utility::LogError("Tensor shape must be {3}, but got {}.",
                          tensor.GetShape().ToString());
    }
    core::Tensor dtensor =
            tensor.To(core::Dtype::Float64).Copy(core::Device("CPU:0"));
    return Eigen::Vector3d(dtensor[0].Item<double>(), dtensor[1].Item<double>(),
                           dtensor[2].Item<double>());
}

<<<<<<< HEAD
core::Tensor EigenVector3dToTensor(const Eigen::Vector3d &value,
                                   core::Dtype dtype,
                                   const core::Device &device) {
    // The memory will be copied.
    return core::Tensor(value.data(), {3}, core::Dtype::Float64, device)
            .To(dtype);
}

=======
>>>>>>> ab2e4271
core::Tensor EigenVector3dVectorToTensor(
        const std::vector<Eigen::Vector3d> &values,
        core::Dtype dtype,
        const core::Device &device) {
    // Init CPU Tensor.
    int64_t num_values = static_cast<int64_t>(values.size());
    core::Tensor tensor_cpu =
            core::Tensor::Empty({num_values, 3}, dtype, Device("CPU:0"));

<<<<<<< HEAD
    // Fill TensorList.
=======
    // Fill Tensor.
>>>>>>> ab2e4271
    core::Indexer indexer({tensor_cpu}, tensor_cpu,
                          core::DtypePolicy::ALL_SAME);
    DISPATCH_DTYPE_TO_TEMPLATE(dtype, [&]() {
        core::kernel::CPULauncher::LaunchIndexFillKernel(
                indexer, [&](void *ptr, int64_t workload_idx) {
                    // Fills the flattened tensor tensor_cpu[:] with dtype
                    // casting. tensor_cpu[:][i] corresponds to the (i/3)-th
                    // element's (i%3)-th coordinate value.
                    *static_cast<scalar_t *>(ptr) = static_cast<scalar_t>(
                            values[workload_idx / 3](workload_idx % 3));
                });
    });

    // Copy Tensor to device if necessary.
    if (device.GetType() == core::Device::DeviceType::CPU) {
        return tensor_cpu;
    } else {
        return tensor_cpu.Copy(device);
    }
}

}  // namespace eigen_converter
}  // namespace core
}  // namespace open3d<|MERGE_RESOLUTION|>--- conflicted
+++ resolved
@@ -44,17 +44,6 @@
                            dtensor[2].Item<double>());
 }
 
-<<<<<<< HEAD
-core::Tensor EigenVector3dToTensor(const Eigen::Vector3d &value,
-                                   core::Dtype dtype,
-                                   const core::Device &device) {
-    // The memory will be copied.
-    return core::Tensor(value.data(), {3}, core::Dtype::Float64, device)
-            .To(dtype);
-}
-
-=======
->>>>>>> ab2e4271
 core::Tensor EigenVector3dVectorToTensor(
         const std::vector<Eigen::Vector3d> &values,
         core::Dtype dtype,
@@ -64,22 +53,14 @@
     core::Tensor tensor_cpu =
             core::Tensor::Empty({num_values, 3}, dtype, Device("CPU:0"));
 
-<<<<<<< HEAD
-    // Fill TensorList.
-=======
     // Fill Tensor.
->>>>>>> ab2e4271
     core::Indexer indexer({tensor_cpu}, tensor_cpu,
                           core::DtypePolicy::ALL_SAME);
     DISPATCH_DTYPE_TO_TEMPLATE(dtype, [&]() {
         core::kernel::CPULauncher::LaunchIndexFillKernel(
                 indexer, [&](void *ptr, int64_t workload_idx) {
                     // Fills the flattened tensor tensor_cpu[:] with dtype
-                    // casting. tensor_cpu[:][i] corresponds to the (i/3)-th
-                    // element's (i%3)-th coordinate value.
-                    *static_cast<scalar_t *>(ptr) = static_cast<scalar_t>(
                             values[workload_idx / 3](workload_idx % 3));
-                });
     });
 
     // Copy Tensor to device if necessary.
