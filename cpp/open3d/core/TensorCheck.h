// ----------------------------------------------------------------------------
// -                        Open3D: www.open3d.org                            -
// ----------------------------------------------------------------------------
// The MIT License (MIT)
//
// Copyright (c) 2018-2021 www.open3d.org
//
// Permission is hereby granted, free of charge, to any person obtaining a copy
// of this software and associated documentation files (the "Software"), to deal
// in the Software without restriction, including without limitation the rights
// to use, copy, modify, merge, publish, distribute, sublicense, and/or sell
// copies of the Software, and to permit persons to whom the Software is
// furnished to do so, subject to the following conditions:
//
// The above copyright notice and this permission notice shall be included in
// all copies or substantial portions of the Software.
//
// THE SOFTWARE IS PROVIDED "AS IS", WITHOUT WARRANTY OF ANY KIND, EXPRESS OR
// IMPLIED, INCLUDING BUT NOT LIMITED TO THE WARRANTIES OF MERCHANTABILITY,
// FITNESS FOR A PARTICULAR PURPOSE AND NONINFRINGEMENT. IN NO EVENT SHALL THE
// AUTHORS OR COPYRIGHT HOLDERS BE LIABLE FOR ANY CLAIM, DAMAGES OR OTHER
// LIABILITY, WHETHER IN AN ACTION OF CONTRACT, TORT OR OTHERWISE, ARISING
// FROM, OUT OF OR IN CONNECTION WITH THE SOFTWARE OR THE USE OR OTHER DEALINGS
// IN THE SOFTWARE.
// ----------------------------------------------------------------------------

#pragma once

#include "open3d/Macro.h"
#include "open3d/core/Device.h"
#include "open3d/core/Dtype.h"
#include "open3d/core/Tensor.h"

/// Assert Tensor's dtype is the same as the expected dtype. When an error
/// occurs, the corresponding file name, line number and function name will be
/// printed in the error message.
///
/// Example: check that the tensor has dtype Float32
/// core::AssertTensorDtype(tensor, core::Float32);
#define AssertTensorDtype(tensor, ...)                                     \
    tensor_check::AssertTensorDtype_(                                      \
            __FILE__, __LINE__, static_cast<const char*>(OPEN3D_FUNCTION), \
            tensor, __VA_ARGS__)

/// Assert Tensor's dtype is among one of the expected dtypes. When an error
/// occurs, the corresponding file name, line number and function name will be
/// printed in the error message.
///
/// Example: check that the tensor has dtype Float32 or Float64
/// core::AssertTensorDtypes(tensor, {core::Float32, core::Float64});
#define AssertTensorDtypes(tensor, ...)                                    \
    tensor_check::AssertTensorDtypes_(                                     \
            __FILE__, __LINE__, static_cast<const char*>(OPEN3D_FUNCTION), \
            tensor, __VA_ARGS__)

/// Assert Tensor's device is the same as the expected device. When an error
/// occurs, the corresponding file name, line number and function name will be
/// printed in the error message.
///
/// Example: check that the tensor has device CUDA:0
/// core::AssertTensorDevice(tensor, core::Device("CUDA:0"));
#define AssertTensorDevice(tensor, ...)                                    \
    tensor_check::AssertTensorDevice_(                                     \
            __FILE__, __LINE__, static_cast<const char*>(OPEN3D_FUNCTION), \
            tensor, __VA_ARGS__)

/// Assert Tensor's shape is the same as the expected shape. AssertTensorShape
/// takes a shape (SizeVector) or dynamic shape (DynamicSizeVector). When an
/// error occurs, the corresponding file name, line number and function name
/// will be printed in the error message.
///
/// Example: check that the tensor has shape {100, 3}
/// core::AssertTensorShape(tensor, {100, 3});
///
/// Example: check that the tensor has shape {N, 3}
/// core::AssertTensorShape(tensor, {utility::nullopt, 3});
#define AssertTensorShape(tensor, ...)                                     \
    tensor_check::AssertTensorShape_(                                      \
            __FILE__, __LINE__, static_cast<const char*>(OPEN3D_FUNCTION), \
            tensor, __VA_ARGS__)

namespace open3d {
namespace core {
namespace tensor_check {

void AssertTensorDtype_(const char* file,
                        int line,
                        const char* function,
                        const Tensor& tensor,
                        const Dtype& dtype);

<<<<<<< HEAD
void AssertTensorDtype_(const char* file,
                        int line,
                        const char* function,
                        const Tensor& tensor,
                        const std::vector<Dtype>& dtype);
=======
void AssertTensorDtypes_(const char* file,
                         int line,
                         const char* function,
                         const Tensor& tensor,
                         const std::vector<Dtype>& dtypes);
>>>>>>> a61c1d6d

void AssertTensorDevice_(const char* file,
                         int line,
                         const char* function,
                         const Tensor& tensor,
                         const Device& device);

void AssertTensorShape_(const char* file,
                        int line,
                        const char* function,
                        const Tensor& tensor,
                        const DynamicSizeVector& shape);

}  // namespace tensor_check
}  // namespace core
}  // namespace open3d<|MERGE_RESOLUTION|>--- conflicted
+++ resolved
@@ -89,19 +89,11 @@
                         const Tensor& tensor,
                         const Dtype& dtype);
 
-<<<<<<< HEAD
-void AssertTensorDtype_(const char* file,
-                        int line,
-                        const char* function,
-                        const Tensor& tensor,
-                        const std::vector<Dtype>& dtype);
-=======
 void AssertTensorDtypes_(const char* file,
                          int line,
                          const char* function,
                          const Tensor& tensor,
                          const std::vector<Dtype>& dtypes);
->>>>>>> a61c1d6d
 
 void AssertTensorDevice_(const char* file,
                          int line,
