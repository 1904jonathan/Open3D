// ----------------------------------------------------------------------------
// -                        Open3D: www.open3d.org                            -
// ----------------------------------------------------------------------------
// The MIT License (MIT)
//
// Copyright (c) 2018 www.open3d.org
//
// Permission is hereby granted, free of charge, to any person obtaining a copy
// of this software and associated documentation files (the "Software"), to deal
// in the Software without restriction, including without limitation the rights
// to use, copy, modify, merge, publish, distribute, sublicense, and/or sell
// copies of the Software, and to permit persons to whom the Software is
// furnished to do so, subject to the following conditions:
//
// The above copyright notice and this permission notice shall be included in
// all copies or substantial portions of the Software.
//
// THE SOFTWARE IS PROVIDED "AS IS", WITHOUT WARRANTY OF ANY KIND, EXPRESS OR
// IMPLIED, INCLUDING BUT NOT LIMITED TO THE WARRANTIES OF MERCHANTABILITY,
// FITNESS FOR A PARTICULAR PURPOSE AND NONINFRINGEMENT. IN NO EVENT SHALL THE
// AUTHORS OR COPYRIGHT HOLDERS BE LIABLE FOR ANY CLAIM, DAMAGES OR OTHER
// LIABILITY, WHETHER IN AN ACTION OF CONTRACT, TORT OR OTHERWISE, ARISING
// FROM, OUT OF OR IN CONNECTION WITH THE SOFTWARE OR THE USE OR OTHER DEALINGS
// IN THE SOFTWARE.
// ----------------------------------------------------------------------------

#pragma once

#include <Eigen/Core>

#include "open3d/core/Device.h"
#include "open3d/core/Dtype.h"
#include "open3d/core/Tensor.h"
#include "open3d/core/TensorList.h"

namespace open3d {
namespace core {
namespace eigen_converter {

/// Converts a tensor of shape (3,) to Eigen::Vector3d. An exception will be
/// thrown if the tensor shape is not (3,).
Eigen::Vector3d TensorToEigenVector3d(const core::Tensor &tensor);

<<<<<<< HEAD
core::Tensor EigenVector3dToTensor(const Eigen::Vector3d &value,
                                   core::Dtype dtype,
                                   const core::Device &device);

=======
/// Converts a vector of Eigen::Vector3d to a (N, 3) tensor. This function also
/// takes care of dtype conversion and device transfer if necessary.
///
/// \param values A vector of Eigen::Vector3d values, e.g. a list of 3D points.
/// \param dtype Dtype of the output tensor.
/// \param device Device of the output tensor.
>>>>>>> ab2e4271
core::Tensor EigenVector3dVectorToTensor(
        const std::vector<Eigen::Vector3d> &values,
        core::Dtype dtype,
        const core::Device &device);

}  // namespace eigen_converter
}  // namespace core
}  // namespace open3d<|MERGE_RESOLUTION|>--- conflicted
+++ resolved
@@ -41,19 +41,12 @@
 /// thrown if the tensor shape is not (3,).
 Eigen::Vector3d TensorToEigenVector3d(const core::Tensor &tensor);
 
-<<<<<<< HEAD
-core::Tensor EigenVector3dToTensor(const Eigen::Vector3d &value,
-                                   core::Dtype dtype,
-                                   const core::Device &device);
-
-=======
 /// Converts a vector of Eigen::Vector3d to a (N, 3) tensor. This function also
 /// takes care of dtype conversion and device transfer if necessary.
 ///
 /// \param values A vector of Eigen::Vector3d values, e.g. a list of 3D points.
 /// \param dtype Dtype of the output tensor.
 /// \param device Device of the output tensor.
->>>>>>> ab2e4271
 core::Tensor EigenVector3dVectorToTensor(
         const std::vector<Eigen::Vector3d> &values,
         core::Dtype dtype,
