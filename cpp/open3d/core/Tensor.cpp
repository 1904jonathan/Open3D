// ----------------------------------------------------------------------------
// -                        Open3D: www.open3d.org                            -
// ----------------------------------------------------------------------------
// The MIT License (MIT)
//
// Copyright (c) 2018-2021 www.open3d.org
//
// Permission is hereby granted, free of charge, to any person obtaining a copy
// of this software and associated documentation files (the "Software"), to deal
// in the Software without restriction, including without limitation the rights
// to use, copy, modify, merge, publish, distribute, sublicense, and/or sell
// copies of the Software, and to permit persons to whom the Software is
// furnished to do so, subject to the following conditions:
//
// The above copyright notice and this permission notice shall be included in
// all copies or substantial portions of the Software.
//
// THE SOFTWARE IS PROVIDED "AS IS", WITHOUT WARRANTY OF ANY KIND, EXPRESS OR
// IMPLIED, INCLUDING BUT NOT LIMITED TO THE WARRANTIES OF MERCHANTABILITY,
// FITNESS FOR A PARTICULAR PURPOSE AND NONINFRINGEMENT. IN NO EVENT SHALL THE
// AUTHORS OR COPYRIGHT HOLDERS BE LIABLE FOR ANY CLAIM, DAMAGES OR OTHER
// LIABILITY, WHETHER IN AN ACTION OF CONTRACT, TORT OR OTHERWISE, ARISING
// FROM, OUT OF OR IN CONNECTION WITH THE SOFTWARE OR THE USE OR OTHER DEALINGS
// IN THE SOFTWARE.
// ----------------------------------------------------------------------------

#include "open3d/core/Tensor.h"

#include <numeric>
#include <sstream>

#include "open3d/core/AdvancedIndexing.h"
#include "open3d/core/Blob.h"
#include "open3d/core/CUDAUtils.h"
#include "open3d/core/Device.h"
#include "open3d/core/Dispatch.h"
#include "open3d/core/Dtype.h"
#include "open3d/core/ShapeUtil.h"
#include "open3d/core/SizeVector.h"
#include "open3d/core/TensorCheck.h"
#include "open3d/core/TensorKey.h"
#include "open3d/core/kernel/Arange.h"
#include "open3d/core/kernel/Kernel.h"
#include "open3d/core/linalg/Det.h"
#include "open3d/core/linalg/Inverse.h"
#include "open3d/core/linalg/LU.h"
#include "open3d/core/linalg/LeastSquares.h"
#include "open3d/core/linalg/Matmul.h"
#include "open3d/core/linalg/SVD.h"
#include "open3d/core/linalg/Solve.h"
#include "open3d/core/linalg/Tri.h"
#include "open3d/t/io/NumpyIO.h"
#include "open3d/utility/Logging.h"

namespace open3d {
namespace core {

static DLDataTypeCode DtypeToDLDataTypeCode(const Dtype& dtype) {
    if (dtype == core::Float32) return DLDataTypeCode::kDLFloat;
    if (dtype == core::Float64) return DLDataTypeCode::kDLFloat;
    if (dtype == core::Int8) return DLDataTypeCode::kDLInt;
    if (dtype == core::Int16) return DLDataTypeCode::kDLInt;
    if (dtype == core::Int32) return DLDataTypeCode::kDLInt;
    if (dtype == core::Int64) return DLDataTypeCode::kDLInt;
    if (dtype == core::UInt8) return DLDataTypeCode::kDLUInt;
    if (dtype == core::UInt16) return DLDataTypeCode::kDLUInt;
    if (dtype == core::UInt32) return DLDataTypeCode::kDLUInt;
    if (dtype == core::UInt64) return DLDataTypeCode::kDLUInt;
    utility::LogError("Unsupported data type");
    return DLDataTypeCode();
}

static Dtype DLDataTypeToDtype(const DLDataType& dltype) {
    if (dltype.lanes != 1) {
        utility::LogError("Only supports lanes == 1, but lanes == {}",
                          dltype.lanes);
    }
    switch (dltype.code) {
        case DLDataTypeCode::kDLUInt:
            switch (dltype.bits) {
                case 8:
                    return core::UInt8;
                case 16:
                    return core::UInt16;
                case 32:
                    return core::UInt32;
                case 64:
                    return core::UInt64;
                default:
                    utility::LogError("Unsupported kDLUInt bits {}",
                                      dltype.bits);
            }
            break;
        case DLDataTypeCode::kDLInt:
            switch (dltype.bits) {
                case 8:
                    return core::Int8;
                case 16:
                    return core::Int16;
                case 32:
                    return core::Int32;
                case 64:
                    return core::Int64;
                default:
                    utility::LogError("Unsupported kDLInt bits {}",
                                      dltype.bits);
            }
            break;
        case DLDataTypeCode::kDLFloat:
            switch (dltype.bits) {
                case 32:
                    return core::Float32;
                case 64:
                    return core::Float64;
                default:
                    utility::LogError("Unsupported kDLFloat bits {}",
                                      dltype.bits);
            }
            break;
        default:
            utility::LogError("Unsupported dtype code {}", dltype.code);
    }
    return core::Undefined;
}

/// Open3D DLPack Tensor manager.
class Open3DDLManagedTensor {
private:
    Open3DDLManagedTensor(const Tensor& o3d_tensor) {
        o3d_tensor_ = o3d_tensor;

        // Prepare dl_device_type
        DLDeviceType dl_device_type;
        Device device = o3d_tensor_.GetDevice();
        switch (device.GetType()) {
            case Device::DeviceType::CPU:
                dl_device_type = DLDeviceType::kDLCPU;
                break;
            case Device::DeviceType::CUDA:
                dl_device_type = DLDeviceType::kDLGPU;
                break;
            default:
                utility::LogError("ToDLPack: unsupported device type {}",
                                  device.ToString());
        }

        // Prepare dl_context
        DLContext dl_context;
        dl_context.device_type = dl_device_type;
        dl_context.device_id = device.GetID();

        // Prepare dl_data_type
        DLDataType dl_data_type;
        Dtype dtype = o3d_tensor_.GetDtype();

        dl_data_type.code = DtypeToDLDataTypeCode(dtype);
        dl_data_type.bits = static_cast<uint8_t>(dtype.ByteSize() * 8);
        dl_data_type.lanes = 1;

        // Prepare dl_tensor, this uses dl_device_type, dl_context and
        // dl_data_type prepared above.
        DLTensor dl_tensor;
        // Not Blob's data pointer.
        dl_tensor.data = const_cast<void*>(o3d_tensor_.GetDataPtr());
        dl_tensor.ctx = dl_context;
        dl_tensor.ndim = static_cast<int>(o3d_tensor_.GetShape().size());
        dl_tensor.dtype = dl_data_type;
        // The shape pointer is alive for the lifetime of Open3DDLManagedTensor.
        dl_tensor.shape =
                const_cast<int64_t*>(o3d_tensor_.GetShapeRef().data());
        // The strides pointer is alive for the lifetime of
        // Open3DDLManagedTensor.
        dl_tensor.strides =
                const_cast<int64_t*>(o3d_tensor_.GetStridesRef().data());
        dl_tensor.byte_offset = 0;

        dl_managed_tensor_.manager_ctx = this;
        dl_managed_tensor_.deleter = &Open3DDLManagedTensor::Deleter;
        dl_managed_tensor_.dl_tensor = dl_tensor;
    }

    Tensor o3d_tensor_;
    DLManagedTensor dl_managed_tensor_;

public:
    /// `DLManagedTensor* dmlt` is destroyed by calling `dmlt->deleter(dmlt)`.
    /// The destruction happens when the DLPack python object goes out of scope,
    /// and ultimately it decreases the reference count to the actual data
    /// buffer (i.e. `dmlt.manager_ctx->o3d_tensor_.GetBlob()`) by 1.
    static DLManagedTensor* Create(const Tensor& o3d_tensor) {
        Open3DDLManagedTensor* o3d_dl_tensor =
                new Open3DDLManagedTensor(o3d_tensor);
        return &o3d_dl_tensor->dl_managed_tensor_;
    }

    static void Deleter(DLManagedTensor* arg) {
        delete static_cast<Open3DDLManagedTensor*>(arg->manager_ctx);
    }
};

struct Tensor::Iterator::Impl {
    Tensor* tensor_;
    int64_t index_;
    Tensor tensor_slice_;  // Stores temporary tensor slice with shared memory
                           // as the original tensor. This allows taking the &
                           // of the tensor for Iterator::operator->.
};

Tensor::Iterator::Iterator(pointer tensor, int64_t index)
    : impl_(std::make_unique<Impl>()) {
    impl_->tensor_ = tensor;
    impl_->index_ = index;
}

Tensor::Iterator::Iterator(const Tensor::Iterator& other)
    : impl_(std::make_unique<Impl>()) {
    impl_->tensor_ = other.impl_->tensor_;
    impl_->index_ = other.impl_->index_;
}

// Empty destructor since Impl is incomplete type in Tensor.h.
// https://stackoverflow.com/a/34073093/1255535
Tensor::Iterator::~Iterator() {}

Tensor::Iterator::reference Tensor::Iterator::operator*() const {
    return impl_->tensor_->operator[](impl_->index_);
}

Tensor::Iterator::pointer Tensor::Iterator::operator->() const {
    impl_->tensor_slice_ = impl_->tensor_->operator[](impl_->index_);
    return &impl_->tensor_slice_;
}

Tensor::Iterator& Tensor::Iterator::operator++() {
    impl_->index_++;
    return *this;
}

Tensor::Iterator Tensor::Iterator::operator++(int) {
    Iterator tmp(impl_->tensor_, impl_->index_);
    impl_->index_++;
    return tmp;
}

bool Tensor::Iterator::operator==(const Tensor::Iterator& other) const {
    return impl_->tensor_ == other.impl_->tensor_ &&
           impl_->index_ == other.impl_->index_;
}

bool Tensor::Iterator::operator!=(const Tensor::Iterator& other) const {
    return !(*this == other);
}

Tensor::Iterator Tensor::begin() {
    if (NumDims() == 0) {
        utility::LogError("Cannot iterate a scalar (0-dim) tensor.");
    }
    return Iterator(this, 0);
}

Tensor::Iterator Tensor::end() {
    if (NumDims() == 0) {
        utility::LogError("Cannot iterate a scalar (0-dim) tensor.");
    }
    return Iterator(this, shape_[0]);
}

struct Tensor::ConstIterator::Impl {
    const Tensor* tensor_;
    int64_t index_;
    Tensor tensor_slice_;  // Stores temporary tensor slice with shared memory
                           // as the original tensor. This allows taking the &
                           // of the tensor for ConstIterator::operator->.
};

Tensor::ConstIterator::ConstIterator(pointer tensor, int64_t index)
    : impl_(std::make_unique<Impl>()) {
    impl_->tensor_ = tensor;
    impl_->index_ = index;
}

Tensor::ConstIterator::ConstIterator(const Tensor::ConstIterator& other)
    : impl_(std::make_unique<Impl>()) {
    impl_->tensor_ = other.impl_->tensor_;
    impl_->index_ = other.impl_->index_;
}

// Empty destructor since Impl is incomplete type in Tensor.h.
// https://stackoverflow.com/a/34073093/1255535
Tensor::ConstIterator::~ConstIterator() {}

Tensor::ConstIterator::reference Tensor::ConstIterator::operator*() const {
    return impl_->tensor_->operator[](impl_->index_);
}

Tensor::ConstIterator::pointer Tensor::ConstIterator::operator->() const {
    impl_->tensor_slice_ = impl_->tensor_->operator[](impl_->index_);
    return &impl_->tensor_slice_;
}

Tensor::ConstIterator& Tensor::ConstIterator::operator++() {
    impl_->index_++;
    return *this;
}

Tensor::ConstIterator Tensor::ConstIterator::operator++(int) {
    ConstIterator tmp(impl_->tensor_, impl_->index_);
    impl_->index_++;
    return tmp;
}

bool Tensor::ConstIterator::operator==(
        const Tensor::ConstIterator& other) const {
    return impl_->tensor_ == other.impl_->tensor_ &&
           impl_->index_ == other.impl_->index_;
}

bool Tensor::ConstIterator::operator!=(
        const Tensor::ConstIterator& other) const {
    return !(*this == other);
}

Tensor::ConstIterator Tensor::cbegin() const {
    if (NumDims() == 0) {
        utility::LogError("Cannot iterate a scalar (0-dim) tensor.");
    }
    return ConstIterator(this, 0);
}

Tensor::ConstIterator Tensor::cend() const {
    if (NumDims() == 0) {
        utility::LogError("Cannot iterate a scalar (0-dim) tensor.");
    }
    return ConstIterator(this, shape_[0]);
}

// Equivalent to `Tensor& operator=(const Tensor& other) & = default;`.
// Manual implentaiton is need to avoid MSVC bug (error C2580:  multiple
// versions of a defaulted special member functions are not allowed.)
Tensor& Tensor::operator=(const Tensor& other) & {
    shape_ = other.shape_;
    strides_ = other.strides_;
    dtype_ = other.dtype_;
    blob_ = other.blob_;
    data_ptr_ = other.data_ptr_;
    return *this;
}

// Equivalent to `Tensor& operator=(Tensor&& other) & = default;`.
// Manual implentaiton is need to avoid MSVC bug (error C2580:  multiple
// versions of a defaulted special member functions are not allowed.)
Tensor& Tensor::operator=(Tensor&& other) & {
    shape_ = other.shape_;
    strides_ = other.strides_;
    dtype_ = other.dtype_;
    blob_ = other.blob_;
    data_ptr_ = other.data_ptr_;
    return *this;
}

/// Tensor assignment rvalue = lvalue, e.g. `tensor_a[0] = tensor_b`.
Tensor& Tensor::operator=(const Tensor& other) && {
    kernel::Copy(other, *this);
    return *this;
}

/// Tensor assignment rvalue = rvalue, e.g. `tensor_a[0] = tensor_b[0]`.
Tensor& Tensor::operator=(Tensor&& other) && {
    kernel::Copy(other, *this);
    return *this;
}

Tensor Tensor::Empty(const SizeVector& shape,
                     Dtype dtype,
                     const Device& device) {
    return Tensor(shape, dtype, device);
}

Tensor Tensor::Zeros(const SizeVector& shape,
                     Dtype dtype,
                     const Device& device) {
    return Full(shape, 0, dtype, device);
}

Tensor Tensor::Ones(const SizeVector& shape,
                    Dtype dtype,
                    const Device& device) {
    return Full(shape, 1, dtype, device);
}

Tensor Tensor::Eye(int64_t n, Dtype dtype, const Device& device) {
    Tensor eye = Tensor::Zeros({n, n}, dtype, device);
    eye.AsStrided({n}, {eye.strides_[0] + eye.strides_[1]}).Fill(1);
    return eye;
}

Tensor Tensor::Diag(const Tensor& input) {
    const SizeVector& shape = input.GetShape();
    if (shape.size() != 1) {
        utility::LogError("Input tensor must be 1D, but got shape {}.",
                          input.shape_.ToString());
    }
    int64_t n = shape[0];
    Tensor diag = Tensor::Zeros({n, n}, input.GetDtype(), input.GetDevice());
    diag.AsStrided({n}, {diag.strides_[0] + diag.strides_[1]}) = input;
    return diag;
}

Tensor Tensor::Arange(Scalar start,
                      Scalar stop,
                      Scalar step,
                      Dtype dtype,
                      const Device& device) {
    start.AssertSameScalarType(stop,
                               "start must have the same scalar type as stop.");
    start.AssertSameScalarType(step,
                               "start must have the same scalar type as step.");

    if (step.Equal(0)) {
        utility::LogError("Step cannot be 0.");
    }
    if (stop.Equal(start)) {
        return Tensor({0}, dtype, device);
    }

    Tensor t_start;
    Tensor t_stop;
    Tensor t_step;
    DISPATCH_DTYPE_TO_TEMPLATE(dtype, [&]() {
        t_start = Tensor::Full({}, start.To<scalar_t>(), dtype, device);
        t_stop = Tensor::Full({}, stop.To<scalar_t>(), dtype, device);
        t_step = Tensor::Full({}, step.To<scalar_t>(), dtype, device);
    });

    return kernel::Arange(t_start, t_stop, t_step);
}

Tensor Tensor::Reverse() const {
    // TODO: Unoptimized with ai. Can be improved when negative step in Slice is
    // implemented.
    int64_t n = NumElements();
    Tensor reverse_idx = Tensor::Arange(n - 1, -1, -1);
    return View({n}).IndexGet({reverse_idx}).View(GetShape());
}

Tensor Tensor::GetItem(const TensorKey& tk) const {
    if (tk.GetMode() == TensorKey::TensorKeyMode::Index) {
        return IndexExtract(0, tk.GetIndex());
    } else if (tk.GetMode() == TensorKey::TensorKeyMode::Slice) {
        if (NumDims() == 0) {
            utility::LogError("Cannot slice a scalar (0-dim) tensor.");
        }
        TensorKey tk_new = tk.InstantiateDimSize(shape_[0]);
        return Slice(0, tk_new.GetStart(), tk_new.GetStop(), tk_new.GetStep());
    } else if (tk.GetMode() == TensorKey::TensorKeyMode::IndexTensor) {
        return IndexGet({tk.GetIndexTensor()});
    } else {
        utility::LogError("Internal error: wrong TensorKeyMode.");
    }
}

Tensor Tensor::GetItem(const std::vector<TensorKey>& tks) const {
    if (std::any_of(tks.begin(), tks.end(), [](const TensorKey& tk) {
            return tk.GetMode() == TensorKey::TensorKeyMode::IndexTensor;
        })) {
        // If tks contains one or more IndexTensor, the advanced indexing mode
        // is enabled. Under Advanced indexing mode, we do some preprocessing
        // with regular slicing, before sending to the advanced indexing engine.
        //
        // 1) TensorKey::Index: convert to a TensorKey::IndexTensor with the
        //    specified index.
        // 2) TensorKey::Slice: if the slice is non-full slice, slice the tensor
        //    first and then use full slice for the advanced indexing engine.
        //
        // e.g.
        // dst = src[1,     0:2,   [1, 2]]
        //           ^      ^      ^
        //           Index  Slice  IndexTensor
        // is done in two steps:
        // temp = src[:, 0:2, :]
        // dst = temp[[1], :, [1, 2]]

        std::vector<TensorKey> preprocess_tks;

        // Performs `temp = src[:, 0:2, :]`, see the example above.
        for (const TensorKey& tk : tks) {
            if (tk.GetMode() == TensorKey::TensorKeyMode::Index) {
                preprocess_tks.push_back(TensorKey::Slice(None, None, None));
            } else if (tk.GetMode() == TensorKey::TensorKeyMode::Slice) {
                preprocess_tks.push_back(tk);
            } else if (tk.GetMode() == TensorKey::TensorKeyMode::IndexTensor) {
                preprocess_tks.push_back(TensorKey::Slice(None, None, None));
            } else {
                utility::LogError("Internal error: wrong TensorKeyMode.");
            }
        }
        Tensor preprocess_t = GetItem(preprocess_tks);

        // Performs `dst = temp[[1], :, [1, 2]]`, see the example above.
        std::vector<Tensor> index_tensors;
        for (const TensorKey& tk : tks) {
            if (tk.GetMode() == TensorKey::TensorKeyMode::Index) {
                index_tensors.push_back(
                        Tensor(std::vector<int64_t>({tk.GetIndex()}), {1},
                               core::Int64, GetDevice()));
            } else if (tk.GetMode() == TensorKey::TensorKeyMode::Slice) {
                index_tensors.push_back(Tensor(std::vector<int64_t>{},
                                               core::Int64, GetDevice()));
            } else if (tk.GetMode() == TensorKey::TensorKeyMode::IndexTensor) {
                index_tensors.push_back(tk.GetIndexTensor());
            } else {
                utility::LogError("Internal error: wrong TensorKeyMode.");
            }
        }

        // Calls Advanced indexing engine.
        return preprocess_t.IndexGet(index_tensors);
    }

    Tensor t = *this;
    int64_t slice_dim = 0;
    for (const TensorKey& tk : tks) {
        if (tk.GetMode() == TensorKey::TensorKeyMode::Index) {
            t = t.IndexExtract(slice_dim, tk.GetIndex());
        } else if (tk.GetMode() == TensorKey::TensorKeyMode::Slice) {
            TensorKey tk_new = tk.InstantiateDimSize(t.shape_[slice_dim]);
            t = t.Slice(slice_dim, tk_new.GetStart(), tk_new.GetStop(),
                        tk_new.GetStep());
            slice_dim++;
        } else {
            utility::LogError("Internal error: wrong TensorKeyMode.");
        }
    }
    return t;
}

Tensor Tensor::SetItem(const Tensor& value) {
    this->AsRvalue() = value;
    return *this;
}

Tensor Tensor::SetItem(const TensorKey& tk, const Tensor& value) {
    if (tk.GetMode() == TensorKey::TensorKeyMode::IndexTensor) {
        IndexSet({tk.GetIndexTensor()}, value);
    } else {
        this->GetItem(tk) = value;
    }
    return *this;
}

Tensor Tensor::SetItem(const std::vector<TensorKey>& tks, const Tensor& value) {
    if (std::any_of(tks.begin(), tks.end(), [](const TensorKey& tk) {
            return tk.GetMode() == TensorKey::TensorKeyMode::IndexTensor;
        })) {
        // Advanced indexing mode, see Tensor::GetItem for detailed docs.
        std::vector<TensorKey> preprocess_tks;

        for (const TensorKey& tk : tks) {
            if (tk.GetMode() == TensorKey::TensorKeyMode::Index) {
                preprocess_tks.push_back(TensorKey::Slice(None, None, None));
            } else if (tk.GetMode() == TensorKey::TensorKeyMode::Slice) {
                preprocess_tks.push_back(tk);
            } else if (tk.GetMode() == TensorKey::TensorKeyMode::IndexTensor) {
                preprocess_tks.push_back(TensorKey::Slice(None, None, None));
            } else {
                utility::LogError("Internal error: wrong TensorKeyMode.");
            }
        }
        Tensor preprocess_t = GetItem(preprocess_tks);

        std::vector<Tensor> index_tensors;
        for (const TensorKey& tk : tks) {
            if (tk.GetMode() == TensorKey::TensorKeyMode::Index) {
                index_tensors.push_back(
                        Tensor(std::vector<int64_t>({tk.GetIndex()}), {1},
                               core::Int64, GetDevice()));
            } else if (tk.GetMode() == TensorKey::TensorKeyMode::Slice) {
                index_tensors.push_back(Tensor(std::vector<int64_t>{},
                                               core::Int64, GetDevice()));
            } else if (tk.GetMode() == TensorKey::TensorKeyMode::IndexTensor) {
                index_tensors.push_back(tk.GetIndexTensor());
            } else {
                utility::LogError("Internal error: wrong TensorKeyMode.");
            }
        }

        preprocess_t.IndexSet(index_tensors, value);
    } else {
        this->GetItem(tks) = value;
    }

    return *this;
}

<<<<<<< HEAD
Tensor Tensor::Concatenate(const std::vector<Tensor>& tensor_list,
                           int64_t axis) {
    const int num_tensors = tensor_list.size();
    if (num_tensors < 2) {
        utility::LogError("Expected atleast 2 tensors, but got {}.",
                          num_tensors);
    }

    const int64_t num_dims = tensor_list[0].NumDims();
    const int64_t axis_d = shape_util::WrapDim(axis, num_dims);

    const Device device = tensor_list[0].GetDevice();
    const Dtype dtype = tensor_list[0].GetDtype();
    SizeVector combined_shape = tensor_list[0].GetShape();

    // Asserts input tensor properties such as device, dtype and dimentions.
    for (int i = 1; i < num_tensors; ++i) {
        core::AssertTensorDevice(tensor_list[i], device);
        core::AssertTensorDtype(tensor_list[i], dtype);

        if (tensor_list[i].NumDims() != num_dims) {
            utility::LogError(
                    "All the input tensors must have same number of "
                    "dimensions, but the tensor at index 0 has {} dimension(s) "
                    "and the tensor at index {} has {} dimension(s).",
                    num_dims, i, tensor_list[i].NumDims());
        }

        // Check Shape.
        for (int64_t j = 0; j < num_dims; ++j) {
            if (j != axis_d &&
                combined_shape[j] != tensor_list[i].GetShape(j)) {
                utility::LogError(
                        "All the input tensor dimensions, other than dimension "
                        "size along concatenation axis must be same, but along "
                        "dimension {}, the tensor at index 0 has size {} and "
                        "the tensor at index {} has size {}.",
                        j, combined_shape[j], i, tensor_list[i].GetShape(j));
            }
        }

        combined_shape[axis_d] += tensor_list[i].GetShape(axis_d);
    }

    // Common TensorKey for dimensions < axis_d.
    std::vector<TensorKey> common_tks;
    for (int i = 0; i < axis_d; ++i) {
        common_tks.push_back(TensorKey::Slice(0, combined_shape[i], 1));
=======
static Tensor StackAlongAxis(const Tensor& tensor,
                             const Tensor& values,
                             int64_t axis) {
    SizeVector combined_shape = tensor.GetShape();
    combined_shape[axis] += values.GetShape(axis);

    std::vector<TensorKey> tks_this;
    std::vector<TensorKey> tks_other;
    for (int i = 0; i < axis; ++i) {
        tks_this.push_back(core::TensorKey::Slice(0, tensor.GetShape(i), 1));
        tks_other.push_back(core::TensorKey::Slice(0, tensor.GetShape(i), 1));
>>>>>>> a2c6034a
    }

    tks_this.push_back(core::TensorKey::Slice(0, tensor.GetShape(axis), 1));
    tks_other.push_back(core::TensorKey::Slice(tensor.GetShape(axis),
                                               combined_shape[axis], 1));

<<<<<<< HEAD
    for (int i = 0; i < num_tensors; ++i) {
        const int64_t updated_length =
                length_cumulator + tensor_list[i].GetShape(axis_d);

        // TensorKey(s) for individual tensors.
        std::vector<TensorKey> local_tks = common_tks;
        local_tks.push_back(
                TensorKey::Slice(length_cumulator, updated_length, 1));

        length_cumulator = updated_length;

        combined_tensor.SetItem(local_tks, tensor_list[i]);
    }
=======
    Tensor combined_tensor(combined_shape, tensor.GetDtype(),
                           tensor.GetDevice());
    combined_tensor.SetItem(tks_this, tensor);
    combined_tensor.SetItem(tks_other, values);
>>>>>>> a2c6034a

    return combined_tensor;
}

Tensor Tensor::Append(const Tensor& tensor,
                      const Tensor& values,
                      const utility::optional<int64_t> axis) {
    core::AssertTensorDevice(values, tensor.GetDevice());
    core::AssertTensorDtype(values, tensor.GetDtype());

    if (tensor.NumDims() != values.NumDims()) {
        utility::LogError(
                "All the input tensors must have same number of "
                "dimensions, but the tensor at index 0 has {} dimension(s) "
                "and the tensor at index 1 has {} dimension(s).",
                tensor.NumDims(), values.NumDims());
    }

    if (!axis.has_value()) {
<<<<<<< HEAD
        return Concatenate({tensor.Reshape({tensor.NumElements(), 1}),
                            values.Reshape({values.NumElements(), 1})},
                           0)
=======
        return StackAlongAxis(tensor.Reshape({tensor.NumElements(), 1}),
                              values.Reshape({values.NumElements(), 1}), 0)
>>>>>>> a2c6034a
                .Reshape({-1});
    } else {
        if (tensor.NumDims() == 0) {
            utility::LogError(
                    "Zero-dimensional tensor can only be appended along axis = "
                    "null, but got {}.",
                    axis.value());
        }

<<<<<<< HEAD
        return Concatenate({tensor, values}, axis.value());
=======
        const int64_t axis_d =
                shape_util::WrapDim(axis.value(), tensor.NumDims());

        for (int64_t i = 0; i < tensor.NumDims(); ++i) {
            if (i != axis_d && tensor.GetShape(i) != values.GetShape(i)) {
                utility::LogError(
                        "All the input tensor dimensions, other than dimension "
                        "size along concatenation axis must be same, but along "
                        "dimension {}, the tensor at index 0 has size {} and "
                        "the tensor at index 1 has size {}.",
                        i, tensor.GetShape(i), values.GetShape(i));
            }
        }

        return StackAlongAxis(tensor, values, axis_d);
>>>>>>> a2c6034a
    }
}

/// Assign (copy) values from another Tensor, shape, dtype, device may change.
void Tensor::Assign(const Tensor& other) {
    shape_ = other.shape_;
    strides_ = shape_util::DefaultStrides(shape_);
    dtype_ = other.dtype_;
    blob_ = std::make_shared<Blob>(shape_.NumElements() * dtype_.ByteSize(),
                                   other.GetDevice());
    data_ptr_ = blob_->GetDataPtr();
    kernel::Copy(other, *this);
}

/// Broadcast Tensor to a new broadcastable shape
Tensor Tensor::Broadcast(const SizeVector& dst_shape) const {
    if (!shape_util::CanBeBrocastedToShape(shape_, dst_shape)) {
        utility::LogError("Cannot broadcast shape {} to shape {}.",
                          shape_.ToString(), dst_shape);
    }
    Tensor dst_tensor(dst_shape, dtype_, GetDevice());
    dst_tensor.AsRvalue() = *this;
    return dst_tensor;
}

Tensor Tensor::Expand(const SizeVector& dst_shape) const {
    if (!shape_util::CanBeBrocastedToShape(shape_, dst_shape)) {
        utility::LogError("Cannot expand shape {} to shape {}.",
                          shape_.ToString(), dst_shape);
    }
    int64_t src_ndims = NumDims();
    int64_t dst_ndims = dst_shape.size();
    int64_t omitted_ndims = dst_ndims - src_ndims;

    // Fill 1 in shape for omitted dimensions in front.
    // Noe that unexpanded_new_shape is not the expanded shape. The expanded
    // shape is the dst_shape.
    SizeVector unexpanded_new_shape(dst_ndims, 1);
    for (int64_t i = 0; i < src_ndims; ++i) {
        unexpanded_new_shape[i + omitted_ndims] = shape_[i];
    }

    // Fill 0 in strides for omitted dimensions in front.
    SizeVector new_strides(dst_ndims, 0);
    for (int64_t i = 0; i < src_ndims; ++i) {
        new_strides[i + omitted_ndims] = strides_[i];
    }

    // Set stride to 0 if the dimension is expanded.
    for (int64_t i = 0; i < dst_ndims; ++i) {
        if (unexpanded_new_shape[i] == 1 && dst_shape[i] != 1) {
            new_strides[i] = 0;
        }
    }

    return AsStrided(dst_shape, new_strides);
}

Tensor Tensor::Reshape(const SizeVector& dst_shape) const {
    SizeVector inferred_dst_shape =
            shape_util::InferShape(dst_shape, NumElements());
    bool can_restride;
    SizeVector new_strides;
    std::tie(can_restride, new_strides) =
            shape_util::Restride(shape_, strides_, inferred_dst_shape);
    if (can_restride) {
        return AsStrided(inferred_dst_shape, new_strides);
    } else {
        return Contiguous().View(inferred_dst_shape);
    }
}

Tensor Tensor::View(const SizeVector& dst_shape) const {
    SizeVector inferred_dst_shape =
            shape_util::InferShape(dst_shape, NumElements());
    bool can_restride;
    SizeVector new_strides;
    std::tie(can_restride, new_strides) =
            shape_util::Restride(shape_, strides_, inferred_dst_shape);
    if (can_restride) {
        return AsStrided(inferred_dst_shape, new_strides);
    } else {
        utility::LogError(
                "View shape {} is not compatible with Tensor's size {} and "
                "sride {}, at least one dimension spacs across two contiguous "
                "subspaces. Use Reshape() instead.",
                dst_shape, shape_, strides_);
    }
}

Tensor Tensor::To(Dtype dtype, bool copy /*= false*/) const {
    if (!copy && dtype_ == dtype) {
        return *this;
    }
    // We only support scalar type conversion.
    if (dtype_.IsObject() || dtype.IsObject()) {
        utility::LogError("Cannot cast type from {} to {}.", dtype_.ToString(),
                          dtype.ToString());
    }
    Tensor dst_tensor(shape_, dtype, GetDevice());
    kernel::Copy(*this, dst_tensor);
    return dst_tensor;
}

Tensor Tensor::To(const Device& device, bool copy /*= false*/) const {
    if (!copy && GetDevice() == device) {
        return *this;
    }
    Tensor dst_tensor(shape_, dtype_, device);
    kernel::Copy(*this, dst_tensor);
    return dst_tensor;
}

Tensor Tensor::To(const Device& device,
                  Dtype dtype,
                  bool copy /*= false*/) const {
    Tensor dst_tensor = To(dtype, copy);
    dst_tensor = dst_tensor.To(device, copy);
    return dst_tensor;
}

void Tensor::CopyFrom(const Tensor& other) { AsRvalue() = other; }

Tensor Tensor::Contiguous() const {
    if (IsContiguous()) {
        return *this;
    } else {
        return To(GetDevice(), /*copy=*/true);
    }
}

std::string Tensor::ToString(bool with_suffix,
                             const std::string& indent) const {
    std::ostringstream rc;
    if (GetDevice().GetType() == Device::DeviceType::CUDA || !IsContiguous()) {
        Tensor host_contiguous_tensor = Contiguous().To(Device("CPU:0"));
        rc << host_contiguous_tensor.ToString(false, "");
    } else {
        if (shape_.NumElements() == 0) {
            rc << indent;
            rc << "0-element Tensor";
        } else if (shape_.size() == 0) {
            rc << indent;
            rc << ScalarPtrToString(data_ptr_);
        } else if (shape_.size() == 1) {
            const char* ptr = static_cast<const char*>(data_ptr_);
            rc << "[";
            std::string delim = "";
            int64_t element_byte_size = dtype_.ByteSize();
            for (int64_t i = 0; i < shape_.NumElements(); ++i) {
                rc << delim << ScalarPtrToString(ptr);
                delim = " ";
                ptr += element_byte_size;
            }
            rc << "]";
        } else {
            rc << "[";
            std::string delim = "";
            std::string child_indent = "";
            for (int64_t i = 0; i < shape_[0]; ++i) {
                rc << delim << child_indent
                   << this->operator[](i).ToString(false, indent + " ");
                delim = ",\n";
                child_indent = indent + " ";
            }
            rc << "]";
        }
    }
    if (with_suffix) {
        rc << fmt::format("\nTensor[shape={}, stride={}, {}, {}, {}]",
                          shape_.ToString(), strides_.ToString(),
                          dtype_.ToString(), GetDevice().ToString(), data_ptr_);
    }
    return rc.str();
}

std::string Tensor::ScalarPtrToString(const void* ptr) const {
    std::string str = "";
    if (dtype_ == core::Bool) {
        str = *static_cast<const unsigned char*>(ptr) ? "True" : "False";
    } else if (dtype_.IsObject()) {
        str = fmt::format("{}", fmt::ptr(ptr));
    } else {
        DISPATCH_DTYPE_TO_TEMPLATE(dtype_, [&]() {
            str = fmt::format("{}", *static_cast<const scalar_t*>(ptr));
        });
    }
    return str;
}

Tensor Tensor::operator[](int64_t i) const { return IndexExtract(0, i); }

Tensor Tensor::IndexExtract(int64_t dim, int64_t idx) const {
    if (shape_.size() == 0) {
        utility::LogError("Tensor has shape (), cannot be indexed.");
    }
    dim = shape_util::WrapDim(dim, NumDims());
    idx = shape_util::WrapDim(idx, shape_[dim]);

    SizeVector new_shape(shape_);
    new_shape.erase(new_shape.begin() + dim);
    SizeVector new_strides(strides_);
    new_strides.erase(new_strides.begin() + dim);
    void* new_data_ptr = static_cast<char*>(data_ptr_) +
                         strides_[dim] * dtype_.ByteSize() * idx;
    return Tensor(new_shape, new_strides, new_data_ptr, dtype_, blob_);
}

Tensor Tensor::Slice(int64_t dim,
                     int64_t start,
                     int64_t stop,
                     int64_t step) const {
    if (shape_.size() == 0) {
        utility::LogError("Slice cannot be applied to 0-dim Tensor.");
    }
    dim = shape_util::WrapDim(dim, NumDims());
    if (dim < 0 || dim >= static_cast<int64_t>(shape_.size())) {
        utility::LogError("Dim {} is out of bound for SizeVector of length {}.",
                          dim, shape_.size());
    }
    if (step == 0) {
        utility::LogError("Step size cannot be 0.");
    } else if (step < 0) {
        // TODO: support negative step sizes
        utility::LogError("Step size cannot be < 0.");
    }

    // Wrap start. Out-of-range slice is valid and produces empty Tensor.
    if (start < 0) {
        start += shape_[dim];
    }
    if (start < 0) {
        start = 0;
    } else if (start >= shape_[dim]) {
        start = shape_[dim];
    }

    // Wrap stop. Out-of-range slice is valid and produces empty Tensor.
    if (stop < 0) {
        stop += shape_[dim];
    }
    if (stop < start) {
        stop = start;
    } else if (stop >= shape_[dim]) {
        stop = shape_[dim];
    }

    void* new_data_ptr = static_cast<char*>(data_ptr_) +
                         start * strides_[dim] * dtype_.ByteSize();
    SizeVector new_shape = shape_;
    SizeVector new_strides = strides_;
    new_shape[dim] = (stop - start + step - 1) / step;
    new_strides[dim] = strides_[dim] * step;
    return Tensor(new_shape, new_strides, new_data_ptr, dtype_, blob_);
}

Tensor Tensor::IndexGet(const std::vector<Tensor>& index_tensors) const {
    if (NumDims() == 0) {
        const std::string error_prefix =
                "A 0-D tensor can only be indexed by a 0-D boolean tensor";
        if (index_tensors.size() != 1) {
            utility::LogError("{}, but got {} index tensors.", error_prefix,
                              index_tensors.size());
        }
        Tensor index_tensor = index_tensors[0];
        core::AssertTensorShape(index_tensor, {});
        core::AssertTensorDtype(index_tensor, core::Bool);

        if (index_tensor.IsNonZero()) {
            // E.g. np.array(5)[np.array(True)].
            return *this;
        } else {
            // E.g. np.array(5)[np.array(False)].
            // The output tensor becomes 1D of 0 element.
            return Tensor(/*shape=*/{0}, GetDtype(), GetDevice());
        }
    }

    AdvancedIndexPreprocessor aip(*this, index_tensors);
    Tensor dst = Tensor(aip.GetOutputShape(), dtype_, GetDevice());

    kernel::IndexGet(aip.GetTensor(), dst, aip.GetIndexTensors(),
                     aip.GetIndexedShape(), aip.GetIndexedStrides());

    return dst;
}

void Tensor::IndexSet(const std::vector<Tensor>& index_tensors,
                      const Tensor& src_tensor) {
    if (NumDims() == 0) {
        const std::string error_prefix =
                "A 0-D tensor can only be indexed by a 0-D boolean tensor";
        if (index_tensors.size() != 1) {
            utility::LogError("{}, but got {} index tensors.", error_prefix,
                              index_tensors.size());
        }
        Tensor index_tensor = index_tensors[0];
        core::AssertTensorShape(index_tensor, {});
        core::AssertTensorDtype(index_tensor, core::Bool);

        // Example index set
        // t = np.array(5)
        // t[np.array(True)]  = 10                 // Works, assigned
        // t[np.array(True)]  = np.array(10)       // Works, assigned
        // t[np.array(True)]  = np.array([10])     // Works, assigned
        // t[np.array(True)]  = np.array([[10]])   // Cannot assign 2D
        // t[np.array(True)]  = np.array([10, 11]) // Cannot assign 1+ values
        // t[np.array(False)] = 10                 // Works, unchanged
        // t[np.array(False)] = np.array(10)       // Works, unchanged
        // t[np.array(False)] = np.array([10])     // Works, unchanged
        // t[np.array(False)] = np.array([[10]])   // Cannot assign 2D
        // t[np.array(False)] = np.array([10, 11]) // Cannot assign 1+ values

        // Assert 0-D or 1-D.
        if (src_tensor.NumDims() > 1) {
            utility::LogError(
                    "Boolean indexing of a 0-D tensor can only be assigned "
                    "with 0 or 1-dimensional input, but got {} dimensions.",
                    src_tensor.NumDims());
        }
        // Assert single element.
        if (src_tensor.NumElements() != 1) {
            utility::LogError(
                    "Boolean indexing of a 0-D tensor can only be assigned "
                    "with input containing 1 element, but got {} elements.",
                    src_tensor.NumElements());
        }
        if (index_tensors[0].IsNonZero()) {
            DISPATCH_DTYPE_TO_TEMPLATE_WITH_BOOL(src_tensor.GetDtype(), [&]() {
                AsRvalue() = src_tensor.Item<scalar_t>();
            });
        }
        return;
    }

    AdvancedIndexPreprocessor aip(*this, index_tensors);
    Tensor pre_processed_dst = aip.GetTensor();

    kernel::IndexSet(src_tensor, pre_processed_dst, aip.GetIndexTensors(),
                     aip.GetIndexedShape(), aip.GetIndexedStrides());
}

Tensor Tensor::Permute(const SizeVector& dims) const {
    // Check dimension size
    if (static_cast<int64_t>(dims.size()) != NumDims()) {
        utility::LogError(
                "Tensor has {} dimensions, but permuntation have {} "
                "dimensions.",
                NumDims(), dims.size());
    }
    int64_t n_dims = NumDims();

    // Check dims are permuntation of [0, 1, 2, ..., n-1]
    std::vector<bool> seen_dims(n_dims, false);
    for (const int64_t& dim : dims) {
        seen_dims[shape_util::WrapDim(dim, n_dims)] = true;
    }
    if (!std::all_of(seen_dims.begin(), seen_dims.end(),
                     [](bool seen) { return seen; })) {
        utility::LogError("Permute dims must be a permuntation from 0 to {}",
                          dims.size() - 1);
    }

    // Map to new shape and strides
    SizeVector new_shape(n_dims);
    SizeVector new_strides(n_dims);
    for (int64_t i = 0; i < n_dims; ++i) {
        int64_t old_dim = shape_util::WrapDim(dims[i], n_dims);
        new_shape[i] = shape_[old_dim];
        new_strides[i] = strides_[old_dim];
    }

    return AsStrided(new_shape, new_strides);
}

Tensor Tensor::AsStrided(const SizeVector& new_shape,
                         const SizeVector& new_strides) const {
    Tensor result(new_shape, new_strides, const_cast<void*>(data_ptr_), dtype_,
                  blob_);
    return result;
}

Tensor Tensor::Transpose(int64_t dim0, int64_t dim1) const {
    int64_t n_dims = NumDims();
    dim0 = shape_util::WrapDim(dim0, n_dims);
    dim1 = shape_util::WrapDim(dim1, n_dims);
    SizeVector dims(n_dims);
    std::iota(dims.begin(), dims.end(), 0);
    dims[dim0] = dim1;
    dims[dim1] = dim0;
    return Permute(dims);
}

Tensor Tensor::T() const {
    int64_t n_dims = NumDims();
    if (n_dims <= 1) {
        return *this;
    } else if (n_dims == 2) {
        return Transpose(0, 1);
    } else {
        utility::LogError(
                "Tensor::T() expects a Tensor with <= 2 dimensions, but the "
                "Tensor as {} dimensions.");
    }
}

double Tensor::Det() const { return core::Det(*this); }

Tensor Tensor::Add(const Tensor& value) const {
    Tensor dst_tensor(shape_util::BroadcastedShape(shape_, value.shape_),
                      dtype_, GetDevice());
    kernel::Add(*this, value, dst_tensor);
    return dst_tensor;
}

Tensor Tensor::Add(Scalar value) const {
    Tensor dst_tensor;
    DISPATCH_DTYPE_TO_TEMPLATE_WITH_BOOL(dtype_, [&]() {
        dst_tensor = Add(
                Tensor::Full({}, value.To<scalar_t>(), dtype_, GetDevice()));
    });
    return dst_tensor;
}

Tensor Tensor::Add_(const Tensor& value) {
    kernel::Add(*this, value, *this);
    return *this;
}

Tensor Tensor::Add_(Scalar value) {
    DISPATCH_DTYPE_TO_TEMPLATE_WITH_BOOL(dtype_, [&]() {
        Add_(Tensor::Full({}, value.To<scalar_t>(), dtype_, GetDevice()));
    });
    return *this;
}

Tensor Tensor::Sub(const Tensor& value) const {
    Tensor dst_tensor(shape_util::BroadcastedShape(shape_, value.shape_),
                      dtype_, GetDevice());
    kernel::Sub(*this, value, dst_tensor);
    return dst_tensor;
}

Tensor Tensor::Sub(Scalar value) const {
    Tensor dst_tensor;
    DISPATCH_DTYPE_TO_TEMPLATE_WITH_BOOL(dtype_, [&]() {
        dst_tensor = Sub(
                Tensor::Full({}, value.To<scalar_t>(), dtype_, GetDevice()));
    });
    return dst_tensor;
}

Tensor Tensor::Sub_(const Tensor& value) {
    kernel::Sub(*this, value, *this);
    return *this;
}

Tensor Tensor::Sub_(Scalar value) {
    DISPATCH_DTYPE_TO_TEMPLATE_WITH_BOOL(dtype_, [&]() {
        Sub_(Tensor::Full({}, value.To<scalar_t>(), dtype_, GetDevice()));
    });
    return *this;
}

Tensor Tensor::Mul(const Tensor& value) const {
    Tensor dst_tensor(shape_util::BroadcastedShape(shape_, value.shape_),
                      dtype_, GetDevice());
    kernel::Mul(*this, value, dst_tensor);
    return dst_tensor;
}

Tensor Tensor::Mul(Scalar value) const {
    Tensor dst_tensor;
    DISPATCH_DTYPE_TO_TEMPLATE_WITH_BOOL(dtype_, [&]() {
        dst_tensor = Mul(
                Tensor::Full({}, value.To<scalar_t>(), dtype_, GetDevice()));
    });
    return dst_tensor;
}

Tensor Tensor::Mul_(const Tensor& value) {
    kernel::Mul(*this, value, *this);
    return *this;
}

Tensor Tensor::Mul_(Scalar value) {
    DISPATCH_DTYPE_TO_TEMPLATE_WITH_BOOL(dtype_, [&]() {
        Mul_(Tensor::Full({}, value.To<scalar_t>(), dtype_, GetDevice()));
    });
    return *this;
}

Tensor Tensor::Div(const Tensor& value) const {
    Tensor dst_tensor(shape_util::BroadcastedShape(shape_, value.shape_),
                      dtype_, GetDevice());
    kernel::Div(*this, value, dst_tensor);
    return dst_tensor;
}

Tensor Tensor::Div(Scalar value) const {
    Tensor dst_tensor;
    DISPATCH_DTYPE_TO_TEMPLATE_WITH_BOOL(dtype_, [&]() {
        dst_tensor = Div(
                Tensor::Full({}, value.To<scalar_t>(), dtype_, GetDevice()));
    });
    return dst_tensor;
}

Tensor Tensor::Div_(const Tensor& value) {
    kernel::Div(*this, value, *this);
    return *this;
}

Tensor Tensor::Div_(Scalar value) {
    DISPATCH_DTYPE_TO_TEMPLATE_WITH_BOOL(dtype_, [&]() {
        Div_(Tensor::Full({}, value.To<scalar_t>(), dtype_, GetDevice()));
    });
    return *this;
}

Tensor Tensor::Sum(const SizeVector& dims, bool keepdim) const {
    Tensor dst(shape_util::ReductionShape(shape_, dims, keepdim), dtype_,
               GetDevice());
    kernel::Reduction(*this, dst, dims, keepdim, kernel::ReductionOpCode::Sum);
    return dst;
}

Tensor Tensor::Mean(const SizeVector& dims, bool keepdim) const {
    if (dtype_ != core::Float32 && dtype_ != core::Float64) {
        utility::LogError(
                "Can only compute mean for Float32 or Float64, got {} instead.",
                dtype_.ToString());
    }

    // Following Numpy's semantics, reduction on 0-sized Tensor will result in
    // NaNs and a warning. A straightforward method is used now. Later it can be
    // extended to handle overflow and underflow in a better way.
    if (NumElements() == 0) {
        utility::LogWarning("Computing mean of 0-sized Tensor.");
    }
    Tensor sum = Sum(dims, keepdim);
    double factor = static_cast<double>(sum.NumElements()) / NumElements();
    return sum * factor;
}

Tensor Tensor::Prod(const SizeVector& dims, bool keepdim) const {
    Tensor dst(shape_util::ReductionShape(shape_, dims, keepdim), dtype_,
               GetDevice());
    kernel::Reduction(*this, dst, dims, keepdim, kernel::ReductionOpCode::Prod);
    return dst;
}

Tensor Tensor::Min(const SizeVector& dims, bool keepdim) const {
    Tensor dst(shape_util::ReductionShape(shape_, dims, keepdim), dtype_,
               GetDevice());
    kernel::Reduction(*this, dst, dims, keepdim, kernel::ReductionOpCode::Min);
    return dst;
}

Tensor Tensor::Max(const SizeVector& dims, bool keepdim) const {
    Tensor dst(shape_util::ReductionShape(shape_, dims, keepdim), dtype_,
               GetDevice());
    kernel::Reduction(*this, dst, dims, keepdim, kernel::ReductionOpCode::Max);
    return dst;
}

Tensor Tensor::ArgMin(const SizeVector& dims) const {
    Tensor dst(shape_util::ReductionShape(shape_, dims, false), core::Int64,
               GetDevice());
    kernel::Reduction(*this, dst, dims, false, kernel::ReductionOpCode::ArgMin);
    return dst;
}

Tensor Tensor::ArgMax(const SizeVector& dims) const {
    Tensor dst(shape_util::ReductionShape(shape_, dims, false), core::Int64,
               GetDevice());
    kernel::Reduction(*this, dst, dims, false, kernel::ReductionOpCode::ArgMax);
    return dst;
}

Tensor Tensor::Sqrt() const {
    Tensor dst_tensor(shape_, dtype_, GetDevice());
    kernel::UnaryEW(*this, dst_tensor, kernel::UnaryEWOpCode::Sqrt);
    return dst_tensor;
}

Tensor Tensor::Sqrt_() {
    kernel::UnaryEW(*this, *this, kernel::UnaryEWOpCode::Sqrt);
    return *this;
}

Tensor Tensor::Sin() const {
    Tensor dst_tensor(shape_, dtype_, GetDevice());
    kernel::UnaryEW(*this, dst_tensor, kernel::UnaryEWOpCode::Sin);
    return dst_tensor;
}

Tensor Tensor::Sin_() {
    kernel::UnaryEW(*this, *this, kernel::UnaryEWOpCode::Sin);
    return *this;
}

Tensor Tensor::Cos() const {
    Tensor dst_tensor(shape_, dtype_, GetDevice());
    kernel::UnaryEW(*this, dst_tensor, kernel::UnaryEWOpCode::Cos);
    return dst_tensor;
}

Tensor Tensor::Cos_() {
    kernel::UnaryEW(*this, *this, kernel::UnaryEWOpCode::Cos);
    return *this;
}

Tensor Tensor::Neg() const {
    Tensor dst_tensor(shape_, dtype_, GetDevice());
    kernel::UnaryEW(*this, dst_tensor, kernel::UnaryEWOpCode::Neg);
    return dst_tensor;
}

Tensor Tensor::Neg_() {
    kernel::UnaryEW(*this, *this, kernel::UnaryEWOpCode::Neg);
    return *this;
}

Tensor Tensor::Exp() const {
    Tensor dst_tensor(shape_, dtype_, GetDevice());
    kernel::UnaryEW(*this, dst_tensor, kernel::UnaryEWOpCode::Exp);
    return dst_tensor;
}

Tensor Tensor::Exp_() {
    kernel::UnaryEW(*this, *this, kernel::UnaryEWOpCode::Exp);
    return *this;
}

Tensor Tensor::Abs() const {
    Tensor dst_tensor(shape_, dtype_, GetDevice());
    kernel::UnaryEW(*this, dst_tensor, kernel::UnaryEWOpCode::Abs);
    return dst_tensor;
}

Tensor Tensor::Abs_() {
    kernel::UnaryEW(*this, *this, kernel::UnaryEWOpCode::Abs);
    return *this;
}

Tensor Tensor::IsNan() const {
    if (dtype_ == core::Float32 || dtype_ == core::Float64) {
        Tensor dst_tensor(shape_, core::Bool, GetDevice());
        kernel::UnaryEW(*this, dst_tensor, kernel::UnaryEWOpCode::IsNan);
        return dst_tensor;
    } else {
        return Tensor::Zeros(shape_, core::Bool, GetDevice());
    }
}

Tensor Tensor::IsInf() const {
    if (dtype_ == core::Float32 || dtype_ == core::Float64) {
        Tensor dst_tensor(shape_, core::Bool, GetDevice());
        kernel::UnaryEW(*this, dst_tensor, kernel::UnaryEWOpCode::IsInf);
        return dst_tensor;
    } else {
        return Tensor::Zeros(shape_, core::Bool, GetDevice());
    }
}

Tensor Tensor::IsFinite() const {
    if (dtype_ == core::Float32 || dtype_ == core::Float64) {
        Tensor dst_tensor(shape_, core::Bool, GetDevice());
        kernel::UnaryEW(*this, dst_tensor, kernel::UnaryEWOpCode::IsFinite);
        return dst_tensor;
    } else {
        return Tensor::Ones(shape_, core::Bool, GetDevice());
    }
}

Tensor Tensor::Clip(Scalar min_val, Scalar max_val) const {
    Tensor dst_tensor = this->Clone();
    return dst_tensor.Clip_(min_val, max_val);
}

// TODO: Implement with kernel.
Tensor Tensor::Clip_(Scalar min_val, Scalar max_val) {
    DISPATCH_DTYPE_TO_TEMPLATE(dtype_, [&]() {
        scalar_t min_val_casted = min_val.To<scalar_t>();
        this->SetItem(TensorKey::IndexTensor(this->Lt(min_val_casted)),
                      Full({}, min_val_casted, dtype_, GetDevice()));

        scalar_t max_val_casted = max_val.To<scalar_t>();
        this->SetItem(TensorKey::IndexTensor(this->Gt(max_val_casted)),
                      Full({}, max_val_casted, dtype_, GetDevice()));
    });
    return *this;
}

Tensor Tensor::Floor() const {
    Tensor dst_tensor(shape_, dtype_, GetDevice());
    kernel::UnaryEW(*this, dst_tensor, kernel::UnaryEWOpCode::Floor);
    return dst_tensor;
}

Tensor Tensor::Ceil() const {
    Tensor dst_tensor(shape_, dtype_, GetDevice());
    kernel::UnaryEW(*this, dst_tensor, kernel::UnaryEWOpCode::Ceil);
    return dst_tensor;
}

Tensor Tensor::Round() const {
    Tensor dst_tensor(shape_, dtype_, GetDevice());
    kernel::UnaryEW(*this, dst_tensor, kernel::UnaryEWOpCode::Round);
    return dst_tensor;
}

Tensor Tensor::Trunc() const {
    Tensor dst_tensor(shape_, dtype_, GetDevice());
    kernel::UnaryEW(*this, dst_tensor, kernel::UnaryEWOpCode::Trunc);
    return dst_tensor;
}

Device Tensor::GetDevice() const {
    if (blob_ == nullptr) {
        utility::LogError("Blob is null, cannot get device");
    }
    return blob_->GetDevice();
}

Tensor Tensor::LogicalNot() const {
    Tensor dst_tensor(shape_, core::Bool, GetDevice());
    kernel::UnaryEW(*this, dst_tensor, kernel::UnaryEWOpCode::LogicalNot);
    return dst_tensor;
}

Tensor Tensor::LogicalNot_() {
    kernel::UnaryEW(*this, *this, kernel::UnaryEWOpCode::LogicalNot);
    return *this;
}

Tensor Tensor::LogicalAnd(const Tensor& value) const {
    Tensor dst_tensor(shape_util::BroadcastedShape(shape_, value.shape_),
                      core::Bool, GetDevice());
    kernel::BinaryEW(*this, value, dst_tensor,
                     kernel::BinaryEWOpCode::LogicalAnd);
    return dst_tensor;
}

Tensor Tensor::LogicalAnd(Scalar value) const {
    Tensor dst_tensor;
    DISPATCH_DTYPE_TO_TEMPLATE_WITH_BOOL(dtype_, [&]() {
        dst_tensor = LogicalAnd(
                Tensor::Full({}, value.To<scalar_t>(), dtype_, GetDevice()));
    });
    return dst_tensor;
}

Tensor Tensor::LogicalAnd_(const Tensor& value) {
    kernel::BinaryEW(*this, value, *this, kernel::BinaryEWOpCode::LogicalAnd);
    return *this;
}

Tensor Tensor::LogicalAnd_(Scalar value) {
    DISPATCH_DTYPE_TO_TEMPLATE_WITH_BOOL(dtype_, [&]() {
        LogicalAnd_(
                Tensor::Full({}, value.To<scalar_t>(), dtype_, GetDevice()));
    });
    return *this;
}

Tensor Tensor::LogicalOr(const Tensor& value) const {
    Tensor dst_tensor(shape_util::BroadcastedShape(shape_, value.shape_),
                      core::Bool, GetDevice());
    kernel::BinaryEW(*this, value, dst_tensor,
                     kernel::BinaryEWOpCode::LogicalOr);
    return dst_tensor;
}

Tensor Tensor::LogicalOr(Scalar value) const {
    Tensor dst_tensor;
    DISPATCH_DTYPE_TO_TEMPLATE_WITH_BOOL(dtype_, [&]() {
        dst_tensor = LogicalOr(
                Tensor::Full({}, value.To<scalar_t>(), dtype_, GetDevice()));
    });
    return dst_tensor;
}

Tensor Tensor::LogicalOr_(const Tensor& value) {
    kernel::BinaryEW(*this, value, *this, kernel::BinaryEWOpCode::LogicalOr);
    return *this;
}

Tensor Tensor::LogicalOr_(Scalar value) {
    DISPATCH_DTYPE_TO_TEMPLATE_WITH_BOOL(dtype_, [&]() {
        LogicalOr_(Tensor::Full({}, value.To<scalar_t>(), dtype_, GetDevice()));
    });
    return *this;
}

Tensor Tensor::LogicalXor(const Tensor& value) const {
    Tensor dst_tensor(shape_util::BroadcastedShape(shape_, value.shape_),
                      core::Bool, GetDevice());
    kernel::BinaryEW(*this, value, dst_tensor,
                     kernel::BinaryEWOpCode::LogicalXor);
    return dst_tensor;
}

Tensor Tensor::LogicalXor(Scalar value) const {
    Tensor dst_tensor;
    DISPATCH_DTYPE_TO_TEMPLATE_WITH_BOOL(dtype_, [&]() {
        dst_tensor = LogicalXor(
                Tensor::Full({}, value.To<scalar_t>(), dtype_, GetDevice()));
    });
    return dst_tensor;
}

Tensor Tensor::LogicalXor_(const Tensor& value) {
    kernel::BinaryEW(*this, value, *this, kernel::BinaryEWOpCode::LogicalXor);
    return *this;
}

Tensor Tensor::LogicalXor_(Scalar value) {
    DISPATCH_DTYPE_TO_TEMPLATE_WITH_BOOL(dtype_, [&]() {
        LogicalXor_(
                Tensor::Full({}, value.To<scalar_t>(), dtype_, GetDevice()));
    });
    return *this;
}

Tensor Tensor::Gt(const Tensor& value) const {
    Tensor dst_tensor(shape_util::BroadcastedShape(shape_, value.shape_),
                      core::Bool, GetDevice());
    kernel::BinaryEW(*this, value, dst_tensor, kernel::BinaryEWOpCode::Gt);
    return dst_tensor;
}

Tensor Tensor::Gt(Scalar value) const {
    Tensor dst_tensor;
    DISPATCH_DTYPE_TO_TEMPLATE_WITH_BOOL(dtype_, [&]() {
        dst_tensor =
                Gt(Tensor::Full({}, value.To<scalar_t>(), dtype_, GetDevice()));
    });
    return dst_tensor;
}

Tensor Tensor::Gt_(const Tensor& value) {
    kernel::BinaryEW(*this, value, *this, kernel::BinaryEWOpCode::Gt);
    return *this;
}

Tensor Tensor::Gt_(Scalar value) {
    DISPATCH_DTYPE_TO_TEMPLATE_WITH_BOOL(dtype_, [&]() {
        Gt_(Tensor::Full({}, value.To<scalar_t>(), dtype_, GetDevice()));
    });
    return *this;
}

Tensor Tensor::Lt(const Tensor& value) const {
    Tensor dst_tensor(shape_util::BroadcastedShape(shape_, value.shape_),
                      core::Bool, GetDevice());
    kernel::BinaryEW(*this, value, dst_tensor, kernel::BinaryEWOpCode::Lt);
    return dst_tensor;
}

Tensor Tensor::Lt(Scalar value) const {
    Tensor dst_tensor;
    DISPATCH_DTYPE_TO_TEMPLATE_WITH_BOOL(dtype_, [&]() {
        dst_tensor =
                Lt(Tensor::Full({}, value.To<scalar_t>(), dtype_, GetDevice()));
    });
    return dst_tensor;
}

Tensor Tensor::Lt_(const Tensor& value) {
    kernel::BinaryEW(*this, value, *this, kernel::BinaryEWOpCode::Lt);
    return *this;
}

Tensor Tensor::Lt_(Scalar value) {
    DISPATCH_DTYPE_TO_TEMPLATE_WITH_BOOL(dtype_, [&]() {
        Lt_(Tensor::Full({}, value.To<scalar_t>(), dtype_, GetDevice()));
    });
    return *this;
}

Tensor Tensor::Ge(const Tensor& value) const {
    Tensor dst_tensor(shape_util::BroadcastedShape(shape_, value.shape_),
                      core::Bool, GetDevice());
    kernel::BinaryEW(*this, value, dst_tensor, kernel::BinaryEWOpCode::Ge);
    return dst_tensor;
}

Tensor Tensor::Ge(Scalar value) const {
    Tensor dst_tensor;
    DISPATCH_DTYPE_TO_TEMPLATE_WITH_BOOL(dtype_, [&]() {
        dst_tensor =
                Ge(Tensor::Full({}, value.To<scalar_t>(), dtype_, GetDevice()));
    });
    return dst_tensor;
}

Tensor Tensor::Ge_(const Tensor& value) {
    kernel::BinaryEW(*this, value, *this, kernel::BinaryEWOpCode::Ge);
    return *this;
}

Tensor Tensor::Ge_(Scalar value) {
    DISPATCH_DTYPE_TO_TEMPLATE_WITH_BOOL(dtype_, [&]() {
        Ge_(Tensor::Full({}, value.To<scalar_t>(), dtype_, GetDevice()));
    });
    return *this;
}

Tensor Tensor::Le(const Tensor& value) const {
    Tensor dst_tensor(shape_util::BroadcastedShape(shape_, value.shape_),
                      core::Bool, GetDevice());
    kernel::BinaryEW(*this, value, dst_tensor, kernel::BinaryEWOpCode::Le);
    return dst_tensor;
}

Tensor Tensor::Le(Scalar value) const {
    Tensor dst_tensor;
    DISPATCH_DTYPE_TO_TEMPLATE_WITH_BOOL(dtype_, [&]() {
        dst_tensor =
                Le(Tensor::Full({}, value.To<scalar_t>(), dtype_, GetDevice()));
    });
    return dst_tensor;
}

Tensor Tensor::Le_(const Tensor& value) {
    kernel::BinaryEW(*this, value, *this, kernel::BinaryEWOpCode::Le);
    return *this;
}

Tensor Tensor::Le_(Scalar value) {
    DISPATCH_DTYPE_TO_TEMPLATE_WITH_BOOL(dtype_, [&]() {
        Le_(Tensor::Full({}, value.To<scalar_t>(), dtype_, GetDevice()));
    });
    return *this;
}

Tensor Tensor::Eq(const Tensor& value) const {
    Tensor dst_tensor(shape_util::BroadcastedShape(shape_, value.shape_),
                      core::Bool, GetDevice());
    kernel::BinaryEW(*this, value, dst_tensor, kernel::BinaryEWOpCode::Eq);
    return dst_tensor;
}

Tensor Tensor::Eq(Scalar value) const {
    Tensor dst_tensor;
    DISPATCH_DTYPE_TO_TEMPLATE_WITH_BOOL(dtype_, [&]() {
        dst_tensor =
                Eq(Tensor::Full({}, value.To<scalar_t>(), dtype_, GetDevice()));
    });
    return dst_tensor;
}

Tensor Tensor::Eq_(const Tensor& value) {
    kernel::BinaryEW(*this, value, *this, kernel::BinaryEWOpCode::Eq);
    return *this;
}

Tensor Tensor::Eq_(Scalar value) {
    DISPATCH_DTYPE_TO_TEMPLATE_WITH_BOOL(dtype_, [&]() {
        Eq_(Tensor::Full({}, value.To<scalar_t>(), dtype_, GetDevice()));
    });
    return *this;
}

Tensor Tensor::Ne(const Tensor& value) const {
    Tensor dst_tensor(shape_util::BroadcastedShape(shape_, value.shape_),
                      core::Bool, GetDevice());
    kernel::BinaryEW(*this, value, dst_tensor, kernel::BinaryEWOpCode::Ne);
    return dst_tensor;
}

Tensor Tensor::Ne(Scalar value) const {
    Tensor dst_tensor;
    DISPATCH_DTYPE_TO_TEMPLATE_WITH_BOOL(dtype_, [&]() {
        dst_tensor =
                Ne(Tensor::Full({}, value.To<scalar_t>(), dtype_, GetDevice()));
    });
    return dst_tensor;
}

Tensor Tensor::Ne_(const Tensor& value) {
    kernel::BinaryEW(*this, value, *this, kernel::BinaryEWOpCode::Ne);
    return *this;
}

Tensor Tensor::Ne_(Scalar value) {
    DISPATCH_DTYPE_TO_TEMPLATE_WITH_BOOL(dtype_, [&]() {
        Ne_(Tensor::Full({}, value.To<scalar_t>(), dtype_, GetDevice()));
    });
    return *this;
}

std::vector<Tensor> Tensor::NonZeroNumpy() const {
    Tensor result = kernel::NonZero(*this);
    std::vector<Tensor> results;
    for (int64_t dim = 0; dim < NumDims(); dim++) {
        results.push_back(result[dim].Clone());
    }
    return results;
}

Tensor Tensor::NonZero() const { return kernel::NonZero(*this); }

bool Tensor::IsNonZero() const {
    if (shape_.NumElements() != 1) {
        utility::LogError(
                "Tensor must have exactly one element to be evaluated as "
                "boolean.");
    }
    bool rc = false;
    DISPATCH_DTYPE_TO_TEMPLATE_WITH_BOOL(dtype_, [&]() {
        rc = Item<scalar_t>() != static_cast<scalar_t>(0);
    });
    return rc;
}

bool Tensor::All() const {
    Tensor dst({}, dtype_, GetDevice());
    kernel::Reduction(*this, dst, shape_util::Iota(NumDims()), false,
                      kernel::ReductionOpCode::All);
    return dst.Item<bool>();
}

bool Tensor::Any() const {
    Tensor dst({}, dtype_, GetDevice());
    kernel::Reduction(*this, dst, shape_util::Iota(NumDims()), false,
                      kernel::ReductionOpCode::Any);
    return dst.Item<bool>();
}

DLManagedTensor* Tensor::ToDLPack() const {
    return Open3DDLManagedTensor::Create(*this);
}

Tensor Tensor::FromDLPack(const DLManagedTensor* src) {
    Device device;
    switch (src->dl_tensor.ctx.device_type) {
        case DLDeviceType::kDLCPU:
            device = Device("CPU", src->dl_tensor.ctx.device_id);
            break;
        case DLDeviceType::kDLGPU:
            device = Device("CUDA", src->dl_tensor.ctx.device_id);
            break;
        default:
            utility::LogError("Unsupported device_type {}",
                              src->dl_tensor.ctx.device_type);
    }

    Dtype dtype = DLDataTypeToDtype(src->dl_tensor.dtype);

    // Open3D Blob's expects an std::function<void(void*)> deleter.
    auto deleter = [src](void* dummy) -> void {
        if (src->deleter != nullptr) {
            src->deleter(const_cast<DLManagedTensor*>(src));
        }
    };

    SizeVector shape(src->dl_tensor.shape,
                     src->dl_tensor.shape + src->dl_tensor.ndim);

    SizeVector strides;
    if (src->dl_tensor.strides == nullptr) {
        strides = shape_util::DefaultStrides(shape);
    } else {
        strides = SizeVector(src->dl_tensor.strides,
                             src->dl_tensor.strides + src->dl_tensor.ndim);
    }

    auto blob = std::make_shared<Blob>(device, src->dl_tensor.data, deleter);

    // src->dl_tensor.byte_offset is ignored in PyTorch and MXNet, but
    // according to dlpack.h, we added the offset here.
    return Tensor(shape, strides,
                  reinterpret_cast<char*>(blob->GetDataPtr()) +
                          src->dl_tensor.byte_offset,
                  dtype, blob);
}

void Tensor::Save(const std::string& file_name) const {
    t::io::WriteNpy(file_name, *this);
}

Tensor Tensor::Load(const std::string& file_name) {
    return t::io::ReadNpy(file_name);
}

bool Tensor::AllEqual(const Tensor& other) const {
    core::AssertTensorDevice(other, GetDevice());
    core::AssertTensorDtype(other, GetDtype());
    if (shape_ != other.shape_) {
        return false;
    }
    return (*this == other).All();
}

bool Tensor::AllClose(const Tensor& other, double rtol, double atol) const {
    // TODO: support nan;
    return IsClose(other, rtol, atol).All();
}

Tensor Tensor::IsClose(const Tensor& other, double rtol, double atol) const {
    if (GetDevice() != other.GetDevice()) {
        utility::LogError("Device mismatch {} != {}.", GetDevice().ToString(),
                          other.GetDevice().ToString());
    }
    if (dtype_ != other.dtype_) {
        utility::LogError("Dtype mismatch {} != {}.", dtype_.ToString(),
                          other.dtype_.ToString());
    }
    if (shape_ != other.shape_) {
        utility::LogError("Shape mismatch {} != {}.", shape_, other.shape_);
    }

    Tensor lhs = this->To(core::Float64);
    Tensor rhs = other.To(core::Float64);
    Tensor actual_error = (lhs - rhs).Abs();
    Tensor max_error = atol + rtol * rhs.Abs();
    return actual_error <= max_error;
}

bool Tensor::IsSame(const Tensor& other) const {
    return blob_ == other.blob_ && shape_ == other.shape_ &&
           strides_ == other.strides_ && data_ptr_ == other.data_ptr_ &&
           dtype_ == other.dtype_;
}

Tensor Tensor::Matmul(const Tensor& rhs) const {
    Tensor output;
    core::Matmul(*this, rhs, output);
    return output;
}

Tensor Tensor::Solve(const Tensor& rhs) const {
    Tensor output;
    core::Solve(*this, rhs, output);
    return output;
}

Tensor Tensor::LeastSquares(const Tensor& rhs) const {
    Tensor output;
    core::LeastSquares(*this, rhs, output);
    return output;
}

std::tuple<Tensor, Tensor, Tensor> Tensor::LU(const bool permute_l) const {
    core::Tensor permutation, lower, upper;
    core::LU(*this, permutation, lower, upper, permute_l);
    return std::make_tuple(permutation, lower, upper);
}

std::tuple<Tensor, Tensor> Tensor::LUIpiv() const {
    core::Tensor ipiv, output;
    core::LUIpiv(*this, ipiv, output);
    return std::make_tuple(ipiv, output);
}

Tensor Tensor::Triu(const int diagonal) const {
    Tensor output;
    core::Triu(*this, output, diagonal);
    return output;
}

Tensor Tensor::Tril(const int diagonal) const {
    Tensor output;
    core::Tril(*this, output, diagonal);
    return output;
}

std::tuple<Tensor, Tensor> Tensor::Triul(const int diagonal) const {
    Tensor upper, lower;
    core::Triul(*this, upper, lower, diagonal);
    return std::make_tuple(upper, lower);
}

Tensor Tensor::Inverse() const {
    Tensor output;
    core::Inverse(*this, output);
    return output;
}

std::tuple<Tensor, Tensor, Tensor> Tensor::SVD() const {
    Tensor U, S, VT;
    core::SVD(*this, U, S, VT);
    return std::tie(U, S, VT);
}

}  // namespace core
}  // namespace open3d<|MERGE_RESOLUTION|>--- conflicted
+++ resolved
@@ -592,7 +592,6 @@
     return *this;
 }
 
-<<<<<<< HEAD
 Tensor Tensor::Concatenate(const std::vector<Tensor>& tensor_list,
                            int64_t axis) {
     const int num_tensors = tensor_list.size();
@@ -641,26 +640,12 @@
     std::vector<TensorKey> common_tks;
     for (int i = 0; i < axis_d; ++i) {
         common_tks.push_back(TensorKey::Slice(0, combined_shape[i], 1));
-=======
-static Tensor StackAlongAxis(const Tensor& tensor,
-                             const Tensor& values,
-                             int64_t axis) {
-    SizeVector combined_shape = tensor.GetShape();
-    combined_shape[axis] += values.GetShape(axis);
-
-    std::vector<TensorKey> tks_this;
-    std::vector<TensorKey> tks_other;
-    for (int i = 0; i < axis; ++i) {
-        tks_this.push_back(core::TensorKey::Slice(0, tensor.GetShape(i), 1));
-        tks_other.push_back(core::TensorKey::Slice(0, tensor.GetShape(i), 1));
->>>>>>> a2c6034a
     }
 
     tks_this.push_back(core::TensorKey::Slice(0, tensor.GetShape(axis), 1));
     tks_other.push_back(core::TensorKey::Slice(tensor.GetShape(axis),
                                                combined_shape[axis], 1));
 
-<<<<<<< HEAD
     for (int i = 0; i < num_tensors; ++i) {
         const int64_t updated_length =
                 length_cumulator + tensor_list[i].GetShape(axis_d);
@@ -674,12 +659,6 @@
 
         combined_tensor.SetItem(local_tks, tensor_list[i]);
     }
-=======
-    Tensor combined_tensor(combined_shape, tensor.GetDtype(),
-                           tensor.GetDevice());
-    combined_tensor.SetItem(tks_this, tensor);
-    combined_tensor.SetItem(tks_other, values);
->>>>>>> a2c6034a
 
     return combined_tensor;
 }
@@ -699,14 +678,9 @@
     }
 
     if (!axis.has_value()) {
-<<<<<<< HEAD
         return Concatenate({tensor.Reshape({tensor.NumElements(), 1}),
                             values.Reshape({values.NumElements(), 1})},
                            0)
-=======
-        return StackAlongAxis(tensor.Reshape({tensor.NumElements(), 1}),
-                              values.Reshape({values.NumElements(), 1}), 0)
->>>>>>> a2c6034a
                 .Reshape({-1});
     } else {
         if (tensor.NumDims() == 0) {
@@ -716,25 +690,7 @@
                     axis.value());
         }
 
-<<<<<<< HEAD
         return Concatenate({tensor, values}, axis.value());
-=======
-        const int64_t axis_d =
-                shape_util::WrapDim(axis.value(), tensor.NumDims());
-
-        for (int64_t i = 0; i < tensor.NumDims(); ++i) {
-            if (i != axis_d && tensor.GetShape(i) != values.GetShape(i)) {
-                utility::LogError(
-                        "All the input tensor dimensions, other than dimension "
-                        "size along concatenation axis must be same, but along "
-                        "dimension {}, the tensor at index 0 has size {} and "
-                        "the tensor at index 1 has size {}.",
-                        i, tensor.GetShape(i), values.GetShape(i));
-            }
-        }
-
-        return StackAlongAxis(tensor, values, axis_d);
->>>>>>> a2c6034a
     }
 }
 
