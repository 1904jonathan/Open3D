// ----------------------------------------------------------------------------
// -                        Open3D: www.open3d.org                            -
// ----------------------------------------------------------------------------
// The MIT License (MIT)
//
// Copyright (c) 2018-2021 www.open3d.org
//
// Permission is hereby granted, free of charge, to any person obtaining a copy
// of this software and associated documentation files (the "Software"), to deal
// in the Software without restriction, including without limitation the rights
// to use, copy, modify, merge, publish, distribute, sublicense, and/or sell
// copies of the Software, and to permit persons to whom the Software is
// furnished to do so, subject to the following conditions:
//
// The above copyright notice and this permission notice shall be included in
// all copies or substantial portions of the Software.
//
// THE SOFTWARE IS PROVIDED "AS IS", WITHOUT WARRANTY OF ANY KIND, EXPRESS OR
// IMPLIED, INCLUDING BUT NOT LIMITED TO THE WARRANTIES OF MERCHANTABILITY,
// FITNESS FOR A PARTICULAR PURPOSE AND NONINFRINGEMENT. IN NO EVENT SHALL THE
// AUTHORS OR COPYRIGHT HOLDERS BE LIABLE FOR ANY CLAIM, DAMAGES OR OTHER
// LIABILITY, WHETHER IN AN ACTION OF CONTRACT, TORT OR OTHERWISE, ARISING
// FROM, OUT OF OR IN CONNECTION WITH THE SOFTWARE OR THE USE OR OTHER DEALINGS
// IN THE SOFTWARE.
// ----------------------------------------------------------------------------

#include "open3d/t/geometry/LineSet.h"

#include <string>
#include <unordered_map>

#include "open3d/t/geometry/TriangleMesh.h"
#include "pybind/docstring.h"
#include "pybind/t/geometry/geometry.h"

namespace open3d {
namespace t {
namespace geometry {

void pybind_lineset(py::module& m) {
    py::class_<LineSet, PyGeometry<LineSet>, std::shared_ptr<LineSet>, Geometry,
               DrawableGeometry>
            line_set(m, "LineSet", R"(
A LineSet contains points and lines joining them and optionally attributes on
the points and lines.  The ``LineSet`` class stores the attribute data in
key-value maps, where the key is the attribute name and value is a Tensor
containing the attribute data.  There are two maps: one each for ``point``
and ``line``.

The attributes of the line set have different levels::

    import open3d as o3d

    dtype_f = o3d.core.float32
    dtype_i = o3d.core.int32

    # Create an empty line set
    # Use lineset.point to access the point attributes
    # Use lineset.line to access the line attributes
    lineset = o3d.t.geometry.LineSet()

    # Default attribute: point["positions"], line["indices"]
    # These attributes is created by default and are required by all line
    # sets. The shape must be (N, 3) and (N, 2) respectively. The device of
    # "positions" determines the device of the line set.
    lineset.point["positions"] = o3d.core.Tensor([[0, 0, 0],
                                                  [0, 0, 1],
                                                  [0, 1, 0],
                                                  [0, 1, 1]], dtype_f, device)
    lineset.line["indices"] = o3d.core.Tensor([[0, 1],
                                               [1, 2],
                                               [2, 3],
                                               [3, 0]], dtype_i, device)

    # Common attributes: line["colors"]
    # Common attributes are used in built-in line set operations. The
    # spellings must be correct. For example, if "color" is used instead of
    # "color", some internal operations that expects "colors" will not work.
    # "colors" must have shape (N, 3) and must be on the same device as the
    # line set.
    lineset.line["colors"] = o3d.core.Tensor([[0.0, 0.0, 0.0],
                                              [0.1, 0.1, 0.1],
                                              [0.2, 0.2, 0.2],
                                              [0.3, 0.3, 0.3]], dtype_f, device)

    # User-defined attributes
    # You can also attach custom attributes. The value tensor must be on the
    # same device as the line set. The are no restrictions on the shape or
    # dtype, e.g.,
    pcd.point["labels"] = o3d.core.Tensor(...)
    pcd.line["features"] = o3d.core.Tensor(...)
)");

    // Constructors.
    line_set.def(py::init<const core::Device&>(),
                 "device"_a = core::Device("CPU:0"),
                 "Construct an empty LineSet on the provided device.")
            .def(py::init<const core::Tensor&, const core::Tensor&>(),
                 "point_positions"_a, "line_indices"_a, R"(
Construct a LineSet from point_positions and line_indices.

The input tensors will be directly used as the underlying storage of the line
set (no memory copy).  The resulting ``LineSet`` will have the same ``dtype``
and ``device`` as the tensor. The device for ``point_positions`` must be consistent with
``line_indices``.)");
    docstring::ClassMethodDocInject(
            m, "LineSet", "__init__",
            {{"point_positions", "A tensor with element shape (3,)"},
             {"line_indices",
              "A tensor with element shape (2,) and Int dtype."}});

    // Line set's attributes: point_positions, line_indices, line_colors, etc.
    // def_property_readonly is sufficient, since the returned TensorMap can
    // be editable in Python. We don't want the TensorMap to be replaced
    // by another TensorMap in Python.
    line_set.def_property_readonly(
            "point", py::overload_cast<>(&LineSet::GetPointAttr, py::const_),
            "Dictionary containing point attributes. The primary key "
            "``positions`` contains point positions.");
    line_set.def_property_readonly(
            "line", py::overload_cast<>(&LineSet::GetLineAttr, py::const_),
            "Dictionary containing line attributes. The primary key "
            "``indices`` contains indices of points defining the lines.");

    line_set.def("__repr__", &LineSet::ToString);

    // Device transfers.
    line_set.def("to", &LineSet::To,
                 "Transfer the line set to a specified device.", "device"_a,
                 "copy"_a = false);
    line_set.def("clone", &LineSet::Clone,
                 "Returns copy of the line set on the same device.");
    line_set.def(
            "cpu",
            [](const LineSet& line_set) {
                return line_set.To(core::Device("CPU:0"));
            },
            "Transfer the line set to CPU. If the line set "
            "is already on CPU, no copy will be performed.");
    line_set.def(
            "cuda",
            [](const LineSet& line_set, int device_id) {
                return line_set.To(core::Device("CUDA", device_id));
            },
            "Transfer the line set to a CUDA device. If the line set "
            "is already on the specified CUDA device, no copy will be "
            "performed.",
            "device_id"_a = 0);

    // Line Set specific functions.
    line_set.def("get_min_bound", &LineSet::GetMinBound,
                 "Returns the min bound for point coordinates.");
    line_set.def("get_max_bound", &LineSet::GetMaxBound,
                 "Returns the max bound for point coordinates.");
    line_set.def("get_center", &LineSet::GetCenter,
                 "Returns the center for point coordinates.");
    line_set.def("transform", &LineSet::Transform, "transformation"_a, R"(
Transforms the points and lines. Custom attributes (e.g. point normals) are not
transformed. Extracts R, t from the transformation as:

.. math::
    T_{(4,4)} = \begin{bmatrix} R_{(3,3)} & t_{(3,1)} \\
                            O_{(1,3)} & s_{(1,1)} \end{bmatrix}

It assumes :math:`s = 1` (no scaling) and :math:`O = [0,0,0]` and applies the
transformation as :math:`P = R(P) + t`)");
    docstring::ClassMethodDocInject(
            m, "LineSet", "transform",
            {{"transformation",
              "Transformation [Tensor of shape (4,4)].  Should be on the same "
              "device as the LineSet"}});
    line_set.def("translate", &LineSet::Translate, "translation"_a,
                 "relative"_a = true,
                 "Translates points and lines of the LineSet.");
    docstring::ClassMethodDocInject(
            m, "LineSet", "translate",
            {{"translation",
              "Translation tensor of dimension (3,). Should be on the same "
              "device as the LineSet"},
             {"relative",
              "If true (default) translates relative to center of LineSet."}});
    line_set.def("scale", &LineSet::Scale, "scale"_a, "center"_a,
                 "Scale points and lines. Custom attributes are not scaled.");
    docstring::ClassMethodDocInject(
            m, "LineSet", "scale",
            {{"scale", "Scale magnitude."},
             {"center",
              "Center [Tensor of shape (3,)] about which the LineSet is to be "
              "scaled. Should be on the same device as the LineSet."}});
    line_set.def("rotate", &LineSet::Rotate, "R"_a, "center"_a,
                 "Rotate points and lines. Custom attributes (e.g. point "
                 "normals) are not rotated.");
    docstring::ClassMethodDocInject(
            m, "LineSet", "rotate",
            {{"R", "Rotation [Tensor of shape (3,3)]."},
             {"center",
              "Center [Tensor of shape (3,)] about which the LineSet is to be "
              "rotated. Should be on the same device as the LineSet."}});
    line_set.def_static("from_legacy", &LineSet::FromLegacy, "lineset_legacy"_a,
                        "float_dtype"_a = core::Float32,
                        "int_dtype"_a = core::Int64,
                        "device"_a = core::Device("CPU:0"),
                        "Create a LineSet from a legacy Open3D LineSet.");
    docstring::ClassMethodDocInject(
            m, "LineSet", "from_legacy",
            {
                    {"lineset_legacy", "Legacy Open3D LineSet."},
                    {"float_dtype",
                     "Float32 or Float64, used to store floating point values, "
                     "e.g. points, normals, colors."},
                    {"int_dtype",
                     "Int32 or Int64, used to store index values, e.g. line "
                     "indices."},
                    {"device",
                     "The device where the resulting LineSet resides."},
            });
    line_set.def("to_legacy", &LineSet::ToLegacy,
                 "Convert to a legacy Open3D LineSet.");

    line_set.def("get_axis_aligned_bounding_box",
                 &LineSet::GetAxisAlignedBoundingBox,
                 "Create an axis-aligned bounding box from point attribute "
                 "'positions'.");
<<<<<<< HEAD
    line_set.def("get_oriented_bounding_box", &LineSet::GetOrientedBoundingBox,
                 "Create an oriented bounding box from point attribute "
                 "'positions'.");
=======

    line_set.def("extrude_rotation", &LineSet::ExtrudeRotation, "angle"_a,
                 "axis"_a, "resolution"_a = 16, "translation"_a = 0.0,
                 "capping"_a = true,
                 R"(Sweeps the line set rotationally about an axis.

Args:
    angle (float): The rotation angle in degree.

    axis (open3d.core.Tensor): The rotation axis.

    resolution (int): The resolution defines the number of intermediate sweeps
        about the rotation axis.

    translation (float): The translation along the rotation axis.

Returns:
    A triangle mesh with the result of the sweep operation.


Example:

    This code generates a spring from a single line::

        import open3d as o3d

        line = o3d.t.geometry.LineSet([[0.7,0,0],[1,0,0]], [[0,1]])
        spring = line.extrude_rotation(3*360, [0,1,0], resolution=3*16, translation=2)
        o3d.visualization.draw([{'name': 'spring', 'geometry': spring}])

)");

    line_set.def("extrude_linear", &LineSet::ExtrudeLinear, "vector"_a,
                 "scale"_a = 1.0, "capping"_a = true,
                 R"(Sweeps the line set along a direction vector.

Args:

    vector (open3d.core.Tensor): The direction vector.

    scale (float): Scalar factor which essentially scales the direction vector.

Returns:
    A triangle mesh with the result of the sweep operation.


Example:

    This code generates an L-shaped mesh::
        import open3d as o3d

        lines = o3d.t.geometry.LineSet([[1.0,0.0,0.0],[0,0,0],[0,0,1]], [[0,1],[1,2]])
        mesh = lines.extrude_linear([0,1,0])
        o3d.visualization.draw([{'name': 'L', 'geometry': mesh}])

)");
>>>>>>> 0c7a4134
}

}  // namespace geometry
}  // namespace t
}  // namespace open3d<|MERGE_RESOLUTION|>--- conflicted
+++ resolved
@@ -221,12 +221,9 @@
                  &LineSet::GetAxisAlignedBoundingBox,
                  "Create an axis-aligned bounding box from point attribute "
                  "'positions'.");
-<<<<<<< HEAD
     line_set.def("get_oriented_bounding_box", &LineSet::GetOrientedBoundingBox,
                  "Create an oriented bounding box from point attribute "
                  "'positions'.");
-=======
-
     line_set.def("extrude_rotation", &LineSet::ExtrudeRotation, "angle"_a,
                  "axis"_a, "resolution"_a = 16, "translation"_a = 0.0,
                  "capping"_a = true,
@@ -282,7 +279,6 @@
         o3d.visualization.draw([{'name': 'L', 'geometry': mesh}])
 
 )");
->>>>>>> 0c7a4134
 }
 
 }  // namespace geometry
