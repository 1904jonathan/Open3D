--- conflicted
+++ resolved
@@ -216,7 +216,11 @@
             });
     line_set.def("to_legacy", &LineSet::ToLegacy,
                  "Convert to a legacy Open3D LineSet.");
-<<<<<<< HEAD
+
+    line_set.def("get_axis_aligned_bounding_box",
+                 &LineSet::GetAxisAlignedBoundingBox,
+                 "Create an axis-aligned bounding box from point attribute "
+                 "'positions'.");
 
     line_set.def("extrude_rotation", &LineSet::ExtrudeRotation, "angle"_a,
                  "axis"_a, "resolution"_a = 16, "translation"_a = 0.0,
@@ -273,12 +277,6 @@
         o3d.visualization.draw([{'name': 'L', 'geometry': mesh}])
 
 )");
-=======
-    line_set.def("get_axis_aligned_bounding_box",
-                 &LineSet::GetAxisAlignedBoundingBox,
-                 "Create an axis-aligned bounding box from point attribute "
-                 "'positions'.");
->>>>>>> 8550f79d
 }
 
 }  // namespace geometry
