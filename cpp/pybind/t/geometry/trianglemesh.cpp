--- conflicted
+++ resolved
@@ -301,15 +301,6 @@
             {{"width", "x-directional length."},
              {"height", "y-directional length."},
              {"depth", "z-directional length."},
-<<<<<<< HEAD
-             {"vertex_dtype", "Float_dtype, Float32 or Float64."},
-             {"triangle_dtype", "Int_dtype, Int32 or Int64."},
-<<<<<<< HEAD
-             {"device", "Device, CPU or GPU."}});
-=======
-             {"device", "Device of the create mesh."}});
->>>>>>> 4a353b9fe801a76183e3674504b90166a77a63eb
-=======
              {"float_dtype", "Float_dtype, Float32 or Float64."},
              {"int_dtype", "Int_dtype, Int32 or Int64."},
              {"device", "Device of the create mesh."}});
@@ -416,7 +407,6 @@
              {"float_dtype", "Float_dtype, Float32 or Float64."},
              {"int_dtype", "Int_dtype, Int32 or Int64."},
              {"device", "Device of the create octahedron."}});
->>>>>>> 99c361cf
 
     triangle_mesh.def(
             "simplify_quadric_decimation",
