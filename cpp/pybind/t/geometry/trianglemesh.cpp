// ----------------------------------------------------------------------------
// -                        Open3D: www.open3d.org                            -
// ----------------------------------------------------------------------------
// The MIT License (MIT)
//
// Copyright (c) 2018-2021 www.open3d.org
//
// Permission is hereby granted, free of charge, to any person obtaining a copy
// of this software and associated documentation files (the "Software"), to deal
// in the Software without restriction, including without limitation the rights
// to use, copy, modify, merge, publish, distribute, sublicense, and/or sell
// copies of the Software, and to permit persons to whom the Software is
// furnished to do so, subject to the following conditions:
//
// The above copyright notice and this permission notice shall be included in
// all copies or substantial portions of the Software.
//
// THE SOFTWARE IS PROVIDED "AS IS", WITHOUT WARRANTY OF ANY KIND, EXPRESS OR
// IMPLIED, INCLUDING BUT NOT LIMITED TO THE WARRANTIES OF MERCHANTABILITY,
// FITNESS FOR A PARTICULAR PURPOSE AND NONINFRINGEMENT. IN NO EVENT SHALL THE
// AUTHORS OR COPYRIGHT HOLDERS BE LIABLE FOR ANY CLAIM, DAMAGES OR OTHER
// LIABILITY, WHETHER IN AN ACTION OF CONTRACT, TORT OR OTHERWISE, ARISING
// FROM, OUT OF OR IN CONNECTION WITH THE SOFTWARE OR THE USE OR OTHER DEALINGS
// IN THE SOFTWARE.
// ----------------------------------------------------------------------------

#include "open3d/t/geometry/TriangleMesh.h"

#include <string>
#include <unordered_map>

#include "open3d/core/CUDAUtils.h"
#include "pybind/docstring.h"
#include "pybind/t/geometry/geometry.h"

namespace open3d {
namespace t {
namespace geometry {

void pybind_trianglemesh(py::module& m) {
    py::class_<TriangleMesh, PyGeometry<TriangleMesh>,
               std::shared_ptr<TriangleMesh>, Geometry, DrawableGeometry>
            triangle_mesh(m, "TriangleMesh",
                          R"(
A triangle mesh contains vertices and triangles. The triangle mesh class stores
the attribute data in key-value maps. There are two maps: the vertex attributes
map, and the triangle attribute map.

The attributes of the triangle mesh have different levels::

    import open3d as o3d

    device = o3d.core.Device("CPU:0")
    dtype_f = o3d.core.float32
    dtype_i = o3d.core.int32

    # Create an empty triangle mesh
    # Use mesh.vertex to access the vertices' attributes
    # Use mesh.triangle to access the triangles' attributes
    mesh = o3d.t.geometry.TriangleMesh(device)

    # Default attribute: vertex["positions"], triangle["indices"]
    # These attributes is created by default and is required by all triangle
    # meshes. The shape of both must be (N, 3). The device of "positions"
    # determines the device of the triangle mesh.
    mesh.vertex["positions"] = o3d.core.Tensor([[0, 0, 0],
                                                [0, 0, 1],
                                                [0, 1, 0],
                                                [0, 1, 1]], dtype_f, device)
    mesh.triangle["indices"] = o3d.core.Tensor([[0, 1, 2],
                                                [0, 2, 3]]], dtype_i, device)

    # Common attributes: vertex["colors"]  , vertex["normals"]
    #                    triangle["colors"], triangle["normals"]
    # Common attributes are used in built-in triangle mesh operations. The
    # spellings must be correct. For example, if "normal" is used instead of
    # "normals", some internal operations that expects "normals" will not work.
    # "normals" and "colors" must have shape (N, 3) and must be on the same
    # device as the triangle mesh.
    mesh.vertex["normals"] = o3d.core.Tensor([[0, 0, 1],
                                              [0, 1, 0],
                                              [1, 0, 0],
                                              [1, 1, 1]], dtype_f, device)
    mesh.vertex["colors"] = o3d.core.Tensor([[0.0, 0.0, 0.0],
                                             [0.1, 0.1, 0.1],
                                             [0.2, 0.2, 0.2],
                                             [0.3, 0.3, 0.3]], dtype_f, device)
    mesh.triangle["normals"] = o3d.core.Tensor(...)
    mesh.triangle["colors"] = o3d.core.Tensor(...)

    # User-defined attributes
    # You can also attach custom attributes. The value tensor must be on the
    # same device as the triangle mesh. The are no restrictions on the shape and
    # dtype, e.g.,
    pcd.vertex["labels"] = o3d.core.Tensor(...)
    pcd.triangle["features"] = o3d.core.Tensor(...)
)");

    // Constructors.
    triangle_mesh
            .def(py::init<const core::Device&>(),
                 "Construct an empty trianglemesh on the provided ``device`` "
                 "(default: 'CPU:0').",
                 "device"_a = core::Device("CPU:0"))
            .def(py::init<const core::Tensor&, const core::Tensor&>(),
                 "vertex_positions"_a, "triangle_indices"_a)
            .def("__repr__", &TriangleMesh::ToString);

    // Triangle mesh's attributes: vertices, vertex_colors, vertex_normals, etc.
    // def_property_readonly is sufficient, since the returned TensorMap can
    // be editable in Python. We don't want the TensorMap to be replaced
    // by another TensorMap in Python.
    triangle_mesh.def_property_readonly(
            "vertex",
            py::overload_cast<>(&TriangleMesh::GetVertexAttr, py::const_));
    triangle_mesh.def_property_readonly(
            "triangle",
            py::overload_cast<>(&TriangleMesh::GetTriangleAttr, py::const_));

    // Device transfers.
    triangle_mesh.def("to", &TriangleMesh::To,
                      "Transfer the triangle mesh to a specified device.",
                      "device"_a, "copy"_a = false);
    triangle_mesh.def("clone", &TriangleMesh::Clone,
                      "Returns copy of the triangle mesh on the same device.");

    triangle_mesh.def(
            "cpu",
            [](const TriangleMesh& triangle_mesh) {
                return triangle_mesh.To(core::Device("CPU:0"));
            },
            "Transfer the triangle mesh to CPU. If the triangle mesh "
            "is already on CPU, no copy will be performed.");
    triangle_mesh.def(
            "cuda",
            [](const TriangleMesh& triangle_mesh, int device_id) {
                return triangle_mesh.To(core::Device("CUDA", device_id));
            },
            "Transfer the triangle mesh to a CUDA device. If the triangle mesh "
            "is already on the specified CUDA device, no copy will be "
            "performed.",
            "device_id"_a = 0);

    // Triangle Mesh's specific functions.
    triangle_mesh.def("get_min_bound", &TriangleMesh::GetMinBound,
                      "Returns the min bound for point coordinates.");
    triangle_mesh.def("get_max_bound", &TriangleMesh::GetMaxBound,
                      "Returns the max bound for point coordinates.");
    triangle_mesh.def("get_center", &TriangleMesh::GetCenter,
                      "Returns the center for point coordinates.");
    triangle_mesh.def("transform", &TriangleMesh::Transform, "transformation"_a,
                      "Transforms the points and normals (if exist).");
    triangle_mesh.def("translate", &TriangleMesh::Translate, "translation"_a,
                      "relative"_a = true, "Translates points.");
    triangle_mesh.def("scale", &TriangleMesh::Scale, "scale"_a, "center"_a,
                      "Scale points.");
    triangle_mesh.def("rotate", &TriangleMesh::Rotate, "R"_a, "center"_a,
                      "Rotate points and normals (if exist).");

    triangle_mesh.def(
            "compute_convex_hull", &TriangleMesh::ComputeConvexHull,
            "joggle_inputs"_a = false,
            R"(Compute the convex hull of a point cloud using qhull. This runs on the CPU.

Args:
    joggle_inputs (default False). Handle precision problems by
    randomly perturbing the input data. Set to True if perturbing the input
    iis acceptable but you need convex simplicial output. If False,
    neighboring facets may be merged in case of precision problems. See
    `QHull docs <http://www.qhull.org/html/qh-impre.htm#joggle`__ for more
    details.

Returns:
    TriangleMesh representing the convexh hull. This contains an
    extra vertex property "point_indices" that contains the index of the
    corresponding vertex in the original mesh.

Example:
    We will load the Stanford Bunny dataset, compute and display it's convex hull::

        bunny = o3d.data.BunnyMesh()
        mesh = o3d.t.geometry.TriangleMesh.from_legacy(o3d.io.read_triangle_mesh(bunny.path))
        hull = mesh.compute_convex_hull()
        o3d.visualization.draw([{'name': 'bunny', 'geometry': mesh}, {'name': 'convex hull', 'geometry': hull}])
)");

    // creation
    triangle_mesh.def_static(
            "from_legacy", &TriangleMesh::FromLegacy, "mesh_legacy"_a,
            "vertex_dtype"_a = core::Float32, "triangle_dtype"_a = core::Int64,
            "device"_a = core::Device("CPU:0"),
            "Create a TriangleMesh from a legacy Open3D TriangleMesh.");
    // conversion
    triangle_mesh.def("to_legacy", &TriangleMesh::ToLegacy,
                      "Convert to a legacy Open3D TriangleMesh.");

    triangle_mesh.def("clip_plane", &TriangleMesh::ClipPlane, "point"_a,
                      "normal"_a,
                      R"(Returns a new triangle mesh clipped with the plane.

This method clips the triangle mesh with the specified plane.
Parts of the mesh on the positive side of the plane will be kept and triangles
intersected by the plane will be cut.

Args:
    point (open3d.core.Tensor): A point on the plane.

    normal (open3d.core.Tensor): The normal of the plane. The normal points to
        the positive side of the plane for which the geometry will be kept.

Returns:
    New triangle mesh clipped with the plane.


This example shows how to create a hemisphere from a sphere::

    import open3d as o3d

    sphere = o3d.t.geometry.TriangleMesh.from_legacy(o3d.geometry.TriangleMesh.create_sphere())
    hemisphere = sphere.clip_plane(point=[0,0,0], normal=[1,0,0])

    o3d.visualization.draw(hemisphere)
)");

    // Triangle Mesh's creation APIs.
    triangle_mesh
            .def_static("create_box", &TriangleMesh::CreateBox,
                        "Create a box triangle mesh. One vertex of the box"
                        "will be placed at the origin and the box aligns"
                        "with the positive x, y, and z axes."
                        "width"_a = 1.0,
                        "height"_a = 1.0, "depth"_a = 1.0,
                        "float_dtype"_a = core::Float32,
                        "int_dtype"_a = core::Int64,
                        "device"_a = core::Device("CPU:0"))
            .def_static("create_sphere", &TriangleMesh::CreateSphere,
                        "Create a sphere mesh centered at (0, 0, 0).",
                        "radius"_a = 1.0, "resolution"_a = 20,
                        "float_dtype"_a = core::Float32,
                        "int_dtype"_a = core::Int64,
                        "device"_a = core::Device("CPU:0"))
            .def_static("create_tetrahedron", &TriangleMesh::CreateTetrahedron,
                        "Create a tetrahedron mesh centered at (0, 0, 0).",
                        "radius"_a = 1.0, "float_dtype"_a = core::Float32,
                        "int_dtype"_a = core::Int64,
                        "device"_a = core::Device("CPU:0"))
            .def_static("create_octahedron", &TriangleMesh::CreateOctahedron,
                        "Create a octahedron mesh centered at (0, 0, 0).",
                        "radius"_a = 1.0, "float_dtype"_a = core::Float32,
                        "int_dtype"_a = core::Int64,
                        "device"_a = core::Device("CPU:0"))
            .def_static("create_icosahedron", &TriangleMesh::CreateIcosahedron,
                        "Create a icosahedron mesh centered at (0, 0, 0).",
                        "radius"_a = 1.0, "float_dtype"_a = core::Float32,
                        "int_dtype"_a = core::Int64,
                        "device"_a = core::Device("CPU:0"))
            .def_static("create_cylinder", &TriangleMesh::CreateCylinder,
                        "Create a cylinder mesh.", "radius"_a = 1.0,
                        "height"_a = 2.0, "resolution"_a = 20, "split"_a = 4,
                        "float_dtype"_a = core::Float32,
                        "int_dtype"_a = core::Int64,
                        "device"_a = core::Device("CPU:0"))
            .def_static("create_cone", &TriangleMesh::CreateCone,
                        "Create a cone mesh.", "radius"_a = 1.0,
                        "height"_a = 2.0, "resolution"_a = 20, "split"_a = 1,
                        "float_dtype"_a = core::Float32,
                        "int_dtype"_a = core::Int64,
                        "device"_a = core::Device("CPU:0"))
            .def_static("create_torus", &TriangleMesh::CreateTorus,
                        "Create a torus mesh.", "torus_radius"_a = 1.0,
                        "tube_radius"_a = 0.5, "radial_resolution"_a = 30,
                        "tubular_resolution"_a = 20,
                        "float_dtype"_a = core::Float32,
                        "int_dtype"_a = core::Int64,
                        "device"_a = core::Device("CPU:0"))
            .def_static("create_arrow", &TriangleMesh::CreateArrow,
                        "Create a arrow mesh.", "cylinder_radius"_a = 1.0,
                        "cone_radius"_a = 1.5, "cylinder_height"_a = 5.0,
                        "cone_height"_a = 4.0, "resolution"_a = 20,
                        "cylinder_split"_a = 4, "cone_split"_a = 1,
                        "float_dtype"_a = core::Float32,
                        "int_dtype"_a = core::Int64,
                        "device"_a = core::Device("CPU:0"))
            .def_static("create_coordinate_frame",
                        &TriangleMesh::CreateCoordinateFrame,
                        "Create a coordinate frame mesh.", "size"_a = 1.0,
                        "origin"_a = Eigen::Vector3d(0.0, 0.0, 0.0),
                        "float_dtype"_a = core::Float32,
                        "int_dtype"_a = core::Int64,
                        "device"_a = core::Device("CPU:0"))
            .def_static("create_mobius", &TriangleMesh::CreateMobius,
                        "Create a Mobius strip.", "length_split"_a = 70,
                        "width_split"_a = 15, "twists"_a = 1, "raidus"_a = 1,
                        "flatness"_a = 1, "width"_a = 1, "scale"_a = 1,
                        "float_dtype"_a = core::Float32,
                        "int_dtype"_a = core::Int64,
                        "device"_a = core::Device("CPU:0"));

    docstring::ClassMethodDocInject(
            m, "TriangleMesh", "create_box",
            {{"width", "x-directional length."},
             {"height", "y-directional length."},
             {"depth", "z-directional length."},
             {"float_dtype", "Float_dtype, Float32 or Float64."},
             {"int_dtype", "Int_dtype, Int32 or Int64."},
             {"device", "Device of the create mesh."}});
    docstring::ClassMethodDocInject(
            m, "TriangleMesh", "create_sphere",
            {{"radius", "The radius of the sphere."},
             {"resolution", "The resolution of the sphere."},
             {"float_dtype", "Float_dtype, Float32 or Float64."},
             {"int_dtype", "Int_dtype, Int32 or Int64."},
             {"device", "Device of the create sphere."}});
    docstring::ClassMethodDocInject(
            m, "TriangleMesh", "create_tetrahedron",
            {{"radius", "Distance from centroid to mesh vetices."},
             {"float_dtype", "Float_dtype, Float32 or Float64."},
             {"int_dtype", "Int_dtype, Int32 or Int64."},
             {"device", "Device of the create tetrahedron."}});
    docstring::ClassMethodDocInject(
            m, "TriangleMesh", "create_octahedron",
            {{"radius", "Distance from centroid to mesh vetices."},
             {"float_dtype", "Float_dtype, Float32 or Float64."},
             {"int_dtype", "Int_dtype, Int32 or Int64."},
             {"device", "Device of the create octahedron."}});
    docstring::ClassMethodDocInject(
            m, "TriangleMesh", "create_icosahedron",
            {{"radius", "Distance from centroid to mesh vetices."},
             {"float_dtype", "Float_dtype, Float32 or Float64."},
             {"int_dtype", "Int_dtype, Int32 or Int64."},
             {"device", "Device of the create octahedron."}});
    docstring::ClassMethodDocInject(
            m, "TriangleMesh", "create_cylinder",
            {{"radius", "The radius of the cylinder."},
             {"height",
              "The height of the cylinder.The axis of the cylinder will be "
              "from (0, 0, -height/2) to (0, 0, height/2)."},
             {"resolution",
              " The circle will be split into ``resolution`` segments"},
             {"split", "The ``height`` will be split into ``split`` segments."},
             {"float_dtype", "Float_dtype, Float32 or Float64."},
             {"int_dtype", "Int_dtype, Int32 or Int64."},
             {"device", "Device of the create octahedron."}});
    docstring::ClassMethodDocInject(
            m, "TriangleMesh", "create_cone",
            {{"radius", "The radius of the cone."},
             {"height",
              "The height of the cone. The axis of the cone will be from (0, "
              "0, 0) to (0, 0, height)."},
             {"resolution",
              "The circle will be split into ``resolution`` segments"},
             {"split", "The ``height`` will be split into ``split`` segments."},
             {"float_dtype", "Float_dtype, Float32 or Float64."},
             {"int_dtype", "Int_dtype, Int32 or Int64."},
             {"device", "Device of the create octahedron."}});
    docstring::ClassMethodDocInject(
            m, "TriangleMesh", "create_torus",
            {{"torus_radius",
              "The radius from the center of the torus to the center of the "
              "tube."},
             {"tube_radius", "The radius of the torus tube."},
             {"radial_resolution",
              "The number of segments along the radial direction."},
             {"tubular_resolution",
              "The number of segments along the tubular direction."},
             {"float_dtype", "Float_dtype, Float32 or Float64."},
             {"int_dtype", "Int_dtype, Int32 or Int64."},
             {"device", "Device of the create octahedron."}});
    docstring::ClassMethodDocInject(
            m, "TriangleMesh", "create_arrow",
            {{"cylinder_radius", "The radius of the cylinder."},
             {"cone_radius", "The radius of the cone."},
             {"cylinder_height",
              "The height of the cylinder. The cylinder is from (0, 0, 0) to "
              "(0, 0, cylinder_height)"},
             {"cone_height",
              "The height of the cone. The axis of the cone will be from (0, "
              "0, cylinder_height) to (0, 0, cylinder_height + cone_height)"},
             {"resolution",
              "The cone will be split into ``resolution`` segments."},
             {"cylinder_split",
              "The ``cylinder_height`` will be split into ``cylinder_split`` "
              "segments."},
             {"cone_split",
              "The ``cone_height`` will be split into ``cone_split`` "
              "segments."},
             {"float_dtype", "Float_dtype, Float32 or Float64."},
             {"int_dtype", "Int_dtype, Int32 or Int64."},
             {"device", "Device of the create octahedron."}});
    docstring::ClassMethodDocInject(
            m, "TriangleMesh", "create_coordinate_frame",
            {{"size", "The size of the coordinate frame."},
             {"origin", "The origin of the coordinate frame."},
             {"float_dtype", "Float_dtype, Float32 or Float64."},
             {"int_dtype", "Int_dtype, Int32 or Int64."},
             {"device", "Device of the create octahedron."}});
    docstring::ClassMethodDocInject(
            m, "TriangleMesh", "create_mobius",
            {{"length_split", "The number of segments along the Mobius strip."},
             {"width_split",
              "The number of segments along the width of the Mobius strip."},
             {"twists", "Number of twists of the Mobius strip."},
             {"radius", "The radius of the Mobius strip."},
             {"flatness", "Controls the flatness/height of the Mobius strip."},
             {"width", "Width of the Mobius strip."},
             {"scale", "Scale the complete Mobius strip."},
             {"float_dtype", "Float_dtype, Float32 or Float64."},
             {"int_dtype", "Int_dtype, Int32 or Int64."},
             {"device", "Device of the create octahedron."}});

    triangle_mesh.def(
            "simplify_quadric_decimation",
            &TriangleMesh::SimplifyQuadricDecimation, "target_reduction"_a,
            "preserve_volume"_a = true,
            R"(Function to simplify mesh using Quadric Error Metric Decimation by Garland and Heckbert.
    
This function always uses the CPU device.

Args:
    target_reduction (float): The factor of triangles to delete, i.e., setting
        this to 0.9 will return a mesh with about 10% of the original triangle
        count. It is not guaranteed that the target reduction factor will be
        reached.

    preserve_volume (bool): If set to True this enables volume preservation
        which reduces the error in triangle normal direction.

Returns:
    Simplified TriangleMesh.

Example:
    This shows how to simplifify the Stanford Bunny mesh::

        bunny = o3d.data.BunnyMesh()
        mesh = o3d.t.geometry.TriangleMesh.from_legacy(o3d.io.read_triangle_mesh(bunny.path))
        simplified = mesh.simplify_quadric_decimation(0.99)
        o3d.visualization.draw([{'name': 'bunny', 'geometry': simplified}])
)");

    triangle_mesh.def(
            "boolean_union", &TriangleMesh::BooleanUnion, "mesh"_a,
            "tolerance"_a = 1e-6,
            R"(Computes the mesh that encompasses the union of the volumes of two meshes.
Both meshes should be manifold.

This function always uses the CPU device.

Args:
    mesh (open3d.t.geometry.TriangleMesh): This is the second operand for the 
        boolean operation.

    tolerance (float): Threshold which determines when point distances are
        considered to be 0.

Returns:
    The mesh describing the union volume.

Example:
    This copmutes the union of a sphere and a cube::

        box = o3d.geometry.TriangleMesh.create_box()
        box = o3d.t.geometry.TriangleMesh.from_legacy(box)
        sphere = o3d.geometry.TriangleMesh.create_sphere(0.8)
        sphere = o3d.t.geometry.TriangleMesh.from_legacy(sphere)

        ans = box.boolean_union(sphere)

        o3d.visualization.draw([{'name': 'union', 'geometry': ans}])
)");

    triangle_mesh.def(
            "boolean_intersection", &TriangleMesh::BooleanIntersection,
            "mesh"_a, "tolerance"_a = 1e-6,
            R"(Computes the mesh that encompasses the intersection of the volumes of two meshes.
Both meshes should be manifold.

This function always uses the CPU device.

Args:
    mesh (open3d.t.geometry.TriangleMesh): This is the second operand for the 
        boolean operation.

    tolerance (float): Threshold which determines when point distances are
        considered to be 0.

Returns:
    The mesh describing the intersection volume.

Example:
    This copmutes the intersection of a sphere and a cube::

        box = o3d.geometry.TriangleMesh.create_box()
        box = o3d.t.geometry.TriangleMesh.from_legacy(box)
        sphere = o3d.geometry.TriangleMesh.create_sphere(0.8)
        sphere = o3d.t.geometry.TriangleMesh.from_legacy(sphere)

        ans = box.boolean_intersection(sphere)

        o3d.visualization.draw([{'name': 'intersection', 'geometry': ans}])
)");

    triangle_mesh.def(
            "boolean_difference", &TriangleMesh::BooleanDifference, "mesh"_a,
            "tolerance"_a = 1e-6,
            R"(Computes the mesh that encompasses the volume after subtracting the volume of the second operand.
Both meshes should be manifold.

This function always uses the CPU device.

Args:
    mesh (open3d.t.geometry.TriangleMesh): This is the second operand for the 
        boolean operation.

    tolerance (float): Threshold which determines when point distances are
        considered to be 0.

Returns:
    The mesh describing the difference volume.

Example:
    This subtracts the sphere from the cube volume::

        box = o3d.geometry.TriangleMesh.create_box()
        box = o3d.t.geometry.TriangleMesh.from_legacy(box)
        sphere = o3d.geometry.TriangleMesh.create_sphere(0.8)
        sphere = o3d.t.geometry.TriangleMesh.from_legacy(sphere)

        ans = box.boolean_difference(sphere)

        o3d.visualization.draw([{'name': 'difference', 'geometry': ans}])
)");

<<<<<<< HEAD
    triangle_mesh.def("get_axis_aligned_bounding_box",
                      &TriangleMesh::GetAxisAlignedBoundingBox,
                      "Create an axis-aligned bounding box from vertex "
                      "attribute 'positions'.");
=======
    triangle_mesh.def("fill_holes", &TriangleMesh::FillHoles,
                      "hole_size"_a = 1e6,
                      R"(Fill holes by triangulating boundary edges.

This function always uses the CPU device.

Args:
    hole_size (float): This is the approximate threshold for filling holes.
        The value describes the maximum radius of holes to be filled.

Returns:
    New mesh after filling holes.

Example:
    Fill holes at the bottom of the Stanford Bunny mesh::

        bunny = o3d.data.BunnyMesh()
        mesh = o3d.t.geometry.TriangleMesh.from_legacy(o3d.io.read_triangle_mesh(bunny.path))
        filled = mesh.fill_holes()
        o3d.visualization.draw([{'name': 'filled', 'geometry': ans}])
)");
>>>>>>> 2573dafa
}

}  // namespace geometry
}  // namespace t
}  // namespace open3d<|MERGE_RESOLUTION|>--- conflicted
+++ resolved
@@ -530,12 +530,11 @@
         o3d.visualization.draw([{'name': 'difference', 'geometry': ans}])
 )");
 
-<<<<<<< HEAD
     triangle_mesh.def("get_axis_aligned_bounding_box",
                       &TriangleMesh::GetAxisAlignedBoundingBox,
                       "Create an axis-aligned bounding box from vertex "
                       "attribute 'positions'.");
-=======
+
     triangle_mesh.def("fill_holes", &TriangleMesh::FillHoles,
                       "hole_size"_a = 1e6,
                       R"(Fill holes by triangulating boundary edges.
@@ -557,7 +556,6 @@
         filled = mesh.fill_holes()
         o3d.visualization.draw([{'name': 'filled', 'geometry': ans}])
 )");
->>>>>>> 2573dafa
 }
 
 }  // namespace geometry
