--- conflicted
+++ resolved
@@ -383,7 +383,6 @@
              {"print_progress",
               "If true the progress is visualized in the console."}});
     docstring::ClassMethodDocInject(
-<<<<<<< HEAD
             m, "PointCloud", "orient_normals_to_align_with_direction",
             {{"orientation_reference",
               "Normals are oriented with respect to orientation_reference."}});
@@ -396,13 +395,12 @@
             {{"k",
               "Number of k nearest neighbors used in constructing the "
               "Riemannian graph used to propagate normal orientation."}});
-=======
+    docstring::ClassMethodDocInject(
             m, "PointCloud", "crop",
             {{"aabb", "AxisAlignedBoundingBox to crop points."},
              {"invert",
               "Crop the points outside of the bounding box or inside of the "
               "bounding box."}});
->>>>>>> a1f65dc0
 }
 
 }  // namespace geometry
