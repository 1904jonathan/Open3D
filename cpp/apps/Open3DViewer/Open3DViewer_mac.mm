// ----------------------------------------------------------------------------
// -                        Open3D: www.open3d.org                            -
// ----------------------------------------------------------------------------
// The MIT License (MIT)
//
// Copyright (c) 2018 www.open3d.org
//
// Permission is hereby granted, free of charge, to any person obtaining a copy
// of this software and associated documentation files (the "Software"), to deal
// in the Software without restriction, including without limitation the rights
// to use, copy, modify, merge, publish, distribute, sublicense, and/or sell
// copies of the Software, and to permit persons to whom the Software is
// furnished to do so, subject to the following conditions:
//
// The above copyright notice and this permission notice shall be included in
// all copies or substantial portions of the Software.
//
// THE SOFTWARE IS PROVIDED "AS IS", WITHOUT WARRANTY OF ANY KIND, EXPRESS OR
// IMPLIED, INCLUDING BUT NOT LIMITED TO THE WARRANTIES OF MERCHANTABILITY,
// FITNESS FOR A PARTICULAR PURPOSE AND NONINFRINGEMENT. IN NO EVENT SHALL THE
// AUTHORS OR COPYRIGHT HOLDERS BE LIABLE FOR ANY CLAIM, DAMAGES OR OTHER
// LIABILITY, WHETHER IN AN ACTION OF CONTRACT, TORT OR OTHERWISE, ARISING
// FROM, OUT OF OR IN CONNECTION WITH THE SOFTWARE OR THE USE OR OTHER DEALINGS
// IN THE SOFTWARE.
// ----------------------------------------------------------------------------

#ifdef __APPLE__

#import <Cocoa/Cocoa.h>
#import <CoreServices/CoreServices.h>

#include "Open3DViewer.h"

#include "open3d/utility/FileSystem.h"
#include "open3d/visualization/gui/Application.h"
#include "open3d/visualization/gui/Button.h"
#include "open3d/visualization/gui/Dialog.h"
#include "open3d/visualization/gui/Label.h"
#include "open3d/visualization/gui/Layout.h"
#include "open3d/visualization/gui/Native.h"
#include "open3d/visualization/gui/Theme.h"
#include "open3d/visualization/visualizer/GuiVisualizer.h"

// ----------------------------------------------------------------------------
using namespace open3d::visualization::gui;

class Open3DVisualizer : public open3d::visualization::GuiVisualizer {
    using Super = GuiVisualizer;
public:
    Open3DVisualizer()
        : open3d::visualization::GuiVisualizer("Open3D", WIDTH, HEIGHT) {
        AddItemsToAppMenu({{"Make Default 3D Viewer", MAC_MAKE_DEFAULT_APP}});
    }

protected:
    static constexpr Menu::ItemId MAC_MAKE_DEFAULT_APP = 100;

    void OnMenuItemSelected(Menu::ItemId item_id) override {
        if (item_id == MAC_MAKE_DEFAULT_APP) {
            auto em = GetTheme().font_size;
            auto dlg = std::make_shared<Dialog>("Make Open3D default");

            auto cancel = std::make_shared<Button>("Cancel");
            cancel->SetOnClicked([this]() { this->CloseDialog(); });

            auto ok = std::make_shared<Button>("Make Default");
            ok->SetOnClicked([this]() {
                // This will set the users personal default to use Open3D for
                // the file types below. THIS SHOULD ONLY BE CALLED
                // AFTER THE USER EXPLICITLY CONFIRMS THAT THEY WANT TO DO THIS!
                CFStringRef open3dBundleId = (__bridge CFStringRef)@"com.intel-isl.open3d.Open3D";
                // The UTIs should match what we declare in Info.plist
                LSSetDefaultRoleHandlerForContentType(
                    (__bridge CFStringRef)@"public.gl-transmission-format",
                    kLSRolesAll, open3dBundleId);
                LSSetDefaultRoleHandlerForContentType(
                    (__bridge CFStringRef)@"public.gl-binary-transmission-format",
                    kLSRolesAll, open3dBundleId);
                LSSetDefaultRoleHandlerForContentType(
                    (__bridge CFStringRef)@"public.geometry-definition-format",
                    kLSRolesAll, open3dBundleId);
                LSSetDefaultRoleHandlerForContentType(
                    (__bridge CFStringRef)@"public.object-file-format",
                    kLSRolesAll, open3dBundleId);
                LSSetDefaultRoleHandlerForContentType(
                    (__bridge CFStringRef)@"public.point-cloud-library-file",
                    kLSRolesAll, open3dBundleId);
                LSSetDefaultRoleHandlerForContentType(
                    (__bridge CFStringRef)@"public.polygon-file-format",
                    kLSRolesAll, open3dBundleId);
                LSSetDefaultRoleHandlerForContentType(
                    (__bridge CFStringRef)@"public.3d-points-format",
                    kLSRolesAll, open3dBundleId);
                LSSetDefaultRoleHandlerForContentType(
                    (__bridge CFStringRef)@"public.standard-tesselated-geometry-format",
                    kLSRolesAll, open3dBundleId);
                LSSetDefaultRoleHandlerForContentType(
                    (__bridge CFStringRef)@"public.xyz-points-format",
                    kLSRolesAll, open3dBundleId);
                LSSetDefaultRoleHandlerForContentType(
                    (__bridge CFStringRef)@"public.xyzn-points-format",
                    kLSRolesAll, open3dBundleId);
                LSSetDefaultRoleHandlerForContentType(
                    (__bridge CFStringRef)@"public.xyzrgb-points-format",
                    kLSRolesAll, open3dBundleId);

                this->CloseDialog();
            });

            auto vert = std::make_shared<Vert>(0, Margins(em));
            vert->AddChild(std::make_shared<Label>(
                "This will make Open3D the default application for the "
                "following file types:"));
            vert->AddFixed(em);
            auto table = std::make_shared<VGrid>(2, 0, Margins(em, 0, 0, 0));
            table->AddChild(std::make_shared<Label>("Mesh:"));
            table->AddChild(std::make_shared<Label>(".gltf, .glb, .obj, .off, .ply, .stl"));
            table->AddChild(std::make_shared<Label>("Point clouds:"));
            table->AddChild(std::make_shared<Label>(".pcd, .ply, .pts, .xyz, .xyzn, .xyzrgb"));
            vert->AddChild(table);
            vert->AddFixed(em);
            auto buttons = std::make_shared<Horiz>(0.5 * em);
            buttons->AddStretch();
            buttons->AddChild(cancel);
            buttons->AddChild(ok);
            vert->AddChild(buttons);
            dlg->AddChild(vert);
            ShowDialog(dlg);
        } else {
            Super::OnMenuItemSelected(item_id);
        }
    }
};

<<<<<<< HEAD
 constexpr Menu::ItemId Open3DVisualizer::MAC_MAKE_DEFAULT_APP;  // for Xcode
=======
constexpr Menu::ItemId Open3DVisualizer::MAC_MAKE_DEFAULT_APP;  // for Xcode
>>>>>>> 265412de

// ----------------------------------------------------------------------------
static void LoadAndCreateWindow(const char *path) {
    auto vis = std::make_shared<Open3DVisualizer>();
    bool is_path_valid = (path && path[0] != '\0');
    if (is_path_valid) {
        vis->LoadGeometry(path);
    }
    Application::GetInstance().AddWindow(vis);
}

// ----------------------------------------------------------------------------
@interface AppDelegate : NSObject <NSApplicationDelegate>
@end

@interface AppDelegate ()
{
    bool open_empty_window_;
}
@property (retain) NSTimer *timer;
@end

@implementation AppDelegate
- (id)init {
    if ([super init]) {
        open_empty_window_ = true;
    }
    return self;
}

- (void)applicationDidFinishLaunching:(NSNotification *)notification {
    // -application:openFile: runs befure applicationDidFinishLaunching: so we
    // need to check if we loaded a file or we need to display an empty window.
    if (open_empty_window_) {
        LoadAndCreateWindow("");
    }
}

// Called by [NSApp run] if the user passes command line arguments (which may
// be multiple times if multiple files are given), or the app is launched by
// double-clicking a file in the Finder, or by dropping files onto the app
// either in the Finder or (more likely) onto the Dock icon. It is also called
// after launching if the user double-clicks a file in the Finder or drops
// a file onto the app icon and the application is already launched.
- (BOOL)application:(NSApplication *)sender openFile:(NSString *)filename {
    open_empty_window_ = false;  // LoadAndCreateWindow() always opens a window
    LoadAndCreateWindow(filename.UTF8String);
    return YES;
}

- (void)applicationWillTerminate:(NSNotification *)notification {
    // The app will terminate after this function exits. This will result
    // in the Application object in main() getting destructed, but it still
    // thinks it is running. So tell Application to quit, which will post
    // the required events to the event loop to properly clean up.
    Application::GetInstance().OnTerminate();
}
@end

// ----------------------------------------------------------------------------
int main(int argc, const char *argv[]) {
    // If we double-clicked the app, the CWD gets set to /, so change that
    // to the user's home directory so that file dialogs act reasonably.
    if (open3d::utility::filesystem::GetWorkingDirectory() == "/") {
        std::string homedir = NSHomeDirectory().UTF8String;
        open3d::utility::filesystem::ChangeWorkingDirectory(homedir);
    }

    Application::GetInstance().Initialize(argc, argv);

    // Note: if NSApp is created (which happens in +sharedApplication)
    //       then GLFW will use our NSApp with our delegate instead of its
    //       own delegate that doesn't have the openFile and terminate
    //       selectors.

    // Ideally we could do the following:
    //@autoreleasepool {
    //    AppDelegate *delegate = [[AppDelegate alloc] init];
    //    NSApplication *application = [NSApplication sharedApplication];
    //    [application setDelegate:delegate];
    //    [NSApp run];
    //}
    // But somewhere along the line GLFW seems to clean up the autorelease
    // pool, which then causes a crash when [NSApp run] finishes and the
    // autorelease pool cleans up at the '}'. To avoid that, we will not
    // autorelease things. That creates a memory leak, but we're exiting
    // after that so it does not matter.
    AppDelegate *delegate = [[AppDelegate alloc] init];
    NSApplication *application = [NSApplication sharedApplication];
    [application setDelegate:delegate];
    // ---- [NSApp run] equivalent ----
    // https://www.cocoawithlove.com/2009/01/demystifying-nsapplication-by.html
    [NSApp finishLaunching];
    Application::GetInstance().Run();
    // ----
}

#endif // __APPLE__<|MERGE_RESOLUTION|>--- conflicted
+++ resolved
@@ -132,11 +132,7 @@
     }
 };
 
-<<<<<<< HEAD
- constexpr Menu::ItemId Open3DVisualizer::MAC_MAKE_DEFAULT_APP;  // for Xcode
-=======
 constexpr Menu::ItemId Open3DVisualizer::MAC_MAKE_DEFAULT_APP;  // for Xcode
->>>>>>> 265412de
 
 // ----------------------------------------------------------------------------
 static void LoadAndCreateWindow(const char *path) {
