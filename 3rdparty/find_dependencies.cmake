--- conflicted
+++ resolved
@@ -1065,12 +1065,8 @@
     elseif(MSVC)
         target_compile_options(3rdparty_mkl INTERFACE "/DMKL_ILP64")
     endif()
-<<<<<<< HEAD
     list(APPEND Open3D_3RDPARTY_PUBLIC_TARGETS "${MKL_TARGET}")
     set(FAISS_BLAS_TARGET ${MKL_TARGET})
-=======
-    list(APPEND Open3D_3RDPARTY_PRIVATE_TARGETS "${MKL_TARGET}")
->>>>>>> 5c7d5593
 endif()
 
 # Faiss
@@ -1084,16 +1080,6 @@
 if (WITH_FAISS)
     message(STATUS "FAISS_INCLUDE_DIR: ${FAISS_INCLUDE_DIR}")
     message(STATUS "FAISS_LIB_DIR: ${FAISS_LIB_DIR}")
-<<<<<<< HEAD
-    import_3rdparty_library(3rdparty_faiss
-        INCLUDE_DIRS ${FAISS_INCLUDE_DIR}
-        LIBRARIES ${FAISS_LIBRARIES}
-        LIB_DIR ${FAISS_LIB_DIR}
-    )
-    message(STATUS "FAISS_BLAS_TARGET: ${FAISS_BLAS_TARGET}")
-    add_dependencies(3rdparty_faiss ext_faiss)
-    set(FAISS_TARGET "3rdparty_faiss")
-=======
     if (USE_BLAS)
         if (BLAS_BUILD_FROM_SOURCE)
             set(FAISS_EXTRA_DEPENDENCIES 3rdparty_openblas)
@@ -1113,6 +1099,5 @@
     endif()
     set(FAISS_TARGET "3rdparty_faiss")
     target_link_libraries(3rdparty_faiss INTERFACE ${CMAKE_DL_LIBS})
->>>>>>> 5c7d5593
 endif()
 list(APPEND Open3D_3RDPARTY_PRIVATE_TARGETS "${FAISS_TARGET}")
