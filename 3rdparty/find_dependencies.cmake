#
# Open3D 3rd party library integration
#
set(Open3D_3RDPARTY_DIR "${PROJECT_SOURCE_DIR}/3rdparty")

# EXTERNAL_MODULES
# CMake modules we depend on in our public interface. These are modules we
# need to find_package() in our CMake config script, because we will use their
# targets.
set(Open3D_3RDPARTY_EXTERNAL_MODULES)

# PUBLIC_TARGETS
# CMake targets we link against in our public interface. They are
# either locally defined and installed, or imported from an external module
# (see above).
set(Open3D_3RDPARTY_PUBLIC_TARGETS)

# HEADER_TARGETS
# CMake targets we use in our public interface, but as a special case we do not
# need to link against the library. This simplifies dependencies where we merely
# expose declared data types from other libraries in our public headers, so it
# would be overkill to require all library users to link against that dependency.
set(Open3D_3RDPARTY_HEADER_TARGETS)

# PRIVATE_TARGETS
# CMake targets for dependencies which are not exposed in the public API. This
# will probably include HEADER_TARGETS, but also anything else we use internally.
set(Open3D_3RDPARTY_PRIVATE_TARGETS)

find_package(PkgConfig QUIET)

#
# build_3rdparty_library(name ...)
#
# Builds a third-party library from source
#
# Valid options:
#    PUBLIC
#        the library belongs to the public interface and must be installed
#    HEADER
#        the library headers belong to the public interface, but the library
#        itself is linked privately
#    INCLUDE_ALL
#        install all files in the include directories. Default is *.h, *.hpp
#    DIRECTORY <dir>
#        the library sources are in the subdirectory <dir> of 3rdparty/
#    INCLUDE_DIRS <dir> [<dir> ...]
#        include headers are in the subdirectories <dir>. Trailing slashes
#        have the same meaning as with install(DIRECTORY). <dir> must be
#        relative to the library source directory.
#        If your include is "#include <x.hpp>" and the path of the file is
#        "path/to/libx/x.hpp" then you need to pass "path/to/libx/"
#        with the trailing "/". If you have "#include <libx/x.hpp>" then you
#        need to pass "path/to/libx".
#    SOURCES <src> [<src> ...]
#        the library sources. Can be omitted for header-only libraries.
#        All sources must be relative to the library source directory.
#    LIBS <target> [<target> ...]
#        extra link dependencies
#
function(build_3rdparty_library name)
    cmake_parse_arguments(arg "PUBLIC;HEADER;INCLUDE_ALL" "DIRECTORY" "INCLUDE_DIRS;SOURCES;LIBS" ${ARGN})
    if(arg_UNPARSED_ARGUMENTS)
        message(FATAL_ERROR "Invalid syntax: build_3rdparty_library(${name} ${ARGN})")
    endif()
    if(NOT arg_DIRECTORY)
        set(arg_DIRECTORY "${name}")
    endif()
    if(arg_INCLUDE_DIRS)
        set(include_dirs)
        foreach(incl IN LISTS arg_INCLUDE_DIRS)
            list(APPEND include_dirs "${Open3D_3RDPARTY_DIR}/${arg_DIRECTORY}/${incl}")
        endforeach()
    else()
        set(include_dirs "${Open3D_3RDPARTY_DIR}/${arg_DIRECTORY}/")
    endif()
    message(STATUS "Building library ${name} from source")
    if(arg_SOURCES)
        set(sources)
        foreach(src ${arg_SOURCES})
            list(APPEND sources "${Open3D_3RDPARTY_DIR}/${arg_DIRECTORY}/${src}")
        endforeach()
        add_library(${name} STATIC ${sources})
        foreach(incl IN LISTS include_dirs)
            if (incl MATCHES "(.*)/$")
                set(incl_path ${CMAKE_MATCH_1})
            else()
                get_filename_component(incl_path "${incl}" DIRECTORY)
            endif()
            target_include_directories(${name} SYSTEM PUBLIC
                $<BUILD_INTERFACE:${incl_path}>
            )
        endforeach()
        target_include_directories(${name} PUBLIC
            $<INSTALL_INTERFACE:${Open3D_INSTALL_INCLUDE_DIR}/open3d/3rdparty>
        )
        open3d_set_global_properties(${name})
        set_target_properties(${name} PROPERTIES
            OUTPUT_NAME "${PROJECT_NAME}_${name}"
        )
        if(arg_LIBS)
            target_link_libraries(${name} PRIVATE ${arg_LIBS})
        endif()
    else()
        add_library(${name} INTERFACE)
        foreach(incl IN LISTS include_dirs)
            if (incl MATCHES "(.*)/$")
                set(incl_path ${CMAKE_MATCH_1})
            else()
                get_filename_component(incl_path "${incl}" DIRECTORY)
            endif()
            target_include_directories(${name} SYSTEM INTERFACE
                $<BUILD_INTERFACE:${incl_path}>
            )
        endforeach()
        target_include_directories(${name} INTERFACE
            $<INSTALL_INTERFACE:${Open3D_INSTALL_INCLUDE_DIR}/open3d/3rdparty>
        )
    endif()
    if(NOT BUILD_SHARED_LIBS OR arg_PUBLIC)
        install(TARGETS ${name} EXPORT ${PROJECT_NAME}Targets
            RUNTIME DESTINATION ${Open3D_INSTALL_BIN_DIR}
            ARCHIVE DESTINATION ${Open3D_INSTALL_LIB_DIR}
            LIBRARY DESTINATION ${Open3D_INSTALL_LIB_DIR}
        )
    endif()
    if(arg_PUBLIC OR arg_HEADER)
        foreach(incl IN LISTS include_dirs)
            if(arg_INCLUDE_ALL)
                install(DIRECTORY ${incl}
                    DESTINATION ${Open3D_INSTALL_INCLUDE_DIR}/open3d/3rdparty
                )
            else()
                install(DIRECTORY ${incl}
                    DESTINATION ${Open3D_INSTALL_INCLUDE_DIR}/open3d/3rdparty
                    FILES_MATCHING
                        PATTERN "*.h"
                        PATTERN "*.hpp"
                )
            endif()
        endforeach()
    endif()
    add_library(${PROJECT_NAME}::${name} ALIAS ${name})
endfunction()

#
# pkg_config_3rdparty_library(name ...)
#
# Creates an interface library for a pkg-config dependency.
# All arguments are passed verbatim to pkg_search_module()
#
# The function will set ${name}_FOUND to TRUE or FALSE
# indicating whether or not the library could be found.
#
function(pkg_config_3rdparty_library name)
    if(PKGCONFIG_FOUND)
        pkg_search_module(pc_${name} ${ARGN})
    endif()
    if(pc_${name}_FOUND)
        message(STATUS "Using installed third-party library ${name} ${${name_uc}_VERSION}")
        add_library(${name} INTERFACE)
        target_include_directories(${name} SYSTEM INTERFACE ${pc_${name}_INCLUDE_DIRS})
        target_link_libraries(${name} INTERFACE ${pc_${name}_LINK_LIBRARIES})
        foreach(flag IN LISTS pc_${name}_CFLAGS_OTHER)
            if(flag MATCHES "-D(.*)")
                target_compile_definitions(${name} INTERFACE ${CMAKE_MATCH_1})
            endif()
        endforeach()
        install(TARGETS ${name} EXPORT ${PROJECT_NAME}Targets)
        set(${name}_FOUND TRUE PARENT_SCOPE)
        add_library(${PROJECT_NAME}::${name} ALIAS ${name})
    else()
        message(STATUS "Unable to find installed third-party library ${name}")
        set(${name}_FOUND FALSE PARENT_SCOPE)
    endif()
endfunction()

#
# import_3rdparty_library(name ...)
#
# Imports a third-party library that has been built independently in a sub project.
#
# Valid options:
#    PUBLIC
#        the library belongs to the public interface and must be installed
#    HEADER
#        the library headers belong to the public interface and will be
#        installed, but the library is linked privately.
#    INCLUDE_DIRS
#        the temporary location where the library headers have been installed.
#        Trailing slashes have the same meaning as with install(DIRECTORY).
#        If your include is "#include <x.hpp>" and the path of the file is
#        "/path/to/libx/x.hpp" then you need to pass "/path/to/libx/"
#        with the trailing "/". If you have "#include <libx/x.hpp>" then you
#        need to pass "/path/to/libx".
#    LIBRARIES
#        the built library name(s). It is assumed that the library is static.
#        If the library is PUBLIC, it will be renamed to Open3D_${name} at
#        install time to prevent name collisions in the install space.
#    LIB_DIR
#        the temporary location of the library. Defaults to
#        CMAKE_ARCHIVE_OUTPUT_DIRECTORY.
#
function(import_3rdparty_library name)
    cmake_parse_arguments(arg "PUBLIC;HEADER" "LIB_DIR" "INCLUDE_DIRS;LIBRARIES" ${ARGN})
    if(arg_UNPARSED_ARGUMENTS)
        message(STATUS "Unparsed: ${arg_UNPARSED_ARGUMENTS}")
        message(FATAL_ERROR "Invalid syntax: import_3rdparty_library(${name} ${ARGN})")
    endif()
    if(NOT arg_LIB_DIR)
        set(arg_LIB_DIR "${CMAKE_ARCHIVE_OUTPUT_DIRECTORY}")
    endif()
    add_library(${name} INTERFACE)
    if(arg_INCLUDE_DIRS)
        foreach(incl IN LISTS arg_INCLUDE_DIRS)
            if (incl MATCHES "(.*)/$")
                set(incl_path ${CMAKE_MATCH_1})
            else()
                get_filename_component(incl_path "${incl}" DIRECTORY)
            endif()
            target_include_directories(${name} SYSTEM INTERFACE $<BUILD_INTERFACE:${incl_path}>)
            if(arg_PUBLIC OR arg_HEADER)
                install(DIRECTORY ${incl} DESTINATION ${Open3D_INSTALL_INCLUDE_DIR}/open3d/3rdparty
                    FILES_MATCHING PATTERN "*.h" PATTERN "*.hpp"
                )
                target_include_directories(${name} INTERFACE $<INSTALL_INTERFACE:${Open3D_INSTALL_INCLUDE_DIR}/open3d/3rdparty>)
            endif()
        endforeach()
    endif()
    if(arg_LIBRARIES)
        list(LENGTH arg_LIBRARIES libcount)
        foreach(arg_LIBRARY IN LISTS arg_LIBRARIES)
            set(library_filename ${CMAKE_STATIC_LIBRARY_PREFIX}${arg_LIBRARY}${CMAKE_STATIC_LIBRARY_SUFFIX})
            if(libcount EQUAL 1)
                set(installed_library_filename ${CMAKE_STATIC_LIBRARY_PREFIX}${PROJECT_NAME}_${name}${CMAKE_STATIC_LIBRARY_SUFFIX})
            else()
                set(installed_library_filename ${CMAKE_STATIC_LIBRARY_PREFIX}${PROJECT_NAME}_${name}_${arg_LIBRARY}${CMAKE_STATIC_LIBRARY_SUFFIX})
            endif()
            target_link_libraries(${name} INTERFACE $<BUILD_INTERFACE:${arg_LIB_DIR}/${library_filename}>)
            if(NOT BUILD_SHARED_LIBS OR arg_PUBLIC)
                install(FILES ${arg_LIB_DIR}/${library_filename}
                    DESTINATION ${Open3D_INSTALL_LIB_DIR}
                    RENAME ${installed_library_filename}
                )
                target_link_libraries(${name} INTERFACE $<INSTALL_INTERFACE:$<INSTALL_PREFIX>/${Open3D_INSTALL_LIB_DIR}/${installed_library_filename}>)
            endif()
        endforeach()
    endif()
    if(NOT BUILD_SHARED_LIBS OR arg_PUBLIC)
        install(TARGETS ${name} EXPORT ${PROJECT_NAME}Targets)
    endif()
    add_library(${PROJECT_NAME}::${name} ALIAS ${name})
endfunction()

#
# set_local_or_remote_url(url ...)
#
# If LOCAL_URL exists, set URL to LOCAL_URL, otherwise set URL to REMOTE_URLS.
# This function is needed since CMake does not allow specifying remote URL(s) if
# a local URL is specified.
#
# Valid options:
#    LOCAL_URL
#        local url to a file. Optional parameter. If the file does not exist,
#        LOCAL_URL will be ignored. If the file exists, REMOTE URLS will be
#        ignored. CMake only allows setting single LOCAL_URL for external
#        projects.
#    REMOTE_URLS
#        remote url(s) to download a file. CMake will try to download the file
#        in the specified order.
#
function(set_local_or_remote_url URL)
    cmake_parse_arguments(arg "" "LOCAL_URL" "REMOTE_URLS" ${ARGN})
    if(arg_UNPARSED_ARGUMENTS)
        message(FATAL_ERROR "Invalid syntax: set_local_or_remote_url(${name} ${ARGN})")
    endif()
    if(arg_LOCAL_URL AND (EXISTS ${arg_LOCAL_URL}))
        message(STATUS "Using local url: ${arg_LOCAL_URL}")
        set(${URL} "${arg_LOCAL_URL}" PARENT_SCOPE)
    else()
        message(STATUS "Using remote url(s): ${arg_REMOTE_URLS}")
        set(${URL} "${arg_REMOTE_URLS}" PARENT_SCOPE)
    endif()
endfunction()

# Threads
set(CMAKE_THREAD_PREFER_PTHREAD TRUE)
set(THREADS_PREFER_PTHREAD_FLAG TRUE) # -pthread instead of -lpthread
find_package(Threads REQUIRED)
list(APPEND Open3D_3RDPARTY_EXTERNAL_MODULES "Threads")

# Assimp
message(STATUS "Building library Assimp from source")
include(${Open3D_3RDPARTY_DIR}/assimp/assimp.cmake)
import_3rdparty_library(3rdparty_assimp
    INCLUDE_DIRS ${ASSIMP_INCLUDE_DIR}
    LIB_DIR      ${ASSIMP_LIB_DIR}
    LIBRARIES    ${ASSIMP_LIBRARIES}
)
set(ASSIMP_TARGET "3rdparty_assimp")
add_dependencies(3rdparty_assimp ext_assimp)
list(APPEND Open3D_3RDPARTY_PRIVATE_TARGETS "${ASSIMP_TARGET}")

# OpenMP
if(WITH_OPENMP)
    find_package(OpenMP)
    if(TARGET OpenMP::OpenMP_CXX)
        message(STATUS "Building with OpenMP")
        set(OPENMP_TARGET "OpenMP::OpenMP_CXX")
        list(APPEND Open3D_3RDPARTY_PRIVATE_TARGETS "${OPENMP_TARGET}")
        if(NOT BUILD_SHARED_LIBS)
            list(APPEND Open3D_3RDPARTY_EXTERNAL_MODULES "OpenMP")
        endif()
    endif()
endif()

# X11
if(UNIX AND NOT APPLE)
    find_package(X11 QUIET)
    if(X11_FOUND)
        add_library(3rdparty_x11 INTERFACE)
        target_link_libraries(3rdparty_x11 INTERFACE ${X11_X11_LIB} ${CMAKE_THREAD_LIBS_INIT})
        if(NOT BUILD_SHARED_LIBS)
            install(TARGETS 3rdparty_x11 EXPORT ${PROJECT_NAME}Targets)
        endif()
        set(X11_TARGET "3rdparty_x11")
    endif()
endif()

# Dirent
if(WIN32)
    message(STATUS "Building library 3rdparty_dirent from source (WIN32)")
    build_3rdparty_library(3rdparty_dirent DIRECTORY dirent)
    set(DIRENT_TARGET "3rdparty_dirent")
    list(APPEND Open3D_3RDPARTY_PRIVATE_TARGETS "${DIRENT_TARGET}")
endif()

# Eigen3
if(USE_SYSTEM_EIGEN3)
    find_package(Eigen3)
    if(TARGET Eigen3::Eigen)
        message(STATUS "Using installed third-party library Eigen3 ${EIGEN3_VERSION_STRING}")
        # Eigen3 is a publicly visible dependency, so add it to the list of
        # modules we need to find in the Open3D config script.
        list(APPEND Open3D_3RDPARTY_EXTERNAL_MODULES "Eigen3")
        set(EIGEN3_TARGET "Eigen3::Eigen")
    else()
        message(STATUS "Unable to find installed third-party library Eigen3")
        set(USE_SYSTEM_EIGEN3 OFF)
    endif()
endif()
if(NOT USE_SYSTEM_EIGEN3)
    build_3rdparty_library(3rdparty_eigen3 PUBLIC DIRECTORY Eigen INCLUDE_DIRS Eigen INCLUDE_ALL)
    set(EIGEN3_TARGET "3rdparty_eigen3")
endif()
list(APPEND Open3D_3RDPARTY_PUBLIC_TARGETS "${EIGEN3_TARGET}")

# Flann
if(USE_SYSTEM_FLANN)
    pkg_config_3rdparty_library(3rdparty_flann flann)
endif()
if(NOT USE_SYSTEM_FLANN OR NOT 3rdparty_flann_FOUND)
    build_3rdparty_library(3rdparty_flann DIRECTORY flann)
endif()
set(FLANN_TARGET "3rdparty_flann")
list(APPEND Open3D_3RDPARTY_PRIVATE_TARGETS "${FLANN_TARGET}")

# Nanoflann
build_3rdparty_library(3rdparty_nanoflann DIRECTORY nanoflann INCLUDE_DIRS include/ INCLUDE_ALL)
set(NANOFLANN_TARGET "3rdparty_nanoflann")
list(APPEND Open3D_3RDPARTY_PRIVATE_TARGETS "${NANOFLANN_TARGET}")

# GLEW
if(USE_SYSTEM_GLEW)
    find_package(GLEW)
    if(TARGET GLEW::GLEW)
        message(STATUS "Using installed third-party library GLEW ${GLEW_VERSION}")
        list(APPEND Open3D_3RDPARTY_EXTERNAL_MODULES "GLEW")
        set(GLEW_TARGET "GLEW::GLEW")
    else()
        pkg_config_3rdparty_library(3rdparty_glew glew)
        if(3rdparty_glew_FOUND)
            set(GLEW_TARGET "3rdparty_glew")
        else()
            set(USE_SYSTEM_GLEW OFF)
        endif()
    endif()
endif()
if(NOT USE_SYSTEM_GLEW)
    build_3rdparty_library(3rdparty_glew HEADER DIRECTORY glew SOURCES src/glew.c INCLUDE_DIRS include/)
    if(ENABLE_HEADLESS_RENDERING)
        target_compile_definitions(3rdparty_glew PUBLIC GLEW_OSMESA)
    endif()
    if(WIN32)
        target_compile_definitions(3rdparty_glew PUBLIC GLEW_STATIC)
    endif()
    set(GLEW_TARGET "3rdparty_glew")
endif()
list(APPEND Open3D_3RDPARTY_HEADER_TARGETS "${GLEW_TARGET}")
list(APPEND Open3D_3RDPARTY_PRIVATE_TARGETS "${GLEW_TARGET}")

# GLFW
if(USE_SYSTEM_GLFW)
    find_package(glfw3)
    if(TARGET glfw)
        message(STATUS "Using installed third-party library glfw3")
        list(APPEND Open3D_3RDPARTY_EXTERNAL_MODULES "glfw3")
        set(GLFW_TARGET "glfw")
    else()
        pkg_config_3rdparty_library(3rdparty_glfw3 glfw3)
        if(3rdparty_glfw3_FOUND)
            set(GLFW_TARGET "3rdparty_glfw3")
        else()
            set(USE_SYSTEM_GLFW OFF)
        endif()
    endif()
endif()
if(NOT USE_SYSTEM_GLFW)
    message(STATUS "Building library 3rdparty_glfw3 from source")
    add_subdirectory(${Open3D_3RDPARTY_DIR}/GLFW)
    import_3rdparty_library(3rdparty_glfw3 HEADER INCLUDE_DIRS ${Open3D_3RDPARTY_DIR}/GLFW/include/ LIBRARIES glfw3)
    add_dependencies(3rdparty_glfw3 glfw)
    target_link_libraries(3rdparty_glfw3 INTERFACE Threads::Threads)
    if(UNIX AND NOT APPLE)
        if(X11_TARGET)
            target_link_libraries(3rdparty_glfw3 INTERFACE ${X11_TARGET})
        endif()
        find_library(RT_LIBRARY rt)
        if(RT_LIBRARY)
            target_link_libraries(3rdparty_glfw3 INTERFACE ${RT_LIBRARY})
        endif()
        find_library(MATH_LIBRARY m)
        if(MATH_LIBRARY)
            target_link_libraries(3rdparty_glfw3 INTERFACE ${MATH_LIBRARY})
        endif()
        if(CMAKE_DL_LIBS)
            target_link_libraries(3rdparty_glfw3 INTERFACE ${CMAKE_DL_LIBS})
        endif()
    endif()
    if(APPLE)
        find_library(COCOA_FRAMEWORK Cocoa)
        find_library(IOKIT_FRAMEWORK IOKit)
        find_library(CORE_FOUNDATION_FRAMEWORK CoreFoundation)
        find_library(CORE_VIDEO_FRAMEWORK CoreVideo)
        target_link_libraries(3rdparty_glfw3 INTERFACE ${COCOA_FRAMEWORK} ${IOKIT_FRAMEWORK} ${CORE_FOUNDATION_FRAMEWORK} ${CORE_VIDEO_FRAMEWORK})
    endif()
    if(WIN32)
        target_link_libraries(3rdparty_glfw3 INTERFACE gdi32)
    endif()
    set(GLFW_TARGET "3rdparty_glfw3")
endif()
list(APPEND Open3D_3RDPARTY_HEADER_TARGETS "${GLFW_TARGET}")
list(APPEND Open3D_3RDPARTY_PRIVATE_TARGETS "${GLFW_TARGET}")

# TurboJPEG
if(USE_SYSTEM_JPEG AND BUILD_AZURE_KINECT)
    pkg_config_3rdparty_library(3rdparty_turbojpeg turbojpeg)
    if(3rdparty_turbojpeg_FOUND)
        message(STATUS "Using installed third-party library turbojpeg")
        set(TURBOJPEG_TARGET "3rdparty_turbojpeg")
    else()
        message(STATUS "Unable to find installed third-party library turbojpeg")
        message(STATUS "Azure Kinect driver needs TurboJPEG API")
        set(USE_SYSTEM_JPEG OFF)
    endif()
endif()

# JPEG
if(USE_SYSTEM_JPEG)
    find_package(JPEG)
    if(TARGET JPEG::JPEG)
        message(STATUS "Using installed third-party library JPEG")
        if(NOT BUILD_SHARED_LIBS)
            list(APPEND Open3D_3RDPARTY_EXTERNAL_MODULES "JPEG")
        endif()
        set(JPEG_TARGET "JPEG::JPEG")
        if(TURBOJPEG_TARGET)
            list(APPEND Open3D_3RDPARTY_PRIVATE_TARGETS "${TURBOJPEG_TARGET}")
        endif()
    else()
        message(STATUS "Unable to find installed third-party library JPEG")
        set(USE_SYSTEM_JPEG OFF)
    endif()
endif()
if(NOT USE_SYSTEM_JPEG)
    message(STATUS "Building third-party library JPEG from source")
    include(${Open3D_3RDPARTY_DIR}/libjpeg-turbo/libjpeg-turbo.cmake)
    import_3rdparty_library(3rdparty_jpeg
        INCLUDE_DIRS ${CMAKE_CURRENT_BINARY_DIR}/libjpeg-turbo-install/include/
        LIBRARIES ${JPEG_TURBO_LIBRARIES}
        LIB_DIR ${CMAKE_CURRENT_BINARY_DIR}/libjpeg-turbo-install/lib
    )
    add_dependencies(3rdparty_jpeg ext_turbojpeg)
    set(JPEG_TARGET "3rdparty_jpeg")
endif()
list(APPEND Open3D_3RDPARTY_PRIVATE_TARGETS "${JPEG_TARGET}")

# jsoncpp: always compile from source to avoid ABI issues.
build_3rdparty_library(3rdparty_jsoncpp DIRECTORY jsoncpp
    SOURCES
        json_reader.cpp
        json_value.cpp
        json_writer.cpp
    INCLUDE_DIRS
        include/
)
target_compile_features(3rdparty_jsoncpp PUBLIC cxx_override cxx_noexcept cxx_rvalue_references)
set(JSONCPP_TARGET "3rdparty_jsoncpp")
list(APPEND Open3D_3RDPARTY_PRIVATE_TARGETS "${JSONCPP_TARGET}")

# liblzf
if(USE_SYSTEM_LIBLZF)
    find_package(liblzf)
    if(TARGET liblzf::liblzf)
        message(STATUS "Using installed third-party library liblzf")
        if(NOT BUILD_SHARED_LIBS)
            list(APPEND Open3D_3RDPARTY_EXTERNAL_MODULES "liblzf")
        endif()
        set(LIBLZF_TARGET "liblzf::liblzf")
    else()
        message(STATUS "Unable to find installed third-party library liblzf")
        set(USE_SYSTEM_LIBLZF OFF)
    endif()
endif()
if(NOT USE_SYSTEM_LIBLZF)
    build_3rdparty_library(3rdparty_lzf DIRECTORY liblzf
        SOURCES
            liblzf/lzf_c.c
            liblzf/lzf_d.c
    )
    set(LIBLZF_TARGET "3rdparty_lzf")
endif()
list(APPEND Open3D_3RDPARTY_PRIVATE_TARGETS "${LIBLZF_TARGET}")

# tritriintersect
build_3rdparty_library(3rdparty_tritriintersect DIRECTORY tomasakeninemoeller INCLUDE_DIRS include/)
set(TRITRIINTERSECT_TARGET "3rdparty_tritriintersect")
list(APPEND Open3D_3RDPARTY_PRIVATE_TARGETS "${TRITRIINTERSECT_TARGET}")

# RealSense
if (BUILD_LIBREALSENSE)
    message(STATUS "Building third-party library librealsense from source")
    add_subdirectory(${Open3D_3RDPARTY_DIR}/librealsense)
    import_3rdparty_library(3rdparty_realsense INCLUDE_DIRS ${Open3D_3RDPARTY_DIR}/librealsense/include/ LIBRARIES ${REALSENSE_LIBRARY})
    add_dependencies(3rdparty_realsense ${REALSENSE_LIBRARY})
    set(LIBREALSENSE_TARGET "3rdparty_realsense")
    list(APPEND Open3D_3RDPARTY_PRIVATE_TARGETS "${LIBREALSENSE_TARGET}")
endif ()

# PNG
if(USE_SYSTEM_PNG)
    find_package(PNG)
    if(TARGET PNG::PNG)
        message(STATUS "Using installed third-party library libpng")
        if(NOT BUILD_SHARED_LIBS)
            list(APPEND Open3D_3RDPARTY_EXTERNAL_MODULES "PNG")
        endif()
        set(PNG_TARGET "PNG::PNG")
    else()
        message(STATUS "Unable to find installed third-party library libpng")
        set(USE_SYSTEM_PNG OFF)
    endif()
endif()
if(NOT USE_SYSTEM_PNG)
    message(STATUS "Building third-party library zlib from source")
    add_subdirectory(${Open3D_3RDPARTY_DIR}/zlib)
    import_3rdparty_library(3rdparty_zlib INCLUDE_DIRS ${Open3D_3RDPARTY_DIR}/zlib LIBRARIES ${ZLIB_LIBRARY})
    add_dependencies(3rdparty_zlib ${ZLIB_LIBRARY})
    message(STATUS "Building third-party library libpng from source")
    add_subdirectory(${Open3D_3RDPARTY_DIR}/libpng)
    import_3rdparty_library(3rdparty_png INCLUDE_DIRS ${Open3D_3RDPARTY_DIR}/libpng/ LIBRARIES ${PNG_LIBRARIES})
    add_dependencies(3rdparty_png ${PNG_LIBRARIES})
    target_link_libraries(3rdparty_png INTERFACE 3rdparty_zlib)
    set(PNG_TARGET "3rdparty_png")
    set(ZLIB_TARGET "3rdparty_zlib")
endif()
list(APPEND Open3D_3RDPARTY_PRIVATE_TARGETS "${PNG_TARGET}")

# rply
build_3rdparty_library(3rdparty_rply DIRECTORY rply SOURCES rply/rply.c INCLUDE_DIRS rply/)
set(RPLY_TARGET "3rdparty_rply")
list(APPEND Open3D_3RDPARTY_PRIVATE_TARGETS "${RPLY_TARGET}")

# tinyfiledialogs
build_3rdparty_library(3rdparty_tinyfiledialogs
    DIRECTORY tinyfiledialogs
    SOURCES include/tinyfiledialogs/tinyfiledialogs.c
    INCLUDE_DIRS include/
)
set(TINYFILEDIALOGS_TARGET "3rdparty_tinyfiledialogs")
list(APPEND Open3D_3RDPARTY_PRIVATE_TARGETS "${TINYFILEDIALOGS_TARGET}")

# tinygltf
if(USE_SYSTEM_TINYGLTF)
    find_package(TinyGLTF)
    if(TARGET TinyGLTF::TinyGLTF)
        message(STATUS "Using installed third-party library TinyGLTF")
        if(NOT BUILD_SHARED_LIBS)
            list(APPEND Open3D_3RDPARTY_EXTERNAL_MODULES "TinyGLTF")
        endif()
        set(TINYGLTF_TARGET "TinyGLTF::TinyGLTF")
    else()
        message(STATUS "Unable to find installed third-party library TinyGLTF")
        set(USE_SYSTEM_TINYGLTF OFF)
    endif()
endif()
if(NOT USE_SYSTEM_TINYGLTF)
    build_3rdparty_library(3rdparty_tinygltf DIRECTORY tinygltf INCLUDE_DIRS tinygltf/)
    target_compile_definitions(3rdparty_tinygltf INTERFACE TINYGLTF_IMPLEMENTATION STB_IMAGE_IMPLEMENTATION STB_IMAGE_WRITE_IMPLEMENTATION)
    set(TINYGLTF_TARGET "3rdparty_tinygltf")
endif()
list(APPEND Open3D_3RDPARTY_PRIVATE_TARGETS "${TINYGLTF_TARGET}")

# tinyobjloader
if(USE_SYSTEM_TINYOBJLOADER)
    find_package(tinyobjloader)
    if(TARGET tinyobjloader::tinyobjloader)
        message(STATUS "Using installed third-party library tinyobjloader")
        if(NOT BUILD_SHARED_LIBS)
            list(APPEND Open3D_3RDPARTY_EXTERNAL_MODULES "tinyobjloader")
        endif()
        set(TINYOBJLOADER_TARGET "tinyobjloader::tinyobjloader")
    else()
        message(STATUS "Unable to find installed third-party library tinyobjloader")
        set(USE_SYSTEM_TINYOBJLOADER OFF)
    endif()
endif()
if(NOT USE_SYSTEM_TINYOBJLOADER)
    build_3rdparty_library(3rdparty_tinyobjloader DIRECTORY tinyobjloader INCLUDE_DIRS tinyobjloader/)
    target_compile_definitions(3rdparty_tinyobjloader INTERFACE TINYOBJLOADER_IMPLEMENTATION)
    set(TINYOBJLOADER_TARGET "3rdparty_tinyobjloader")
endif()
list(APPEND Open3D_3RDPARTY_PRIVATE_TARGETS "${TINYOBJLOADER_TARGET}")

# Qhull
if(USE_SYSTEM_QHULL)
    find_package(Qhull)
    if(TARGET Qhull::qhullcpp)
        message(STATUS "Using installed third-party library Qhull")
        if(NOT BUILD_SHARED_LIBS)
            list(APPEND Open3D_3RDPARTY_EXTERNAL_MODULES "Qhull")
        endif()
        set(QHULL_TARGET "Qhull::qhullcpp")
    else()
        message(STATUS "Unable to find installed third-party library Qhull")
        set(USE_SYSTEM_QHULL OFF)
    endif()
endif()
if(NOT USE_SYSTEM_QHULL)
    build_3rdparty_library(3rdparty_qhull_r DIRECTORY qhull
        SOURCES
            src/libqhull_r/global_r.c
            src/libqhull_r/stat_r.c
            src/libqhull_r/geom2_r.c
            src/libqhull_r/poly2_r.c
            src/libqhull_r/merge_r.c
            src/libqhull_r/libqhull_r.c
            src/libqhull_r/geom_r.c
            src/libqhull_r/poly_r.c
            src/libqhull_r/qset_r.c
            src/libqhull_r/mem_r.c
            src/libqhull_r/random_r.c
            src/libqhull_r/usermem_r.c
            src/libqhull_r/userprintf_r.c
            src/libqhull_r/io_r.c
            src/libqhull_r/user_r.c
            src/libqhull_r/rboxlib_r.c
            src/libqhull_r/userprintf_rbox_r.c
        INCLUDE_DIRS
            src/
    )
    build_3rdparty_library(3rdparty_qhullcpp DIRECTORY qhull
        SOURCES
            src/libqhullcpp/Coordinates.cpp
            src/libqhullcpp/PointCoordinates.cpp
            src/libqhullcpp/Qhull.cpp
            src/libqhullcpp/QhullFacet.cpp
            src/libqhullcpp/QhullFacetList.cpp
            src/libqhullcpp/QhullFacetSet.cpp
            src/libqhullcpp/QhullHyperplane.cpp
            src/libqhullcpp/QhullPoint.cpp
            src/libqhullcpp/QhullPointSet.cpp
            src/libqhullcpp/QhullPoints.cpp
            src/libqhullcpp/QhullQh.cpp
            src/libqhullcpp/QhullRidge.cpp
            src/libqhullcpp/QhullSet.cpp
            src/libqhullcpp/QhullStat.cpp
            src/libqhullcpp/QhullVertex.cpp
            src/libqhullcpp/QhullVertexSet.cpp
            src/libqhullcpp/RboxPoints.cpp
            src/libqhullcpp/RoadError.cpp
            src/libqhullcpp/RoadLogEvent.cpp
        INCLUDE_DIRS
            src/
    )
    target_link_libraries(3rdparty_qhullcpp PRIVATE 3rdparty_qhull_r)
    set(QHULL_TARGET "3rdparty_qhullcpp")
endif()
list(APPEND Open3D_3RDPARTY_PRIVATE_TARGETS "${QHULL_TARGET}")

# fmt
if(USE_SYSTEM_FMT)
    find_package(fmt)
    if(TARGET fmt::fmt-header-only)
        message(STATUS "Using installed third-party library fmt (header only)")
        list(APPEND Open3D_3RDPARTY_EXTERNAL_MODULES "fmt")
        set(FMT_TARGET "fmt::fmt-header-only")
    elseif(TARGET fmt::fmt)
        message(STATUS "Using installed third-party library fmt")
        list(APPEND Open3D_3RDPARTY_EXTERNAL_MODULES "fmt")
        set(FMT_TARGET "fmt::fmt")
    else()
        message(STATUS "Unable to find installed third-party library fmt")
        set(USE_SYSTEM_FMT OFF)
    endif()
endif()
if(NOT USE_SYSTEM_FMT)
    # We set the FMT_HEADER_ONLY macro, so no need to actually compile the source
    build_3rdparty_library(3rdparty_fmt PUBLIC DIRECTORY fmt INCLUDE_DIRS include/)
    target_compile_definitions(3rdparty_fmt INTERFACE FMT_HEADER_ONLY=1)
    set(FMT_TARGET "3rdparty_fmt")
endif()
list(APPEND Open3D_3RDPARTY_PUBLIC_TARGETS "${FMT_TARGET}")

# Pybind11
if(USE_SYSTEM_PYBIND11)
    find_package(pybind11)
endif()
if (NOT USE_SYSTEM_PYBIND11 OR NOT TARGET pybind11::module)
    set(USE_SYSTEM_PYBIND11 OFF)
    add_subdirectory(${Open3D_3RDPARTY_DIR}/pybind11)
endif()
if(TARGET pybind11::module)
    set(PYBIND11_TARGET "pybind11::module")
endif()

# Azure Kinect
include(${Open3D_3RDPARTY_DIR}/azure_kinect/azure_kinect.cmake)
if(BUILD_AZURE_KINECT)
    if(TARGET k4a::k4a)
        set(K4A_TARGET "k4a::k4a")
        if(NOT BUILD_SHARED_LIBS)
            list(APPEND Open3D_3RDPARTY_EXTERNAL_MODULES "k4a" "k4arecord")
        endif()
    else()
        add_library(3rdparty_k4a INTERFACE)
        target_include_directories(3rdparty_k4a INTERFACE ${k4a_INCLUDE_DIRS})
        set(K4A_TARGET "3rdparty_k4a")
    endif()
    list(APPEND Open3D_3RDPARTY_PRIVATE_TARGETS "${K4A_TARGET}")
endif()

# PoissonRecon
build_3rdparty_library(3rdparty_poisson DIRECTORY PoissonRecon INCLUDE_DIRS PoissonRecon)
set(POISSON_TARGET "3rdparty_poisson")
list(APPEND Open3D_3RDPARTY_PRIVATE_TARGETS "${POISSON_TARGET}")

# Googletest
if (BUILD_UNIT_TESTS)
    if(USE_SYSTEM_GOOGLETEST)
        find_path(gtest_INCLUDE_DIRS gtest/gtest.h)
        find_library(gtest_LIBRARY gtest)
        find_path(gmock_INCLUDE_DIRS gmock/gmock.h)
        find_library(gmock_LIBRARY gmock)
        if(gtest_INCLUDE_DIRS AND gtest_LIBRARY AND gmock_INCLUDE_DIRS AND gmock_LIBRARY)
            message(STATUS "Using installed googletest")
            add_library(3rdparty_googletest INTERFACE)
            target_include_directories(3rdparty_googletest INTERFACE ${gtest_INCLUDE_DIRS} ${gmock_INCLUDE_DIRS})
            target_link_libraries(3rdparty_googletest INTERFACE ${gtest_LIBRARY} ${gmock_LIBRARY})
            set(GOOGLETEST_TARGET "3rdparty_googletest")
        else()
            message(STATUS "Unable to find installed googletest")
            set(USE_SYSTEM_GOOGLETEST OFF)
        endif()
    endif()
    if(NOT USE_SYSTEM_GOOGLETEST)
        build_3rdparty_library(3rdparty_googletest DIRECTORY googletest
            SOURCES
                googletest/src/gtest-all.cc
                googlemock/src/gmock-all.cc
            INCLUDE_DIRS
                googletest/include/
                googletest/
                googlemock/include/
                googlemock/
        )
        set(GOOGLETEST_TARGET "3rdparty_googletest")
    endif()
endif()

# Headless rendering
if (ENABLE_HEADLESS_RENDERING)
    find_package(OSMesa REQUIRED)
    add_library(3rdparty_osmesa INTERFACE)
    target_include_directories(3rdparty_osmesa INTERFACE ${OSMESA_INCLUDE_DIR})
    target_link_libraries(3rdparty_osmesa INTERFACE ${OSMESA_LIBRARY})
    if(NOT BUILD_SHARED_LIBS)
        install(TARGETS 3rdparty_osmesa EXPORT ${PROJECT_NAME}Targets
        RUNTIME DESTINATION ${Open3D_INSTALL_BIN_DIR}
        ARCHIVE DESTINATION ${Open3D_INSTALL_LIB_DIR}
        LIBRARY DESTINATION ${Open3D_INSTALL_LIB_DIR}
    )
    endif()
    set(OPENGL_TARGET "3rdparty_osmesa")
    list(APPEND Open3D_3RDPARTY_PRIVATE_TARGETS "${OPENGL_TARGET}")
else()
    find_package(OpenGL)
    if(TARGET OpenGL::GL)
        if(NOT BUILD_SHARED_LIBS)
            list(APPEND Open3D_3RDPARTY_EXTERNAL_MODULES "OpenGL")
        endif()
        set(OPENGL_TARGET "OpenGL::GL")
        list(APPEND Open3D_3RDPARTY_PRIVATE_TARGETS "${OPENGL_TARGET}")
    endif()
endif()

# imgui
if(BUILD_GUI)
    if(USE_SYSTEM_IMGUI)
        find_package(ImGui)
        if(TARGET ImGui::ImGui)
            message(STATUS "Using installed third-party library ImGui")
            if(NOT BUILD_SHARED_LIBS)
                list(APPEND Open3D_3RDPARTY_EXTERNAL_MODULES "ImGui")
            endif()
            set(IMGUI_TARGET "ImGui::ImGui")
        else()
            message(STATUS "Unable to find installed third-party library ImGui")
            set(USE_SYSTEM_IMGUI OFF)
        endif()
    endif()
    if(NOT USE_SYSTEM_IMGUI)
        build_3rdparty_library(3rdparty_imgui DIRECTORY imgui
            SOURCES
                imgui_demo.cpp
                imgui_draw.cpp
                imgui_widgets.cpp
                imgui.cpp
        )
        set(IMGUI_TARGET "3rdparty_imgui")
    endif()
    list(APPEND Open3D_3RDPARTY_PRIVATE_TARGETS "${IMGUI_TARGET}")
endif()

# Filament
if(BUILD_GUI)
    if(BUILD_FILAMENT_FROM_SOURCE)
        message(STATUS "Building third-party library Filament from source")
        if(MSVC OR (CMAKE_C_COMPILER_ID MATCHES ".*Clang" AND
            CMAKE_CXX_COMPILER_ID MATCHES ".*Clang"
            AND CMAKE_CXX_COMPILER_VERSION VERSION_GREATER_EQUAL 7))
            set(FILAMENT_C_COMPILER "${CMAKE_C_COMPILER}")
            set(FILAMENT_CXX_COMPILER "${CMAKE_CXX_COMPILER}")
        else()
            message(STATUS "Filament can only be built with Clang >= 7")
            # First, check default version, because the user may have configured
            # a particular version as default for a reason.
            find_program(CLANG_DEFAULT_CC NAMES clang)
            find_program(CLANG_DEFAULT_CXX NAMES clang++)
            if(CLANG_DEFAULT_CC AND CLANG_DEFAULT_CXX)
                execute_process(COMMAND ${CLANG_DEFAULT_CXX} --version OUTPUT_VARIABLE clang_version)
                if(clang_version MATCHES "clang version ([0-9]+)")
                    if (CMAKE_MATCH_1 GREATER_EQUAL 7)
                        message(STATUS "Using ${CLANG_DEFAULT_CXX} to build Filament")
                        set(FILAMENT_C_COMPILER "${CLANG_DEFAULT_CC}")
                        set(FILAMENT_CXX_COMPILER "${CLANG_DEFAULT_CC}")
                    endif()
                endif()
            endif()
            # If the default version is not sufficient, look for some specific versions
            if(NOT FILAMENT_C_COMPILER OR NOT FILAMENT_CXX_COMPILER)
                find_program(CLANG_VERSIONED_CC NAMES clang-10 clang-9 clang-8 clang-7)
                find_program(CLANG_VERSIONED_CXX NAMES clang++-10 clang++-9 clang++-8 clang++-7)
                if (CLANG_VERSIONED_CC AND CLANG_VERSIONED_CXX)
                    set(FILAMENT_C_COMPILER "${CLANG_VERSIONED_CC}")
                    set(FILAMENT_CXX_COMPILER "${CLANG_VERSIONED_CXX}")
                    message(STATUS "Using ${CLANG_VERSIONED_CXX} to build Filament")
                else()
                    message(FATAL_ERROR "Need Clang >= 7 to compile Filament from source")
                endif()
            endif()
        endif()
        include(${Open3D_3RDPARTY_DIR}/filament/filament_build.cmake)
    else()
        message(STATUS "Using prebuilt third-party library Filament")
        include(${Open3D_3RDPARTY_DIR}/filament/filament_download.cmake)
    endif()
    set(FILAMENT_RUNTIME_VER "")
    if (WIN32)
        if (STATIC_WINDOWS_RUNTIME)
            set(FILAMENT_RUNTIME_VER "mt$<$<CONFIG:DEBUG>:d>")
        else()
            set(FILAMENT_RUNTIME_VER "md$<$<CONFIG:DEBUG>:d>")
        endif()
    endif()
    import_3rdparty_library(3rdparty_filament HEADER
        INCLUDE_DIRS ${FILAMENT_ROOT}/include/
        LIB_DIR ${FILAMENT_ROOT}/lib/x86_64/${FILAMENT_RUNTIME_VER}
        LIBRARIES ${filament_LIBRARIES}
    )
    set(FILAMENT_MATC "${FILAMENT_ROOT}/bin/matc")
    target_link_libraries(3rdparty_filament INTERFACE Threads::Threads ${CMAKE_DL_LIBS})
    if(UNIX AND NOT APPLE)
        find_library(CPP_LIBRARY c++)
        if(CPP_LIBRARY)
            # Ensure that libstdc++ gets linked first
            target_link_libraries(3rdparty_filament INTERFACE -lstdc++ ${CPP_LIBRARY})
        endif()
    endif()
    if (APPLE)
        find_library(CORE_VIDEO CoreVideo)
        find_library(QUARTZ_CORE QuartzCore)
        find_library(OPENGL_LIBRARY OpenGL)
        find_library(METAL_LIBRARY Metal)
        find_library(APPKIT_LIBRARY AppKit)
        target_link_libraries(3rdparty_filament INTERFACE ${CORE_VIDEO} ${QUARTZ_CORE} ${OPENGL_LIBRARY} ${METAL_LIBRARY} ${APPKIT_LIBRARY})
        target_link_options(3rdparty_filament INTERFACE "-fobjc-link-runtime")
    endif()
    if(TARGET ext_filament)
        # Make sure that the external project is built first
        add_dependencies(3rdparty_filament ext_filament)
    endif()
    set(FILAMENT_TARGET "3rdparty_filament")
    list(APPEND Open3D_3RDPARTY_PRIVATE_TARGETS "${FILAMENT_TARGET}")
endif()

# RPC interface
# - boost: predef
# - zeromq
# - msgpack
if(BUILD_RPC_INTERFACE)
    # boost: predef
    include(${Open3D_3RDPARTY_DIR}/boost/boost.cmake)
    import_3rdparty_library(3rdparty_boost
        INCLUDE_DIRS ${BOOST_INCLUDE_DIRS}
    )
    set(BOOST_TARGET "3rdparty_boost")
    add_dependencies(3rdparty_boost ext_boost)
    list(APPEND Open3D_3RDPARTY_PRIVATE_TARGETS "${BOOST_TARGET}")

    # zeromq
    include(${Open3D_3RDPARTY_DIR}/zeromq/zeromq_build.cmake)
    import_3rdparty_library(3rdparty_zeromq
        INCLUDE_DIRS ${ZEROMQ_INCLUDE_DIRS}
        LIB_DIR ${ZEROMQ_LIB_DIR}
        LIBRARIES ${ZEROMQ_LIBRARIES}
    )
    set(ZEROMQ_TARGET "3rdparty_zeromq")
    add_dependencies(${ZEROMQ_TARGET} ext_zeromq)
    list(APPEND Open3D_3RDPARTY_PRIVATE_TARGETS "${ZEROMQ_TARGET}")

    # msgpack
    include(${Open3D_3RDPARTY_DIR}/msgpack/msgpack_build.cmake)
    import_3rdparty_library(3rdparty_msgpack
        INCLUDE_DIRS ${MSGPACK_INCLUDE_DIRS}
    )
    set(MSGPACK_TARGET "3rdparty_msgpack")
    add_dependencies(3rdparty_msgpack ext_msgpack-c)
    list(APPEND Open3D_3RDPARTY_PRIVATE_TARGETS "${MSGPACK_TARGET}")
endif()

# TBB
include(${Open3D_3RDPARTY_DIR}/mkl/tbb.cmake)
import_3rdparty_library(3rdparty_tbb
    INCLUDE_DIRS ${STATIC_TBB_INCLUDE_DIR}
    LIB_DIR      ${STATIC_TBB_LIB_DIR}
    LIBRARIES    ${STATIC_TBB_LIBRARIES}
)
set(TBB_TARGET "3rdparty_tbb")
add_dependencies(3rdparty_tbb ext_tbb)
list(APPEND Open3D_3RDPARTY_PRIVATE_TARGETS "${TBB_TARGET}")

<<<<<<< HEAD
# MKL, cuSOLVER, cuBLAS
# We link MKL statically. For MKL link flags, refer to:
# https://software.intel.com/content/www/us/en/develop/articles/intel-mkl-link-line-advisor.html
message(STATUS "Using MKL to support BLAS and LAPACK functionalities.")
import_3rdparty_library(3rdparty_mkl
    PUBLIC
    INCLUDE_DIRS ${STATIC_MKL_INCLUDE_DIR}
    LIB_DIR      ${STATIC_MKL_LIB_DIR}
    LIBRARIES    ${STATIC_MKL_LIBRARIES}
)
set(MKL_TARGET "3rdparty_mkl")
add_dependencies(3rdparty_mkl ext_tbb ext_mkl_include ext_mkl)

message(STATUS "STATIC_MKL_INCLUDE_DIR: ${STATIC_MKL_INCLUDE_DIR}")
message(STATUS "STATIC_MKL_LIB_DIR: ${STATIC_MKL_LIB_DIR}")
message(STATUS "STATIC_MKL_LIBRARIES: ${STATIC_MKL_LIBRARIES}")
if(UNIX)
    target_compile_options(3rdparty_mkl INTERFACE "-DMKL_ILP64 -m64")
    target_link_libraries(3rdparty_mkl INTERFACE Threads::Threads ${CMAKE_DL_LIBS})
    # cuSOLVER and cuBLAS
    if(BUILD_CUDA_MODULE)
        target_link_libraries(3rdparty_mkl INTERFACE
                              ${CUDA_cusolver_LIBRARY}
                              ${CUDA_CUBLAS_LIBRARIES})
    endif()
elseif(MSVC)
    target_compile_options(3rdparty_mkl INTERFACE "/DMKL_ILP64")
endif()
list(APPEND Open3D_3RDPARTY_PUBLIC_TARGETS "${MKL_TARGET}")

# Faiss
if (WITH_FAISS AND WIN32)
    message(STATUS "Faiss is not supported on Windows")
    set(WITH_FAISS OFF)
elseif(WITH_FAISS)
    if (BUILD_FAISS_FROM_SOURCE)
        message(STATUS "Building third-party library faiss from source")
        include(${Open3D_3RDPARTY_DIR}/faiss/faiss_build.cmake)
    else()
        message(STATUS "Using prebuilt third-party library faiss")
        include(${Open3D_3RDPARTY_DIR}/faiss/faiss_download.cmake)
    endif()
endif()
if (WITH_FAISS)
    #find_package(BLAS REQUIRED)
    message(STATUS "FAISS_INCLUDE_DIR: ${FAISS_INCLUDE_DIR}")
    message(STATUS "FAISS_LIB_DIR: ${FAISS_LIB_DIR}")
    import_3rdparty_library(3rdparty_faiss
        INCLUDE_DIRS ${FAISS_INCLUDE_DIR}
        LIBRARIES ${FAISS_LIBRARIES}
        LIB_DIR ${FAISS_LIB_DIR}
    )
    add_dependencies(3rdparty_faiss ext_faiss)
    target_link_libraries(3rdparty_faiss INTERFACE 3rdparty_mkl)
    set(FAISS_TARGET "3rdparty_faiss")
endif()
list(APPEND Open3D_3RDPARTY_PRIVATE_TARGETS "${FAISS_TARGET}")
=======
if(USE_BLAS)
    # Try to locate system BLAS/LAPACK
    find_package(BLAS)
    find_package(LAPACK)
    find_package(LAPACKE)
    if(BLAS_FOUND AND LAPACK_FOUND AND LAPACKE_FOUND)
        message(STATUS "Using system BLAS/LAPACK")
        list(APPEND Open3D_3RDPARTY_PRIVATE_TARGETS "${BLAS_LIBRARIES}")
        list(APPEND Open3D_3RDPARTY_PRIVATE_TARGETS "${LAPACK_LIBRARIES}")
        list(APPEND Open3D_3RDPARTY_PRIVATE_TARGETS "${LAPACKE_LIBRARIES}")
        if(BUILD_CUDA_MODULE)
            list(APPEND Open3D_3RDPARTY_PRIVATE_TARGETS "${CUDA_cusolver_LIBRARY}")
            list(APPEND Open3D_3RDPARTY_PRIVATE_TARGETS "${CUDA_CUBLAS_LIBRARIES}")
        endif()
    else()
        # Compile OpenBLAS/Lapack from source. Install gfortran on Ubuntu first.
        message(STATUS "Building OpenBLAS with LAPACK from source")
        include(${Open3D_3RDPARTY_DIR}/openblas/openblas.cmake)
        import_3rdparty_library(3rdparty_openblas
            INCLUDE_DIRS ${OPENBLAS_INCLUDE_DIR}
            LIB_DIR ${OPENBLAS_LIB_DIR}
            LIBRARIES ${OPENBLAS_LIBRARIES}
        )
        set(OPENBLAS_TARGET "3rdparty_openblas")
        add_dependencies(3rdparty_openblas ext_openblas)
        target_link_libraries(3rdparty_openblas INTERFACE Threads::Threads gfortran)
        if(BUILD_CUDA_MODULE)
            target_link_libraries(3rdparty_openblas INTERFACE
                                ${CUDA_cusolver_LIBRARY}
                                ${CUDA_CUBLAS_LIBRARIES})
        endif()
        list(APPEND Open3D_3RDPARTY_PRIVATE_TARGETS "${OPENBLAS_TARGET}")
    endif()
else()
    include(${Open3D_3RDPARTY_DIR}/mkl/mkl.cmake)
    # MKL, cuSOLVER, cuBLAS
    # We link MKL statically. For MKL link flags, refer to:
    # https://software.intel.com/content/www/us/en/develop/articles/intel-mkl-link-line-advisor.html
    message(STATUS "Using MKL to support BLAS and LAPACK functionalities.")
    import_3rdparty_library(3rdparty_mkl
        INCLUDE_DIRS ${STATIC_MKL_INCLUDE_DIR}
        LIB_DIR      ${STATIC_MKL_LIB_DIR}
        LIBRARIES    ${STATIC_MKL_LIBRARIES}
    )
    set(MKL_TARGET "3rdparty_mkl")
    add_dependencies(3rdparty_mkl ext_tbb ext_mkl_include ext_mkl)

    message(STATUS "STATIC_MKL_INCLUDE_DIR: ${STATIC_MKL_INCLUDE_DIR}")
    message(STATUS "STATIC_MKL_LIB_DIR: ${STATIC_MKL_LIB_DIR}")
    message(STATUS "STATIC_MKL_LIBRARIES: ${STATIC_MKL_LIBRARIES}")
    if(UNIX)
        target_compile_options(3rdparty_mkl INTERFACE "-DMKL_ILP64 -m64")
        target_link_libraries(3rdparty_mkl INTERFACE Threads::Threads ${CMAKE_DL_LIBS})
        # cuSOLVER and cuBLAS
        if(BUILD_CUDA_MODULE)
            target_link_libraries(3rdparty_mkl INTERFACE
                                ${CUDA_cusolver_LIBRARY}
                                ${CUDA_CUBLAS_LIBRARIES})
        endif()
    elseif(MSVC)
        target_compile_options(3rdparty_mkl INTERFACE "/DMKL_ILP64")
    endif()
    list(APPEND Open3D_3RDPARTY_PRIVATE_TARGETS "${MKL_TARGET}")
endif()
>>>>>>> e2c5043e
<|MERGE_RESOLUTION|>--- conflicted
+++ resolved
@@ -970,65 +970,6 @@
 add_dependencies(3rdparty_tbb ext_tbb)
 list(APPEND Open3D_3RDPARTY_PRIVATE_TARGETS "${TBB_TARGET}")
 
-<<<<<<< HEAD
-# MKL, cuSOLVER, cuBLAS
-# We link MKL statically. For MKL link flags, refer to:
-# https://software.intel.com/content/www/us/en/develop/articles/intel-mkl-link-line-advisor.html
-message(STATUS "Using MKL to support BLAS and LAPACK functionalities.")
-import_3rdparty_library(3rdparty_mkl
-    PUBLIC
-    INCLUDE_DIRS ${STATIC_MKL_INCLUDE_DIR}
-    LIB_DIR      ${STATIC_MKL_LIB_DIR}
-    LIBRARIES    ${STATIC_MKL_LIBRARIES}
-)
-set(MKL_TARGET "3rdparty_mkl")
-add_dependencies(3rdparty_mkl ext_tbb ext_mkl_include ext_mkl)
-
-message(STATUS "STATIC_MKL_INCLUDE_DIR: ${STATIC_MKL_INCLUDE_DIR}")
-message(STATUS "STATIC_MKL_LIB_DIR: ${STATIC_MKL_LIB_DIR}")
-message(STATUS "STATIC_MKL_LIBRARIES: ${STATIC_MKL_LIBRARIES}")
-if(UNIX)
-    target_compile_options(3rdparty_mkl INTERFACE "-DMKL_ILP64 -m64")
-    target_link_libraries(3rdparty_mkl INTERFACE Threads::Threads ${CMAKE_DL_LIBS})
-    # cuSOLVER and cuBLAS
-    if(BUILD_CUDA_MODULE)
-        target_link_libraries(3rdparty_mkl INTERFACE
-                              ${CUDA_cusolver_LIBRARY}
-                              ${CUDA_CUBLAS_LIBRARIES})
-    endif()
-elseif(MSVC)
-    target_compile_options(3rdparty_mkl INTERFACE "/DMKL_ILP64")
-endif()
-list(APPEND Open3D_3RDPARTY_PUBLIC_TARGETS "${MKL_TARGET}")
-
-# Faiss
-if (WITH_FAISS AND WIN32)
-    message(STATUS "Faiss is not supported on Windows")
-    set(WITH_FAISS OFF)
-elseif(WITH_FAISS)
-    if (BUILD_FAISS_FROM_SOURCE)
-        message(STATUS "Building third-party library faiss from source")
-        include(${Open3D_3RDPARTY_DIR}/faiss/faiss_build.cmake)
-    else()
-        message(STATUS "Using prebuilt third-party library faiss")
-        include(${Open3D_3RDPARTY_DIR}/faiss/faiss_download.cmake)
-    endif()
-endif()
-if (WITH_FAISS)
-    #find_package(BLAS REQUIRED)
-    message(STATUS "FAISS_INCLUDE_DIR: ${FAISS_INCLUDE_DIR}")
-    message(STATUS "FAISS_LIB_DIR: ${FAISS_LIB_DIR}")
-    import_3rdparty_library(3rdparty_faiss
-        INCLUDE_DIRS ${FAISS_INCLUDE_DIR}
-        LIBRARIES ${FAISS_LIBRARIES}
-        LIB_DIR ${FAISS_LIB_DIR}
-    )
-    add_dependencies(3rdparty_faiss ext_faiss)
-    target_link_libraries(3rdparty_faiss INTERFACE 3rdparty_mkl)
-    set(FAISS_TARGET "3rdparty_faiss")
-endif()
-list(APPEND Open3D_3RDPARTY_PRIVATE_TARGETS "${FAISS_TARGET}")
-=======
 if(USE_BLAS)
     # Try to locate system BLAS/LAPACK
     find_package(BLAS)
@@ -1069,6 +1010,7 @@
     # https://software.intel.com/content/www/us/en/develop/articles/intel-mkl-link-line-advisor.html
     message(STATUS "Using MKL to support BLAS and LAPACK functionalities.")
     import_3rdparty_library(3rdparty_mkl
+        PUBLIC
         INCLUDE_DIRS ${STATIC_MKL_INCLUDE_DIR}
         LIB_DIR      ${STATIC_MKL_LIB_DIR}
         LIBRARIES    ${STATIC_MKL_LIBRARIES}
@@ -1091,6 +1033,32 @@
     elseif(MSVC)
         target_compile_options(3rdparty_mkl INTERFACE "/DMKL_ILP64")
     endif()
-    list(APPEND Open3D_3RDPARTY_PRIVATE_TARGETS "${MKL_TARGET}")
-endif()
->>>>>>> e2c5043e
+    list(APPEND Open3D_3RDPARTY_PUBLIC_TARGETS "${MKL_TARGET}")
+endif()
+
+# Faiss
+if (WITH_FAISS AND WIN32)
+    message(STATUS "Faiss is not supported on Windows")
+    set(WITH_FAISS OFF)
+elseif(WITH_FAISS)
+    if (BUILD_FAISS_FROM_SOURCE)
+        message(STATUS "Building third-party library faiss from source")
+        include(${Open3D_3RDPARTY_DIR}/faiss/faiss_build.cmake)
+    else()
+        message(STATUS "Using prebuilt third-party library faiss")
+        include(${Open3D_3RDPARTY_DIR}/faiss/faiss_download.cmake)
+    endif()
+endif()
+if (WITH_FAISS)
+    message(STATUS "FAISS_INCLUDE_DIR: ${FAISS_INCLUDE_DIR}")
+    message(STATUS "FAISS_LIB_DIR: ${FAISS_LIB_DIR}")
+    import_3rdparty_library(3rdparty_faiss
+        INCLUDE_DIRS ${FAISS_INCLUDE_DIR}
+        LIBRARIES ${FAISS_LIBRARIES}
+        LIB_DIR ${FAISS_LIB_DIR}
+    )
+    add_dependencies(3rdparty_faiss ext_faiss)
+    target_link_libraries(3rdparty_faiss INTERFACE 3rdparty_mkl)
+    set(FAISS_TARGET "3rdparty_faiss")
+endif()
+list(APPEND Open3D_3RDPARTY_PRIVATE_TARGETS "${FAISS_TARGET}")
