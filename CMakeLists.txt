cmake_minimum_required(VERSION 3.12.0)
# CMake 3.12+ is required to allow linking with OBJECT libraries
# and to prevent erroneous -gencode option deduplication with CUDA.
# If you're using Ubuntu 18.04 or older, we suggest you install
# a backported CMake from https://apt.kitware.com/

set (CMAKE_OSX_DEPLOYMENT_TARGET "10.9" CACHE STRING "Minimum OS X deployment version")

# Open3D build options
option(BUILD_SHARED_LIBS          "Build shared libraries"                   OFF)
option(BUILD_CPP_EXAMPLES         "Build the Open3D example programs"        ON )
option(BUILD_UNIT_TESTS           "Build the Open3D unit tests"              OFF)
option(BUILD_BENCHMARKS           "Build the micro benchmarks"               OFF)
option(BUILD_PYTHON_MODULE        "Build the python module"                  ON )
option(BUILD_CUDA_MODULE          "Build the CUDA module"                    OFF)
option(BUILD_GUI                  "Builds new GUI"                           ON )
option(BUILD_JUPYTER_EXTENSION    "Enable Jupyter support for Open3D"        OFF)
option(WITH_OPENMP                "Use OpenMP multi-threading"               ON )
option(ENABLE_HEADLESS_RENDERING  "Use OSMesa for headless rendering"        OFF)
option(USE_VULKAN                 "Enables Vulkan support for renderer"      OFF)
option(STATIC_WINDOWS_RUNTIME     "Use static (MT/MTd) Windows runtime"      ON )
option(GLIBCXX_USE_CXX11_ABI      "Set -D_GLIBCXX_USE_CXX11_ABI=1"           OFF)
# 3rd-party build options
option(USE_SYSTEM_EIGEN3          "Use system pre-installed eigen3"          OFF)
option(USE_SYSTEM_FLANN           "Use system pre-installed flann"           OFF)
option(USE_SYSTEM_FMT             "Use system pre-installed fmt"             OFF)
option(USE_SYSTEM_GLEW            "Use system pre-installed glew"            OFF)
option(USE_SYSTEM_GLFW            "Use system pre-installed glfw"            OFF)
option(USE_SYSTEM_GOOGLETEST      "Use system pre-installed googletest"      OFF)
option(USE_SYSTEM_IMGUI           "Use system pre-installed imgui"           OFF)
option(USE_SYSTEM_JPEG            "Use system pre-installed jpeg"            OFF)
option(USE_SYSTEM_LIBLZF          "Use system pre-installed liblzf"          OFF)
option(USE_SYSTEM_PNG             "Use system pre-installed png"             OFF)
option(USE_SYSTEM_PYBIND11        "Use system pre-installed pybind11"        OFF)
option(USE_SYSTEM_QHULL           "Use system pre-installed qhull"           OFF)
option(USE_SYSTEM_TINYGLTF        "Use system pre-installed tinygltf"        OFF)
option(USE_SYSTEM_TINYOBJLOADER   "Use system pre-installed tinyobjloader"   OFF)
option(BUILD_FILAMENT_FROM_SOURCE "Build filament from source"               OFF)
option(PREFER_OSX_HOMEBREW        "Prefer Homebrew libs over frameworks"     ON )
# Sensor options
option(BUILD_LIBREALSENSE         "Build support for Intel RealSense camera" OFF)
option(BUILD_AZURE_KINECT         "Build support for Azure Kinect sensor"    OFF)
# ML library options
option(BUILD_TENSORFLOW_OPS       "Build ops for Tensorflow"                 OFF)
option(BUILD_PYTORCH_OPS          "Build ops for Pytorch"                    OFF)
option(BUILD_RPC_INTERFACE        "Build the RPC interface"                  OFF)

set(FILAMENT_PRECOMPILED_ROOT "" CACHE PATH "Path to precompiled Filament library (used if BUILD_FILAMENT_FROM_SOURCE=OFF)")
set(FILAMENT_SOURCE_ROOT "" CACHE PATH "Path to Filament library sources (used if BUILD_FILAMENT_FROM_SOURCE=ON)")

if (PREFER_OSX_HOMEBREW)
    set(CMAKE_FIND_FRAMEWORK LAST)
    set(CMAKE_FIND_APPBUNDLE LAST)
endif()

# Cache variables for specifying the GPU architectures
set(CUDA_ARCH "Auto" CACHE STRING "Selects GPU architectures for code generation, \
one of (Auto|BasicPTX|User). Set to 'User' to set a custom list of architectures" )
set_property(CACHE CUDA_ARCH PROPERTY STRINGS Auto BasicPTX User)
set(CUDA_ARCH_USER "" CACHE STRING "User defined list of GPU architectures, e.g. 3.5 5.0+PTX Turing" )

# Default build type
if(NOT CMAKE_BUILD_TYPE)
    message(STATUS "No CMAKE_BUILD_TYPE specified, default to RelWithDebInfo")
    set(CMAKE_BUILD_TYPE "RelWithDebInfo")
endif()

# Set OpenGL policy
if (POLICY CMP0072)
    cmake_policy(SET CMP0072 NEW)
    set(CMP0072_VALUE NEW)
    if (NOT USE_SYSTEM_GLFW)
        cmake_policy(SET CMP0072 OLD)
        set(CMP0072_VALUE OLD)
    endif()
endif()
# Set policy for hidden symbol visibility
if(POLICY CMP0063)
    cmake_policy(SET CMP0063 NEW)
endif()
# Set policy to enable MSVC_RUNTIME_LIBRARY property
if(POLICY CMP0091)
    cmake_policy(SET CMP0091 NEW)
endif()

# Catch a few incompatible build options
if((UNIX AND NOT APPLE) AND BUILD_LIBREALSENSE)
    message(STATUS "Disabling RealSense since it is not fully supported on Linux.")
    set(BUILD_LIBREALSENSE OFF)
endif()
if (APPLE AND ENABLE_HEADLESS_RENDERING)
    message(STATUS "Headless rendering is not supported on Mac OS")
    set(ENABLE_HEADLESS_RENDERING OFF)
endif()
if(ENABLE_HEADLESS_RENDERING AND BUILD_GUI)
    message(STATUS "Headless rendering disables the Open3D GUI")
    set(BUILD_GUI OFF)
endif()
if(ENABLE_HEADLESS_RENDERING AND (USE_SYSTEM_GLEW OR USE_SYSTEM_GLFW))
    message(STATUS "Headless rendering requires customized GLEW and GLFW builds")
    set(USE_SYSTEM_GLEW OFF)
    set(USE_SYSTEM_GLFW OFF)
endif()
<<<<<<< HEAD
=======
if(BUILD_GUI AND WIN32)
    message(STATUS "New GUI is currently unsupported on Windows")
    set(BUILD_GUI OFF)
endif()
if(BUILD_RPC_INTERFACE AND WIN32)
    message(STATUS "The RPC interface is currently unsupported on Windows.")
    set(BUILD_RPC_INTERFACE OFF)
endif()
>>>>>>> beaf1b45

# Parse Open3D version number
file(STRINGS "cpp/open3d/version.txt" OPEN3D_VERSION_READ)
foreach(ver ${OPEN3D_VERSION_READ})
    if (ver MATCHES "OPEN3D_VERSION_(MAJOR|MINOR|PATCH|TWEAK) +([^ ]+)$")
        set(OPEN3D_VERSION_${CMAKE_MATCH_1} "${CMAKE_MATCH_2}" CACHE INTERNAL "")
    endif()
endforeach()
string(CONCAT OPEN3D_VERSION
    "${OPEN3D_VERSION_MAJOR}"
    ".${OPEN3D_VERSION_MINOR}"
    ".${OPEN3D_VERSION_PATCH}"
    ".${OPEN3D_VERSION_TWEAK}"
)

project(Open3D VERSION ${OPEN3D_VERSION} LANGUAGES C CXX)
message(STATUS "Open3D ${PROJECT_VERSION}")

# CMake modules
set(CMAKE_MODULE_PATH ${CMAKE_MODULE_PATH} ${PROJECT_SOURCE_DIR}/3rdparty/CMake)

# setup PYTHON_EXECUTABLE if not set
find_package(PythonExecutable REQUIRED) # invokes the module in 3rdparty/CMake

# npm version has to be MAJOR.MINOR.PATCH
string(CONCAT PROJECT_VERSION_THREE_NUMBER "${OPEN3D_VERSION_MAJOR}"
                                           ".${OPEN3D_VERSION_MINOR}"
                                           ".${OPEN3D_VERSION_PATCH}")

# PyPI package name controls specifies the repository name on PyPI. The default
# name is "open3d". In the past, for historical reasons, we've used the
# following names for PyPI, while they are now deprecated:
# - open3d-python
# - py3d
# - open3d-original
# - open3d-official
# - open-3d
if(NOT DEFINED PYPI_PACKAGE_NAME)
    set(PYPI_PACKAGE_NAME "open3d")
endif()

# Set additional info
set(PROJECT_EMAIL   "info@open3d.org")
set(PROJECT_HOME    "http://www.open3d.org")
set(PROJECT_DOCS    "http://www.open3d.org/docs")
set(PROJECT_CODE    "https://github.com/intel-isl/Open3D")
set(PROJECT_ISSUES  "https://github.com/intel-isl/Open3D/issues")

# Set installation paths
if(UNIX OR CYGWIN)
    include(GNUInstallDirs)
    set(Open3D_INSTALL_INCLUDE_DIR "${CMAKE_INSTALL_INCLUDEDIR}")
    set(Open3D_INSTALL_BIN_DIR "${CMAKE_INSTALL_BINDIR}")
    set(Open3D_INSTALL_LIB_DIR "${CMAKE_INSTALL_LIBDIR}")
    set(Open3D_INSTALL_CMAKE_DIR "${CMAKE_INSTALL_LIBDIR}/cmake/${PROJECT_NAME}")
else()
    set(Open3D_INSTALL_INCLUDE_DIR include)
    set(Open3D_INSTALL_BIN_DIR bin)
    set(Open3D_INSTALL_LIB_DIR lib)
    set(Open3D_INSTALL_CMAKE_DIR CMake)
endif()

# Put build results in some predictable places
# The $<CONFIG> generator expression makes sure that XCode or Visual Studio do not
# append additional path components, as we need to know *exactly* where the build results
# end up.
set(CMAKE_ARCHIVE_OUTPUT_DIRECTORY ${PROJECT_BINARY_DIR}/lib/$<CONFIG>)
set(CMAKE_LIBRARY_OUTPUT_DIRECTORY ${PROJECT_BINARY_DIR}/lib/$<CONFIG>)
set(CMAKE_RUNTIME_OUTPUT_DIRECTORY ${PROJECT_BINARY_DIR}/bin)

# Build CUDA module by default if CUDA is available
# Compatible with CMake 3.8+
if (BUILD_CUDA_MODULE)
    include(CheckLanguage)
    check_language(CUDA)
    message(STATUS "CMAKE_CUDA_COMPILER: ${CMAKE_CUDA_COMPILER}")
    message(STATUS "CMAKE_CUDA_COMPILER_VERSION: ${CMAKE_CUDA_COMPILER_VERSION}")
    if(CMAKE_CUDA_COMPILER)
        find_package(CUDA REQUIRED) # required for cuda_select_nvcc_arch_flags
        message(STATUS "Building CUDA enabled")
        enable_language(CUDA)
        # Get gencode flags
        if("${CUDA_ARCH}" STREQUAL "User")
            cuda_select_nvcc_arch_flags(CUDA_GENCODES "${CUDA_ARCH_USER}")
        elseif("${CUDA_ARCH}" STREQUAL "BasicPTX")
            # Include oldest and most recent PTX and rely on JIT compilation
            set(CUDA_GENCODES "-gencode arch=compute_30,code=compute_30;-gencode arch=compute_75,code=compute_75")
        else()
            cuda_select_nvcc_arch_flags(CUDA_GENCODES "${CUDA_ARCH}")
        endif()
        # Make CUDA_GENCODES a string to avoid deduplication in target_compile_options
        string( REPLACE ";" " " CUDA_GENCODES "${CUDA_GENCODES}")
        message(STATUS "CUDA_GENCODES: ${CUDA_GENCODES}")
        # Allows CUDA headers to be included as "system" headers for CMake prior
        # to 3.17,
        # https://gitlab.kitware.com/cmake/cmake/-/issues/20270
        # https://github.com/intel-isl/Open3D/issues/2040
        if(CMAKE_CUDA_TOOLKIT_INCLUDE_DIRECTORIES)
            list(REMOVE_ITEM CMAKE_CUDA_IMPLICIT_INCLUDE_DIRECTORIES
                ${CMAKE_CUDA_TOOLKIT_INCLUDE_DIRECTORIES})
        endif()
        message(STATUS "CMAKE_CUDA_TOOLKIT_INCLUDE_DIRECTORIES: ${CMAKE_CUDA_TOOLKIT_INCLUDE_DIRECTORIES}")
        message(STATUS "CMAKE_CUDA_IMPLICIT_INCLUDE_DIRECTORIES: ${CMAKE_CUDA_IMPLICIT_INCLUDE_DIRECTORIES}")
    else()
        set(BUILD_CUDA_MODULE OFF)
        message(STATUS "No CUDA support")
    endif()
endif ()

# OS specific settings
if(BUILD_GUI AND WIN32)
    if(NOT COMMAND target_link_options)  # CMake 3.13+ required
        # GLEW and Open3D make direct OpenGL calls and link to opengl32.lib;
        # Filament needs to link through bluegl.lib.
        # See https://github.com/google/filament/issues/652
        string(APPEND CMAKE_EXE_LINKER_FLAGS " /force:multiple")
        string(APPEND CMAKE_SHARED_LINKER_FLAGS " /force:multiple")
    endif()
endif()
if(WIN32)
    # Windows defaults to hidden symbol visibility, override that
    # TODO: It would be better to explictly export symbols.
    #       Then, we could use -fvisibility=hidden for Linux as well
    SET(CMAKE_WINDOWS_EXPORT_ALL_SYMBOLS ON)
    if(MSVC)
        # Make sure we don't hit the 65535 object member limit with MSVC
        #
        # /bigobj allows object files with more than 65535 members
        # /Ob2 enables function inlining, because MSVC is particularly
        # verbose with inline members
        #
        # See: https://github.com/tensorflow/tensorflow/pull/10962
        add_compile_options(/bigobj /Ob2)
    endif()
    if (STATIC_WINDOWS_RUNTIME)
        # This needs cmake_policy(SET CMP0091 NEW)
        set(CMAKE_MSVC_RUNTIME_LIBRARY "MultiThreaded$<$<CONFIG:Debug>:Debug>")
    endif()
endif()

# Folder view for project files
set_property(GLOBAL PROPERTY USE_FOLDERS ON)

# Convenience function to link against all third-party libraries
# We need this because we create a lot of object libraries to assemble
# the main Open3D library
function(open3d_link_3rdparty_libraries target)
    target_link_libraries(${target} PRIVATE ${Open3D_3RDPARTY_PRIVATE_TARGETS})
    target_link_libraries(${target} PUBLIC ${Open3D_3RDPARTY_PUBLIC_TARGETS})
    foreach(dep IN LISTS Open3D_3RDPARTY_HEADER_TARGETS)
        if(TARGET ${dep})
            get_property(inc TARGET ${dep} PROPERTY INTERFACE_INCLUDE_DIRECTORIES)
            if(inc)
                set_property(TARGET ${target} APPEND PROPERTY INTERFACE_INCLUDE_DIRECTORIES ${inc})
            endif()
            get_property(inc TARGET ${dep} PROPERTY INTERFACE_SYSTEM_INCLUDE_DIRECTORIES)
            if(inc)
                set_property(TARGET ${target} APPEND PROPERTY INTERFACE_SYSTEM_INCLUDE_DIRECTORIES ${inc})
            endif()
            get_property(def TARGET ${dep} PROPERTY INTERFACE_COMPILE_DEFINITIONS)
            if(def)
                set_property(TARGET ${target} APPEND PROPERTY INTERFACE_COMPILE_DEFINITIONS ${def})
            endif()
        endif()
    endforeach()
endfunction()

# Check if the compiler defines the _GLIBCXX_USE_CXX11_ABI macro
include(CheckCXXSourceCompiles)
check_cxx_source_compiles("#include <cxxabi.h>
int main() { return _GLIBCXX_USE_CXX11_ABI; }" HAS_GLIBCXX_USE_CXX11_ABI)

# Convenience function to set important target properties
function(open3d_set_global_properties target)
    # Libraries need to be compiled with position independent code
    get_target_property(target_type ${target} TYPE)
    if (NOT target_type STREQUAL "EXECUTABLE")
        set_target_properties(${target} PROPERTIES POSITION_INDEPENDENT_CODE ON)
    endif()
    # Tell CMake we want a compiler that supports C++14 features
    target_compile_features(${target} PUBLIC
        cxx_variadic_templates
        cxx_constexpr
        cxx_override
        cxx_static_assert
        cxx_trailing_return_types
        cxx_return_type_deduction
    )
    target_include_directories(${target} PUBLIC
        $<BUILD_INTERFACE:${PROJECT_SOURCE_DIR}/cpp>
        $<INSTALL_INTERFACE:${Open3D_INSTALL_INCLUDE_DIR}>
    )
    if(BUILD_CUDA_MODULE)
        target_compile_definitions(${target} PRIVATE BUILD_CUDA_MODULE)
    endif()
    if(BUILD_RPC_INTERFACE)
        target_compile_definitions(${target} PRIVATE BUILD_RPC_INTERFACE)
    endif()
    if(GLIBCXX_USE_CXX11_ABI)
        target_compile_definitions(${target} PUBLIC _GLIBCXX_USE_CXX11_ABI=1)
    else()
        target_compile_definitions(${target} PUBLIC _GLIBCXX_USE_CXX11_ABI=0)
    endif()
    if(ENABLE_HEADLESS_RENDERING)
        target_compile_definitions(${target} PRIVATE HEADLESS_RENDERING)
    endif()
    if(WIN32)
        target_compile_definitions(${target} PRIVATE
            WINDOWS
            _CRT_SECURE_NO_DEPRECATE
            _CRT_NONSTDC_NO_DEPRECATE
            _SCL_SECURE_NO_WARNINGS
        )
        if(MSVC)
            target_compile_definitions(${target} PRIVATE NOMINMAX _USE_MATH_DEFINES _ENABLE_EXTENDED_ALIGNED_STORAGE)
            target_compile_options(${target} PRIVATE /EHsc /wd4522 /wd4190 /wd4819 /Wv:18 /WX)
            # Multi-thread compile, two ways to enable
            # Option 1, at build time: cmake --build . --parallel %NUMBER_OF_PROCESSORS%
            # https://stackoverflow.com/questions/36633074/set-the-number-of-threads-in-a-cmake-build
            # Option 2, at configure time: add /MP flag, no need to use Option 1
            # https://docs.microsoft.com/en-us/cpp/build/reference/mp-build-with-multiple-processes?view=vs-2019
            target_compile_options(${target} PRIVATE /MP)
            if(COMMAND target_link_options)
                if(BUILD_GUI)
                    # GLEW and Open3D make direct OpenGL calls and link to opengl32.lib;
                    # Filament needs to link through bluegl.lib.
                    # See https://github.com/google/filament/issues/652
                    target_link_options(${target} PRIVATE /force:multiple)
                endif()
            endif()
        endif()
    elseif(APPLE)
        target_compile_definitions(${target} PRIVATE UNIX APPLE)
        target_compile_options(${target} PRIVATE "-Wno-deprecated-declarations")
    elseif(UNIX)
        target_compile_definitions(${target} PRIVATE UNIX)
        target_compile_options(${target} PRIVATE "-Wno-deprecated-declarations" "$<$<COMPILE_LANGUAGE:CXX>:-Wno-unused-result>")
    endif()
    # The SHELL: prefix requires CMake 3.12+
    target_compile_options(${target} PRIVATE "$<$<COMPILE_LANGUAGE:CUDA>:--expt-extended-lambda>" "$<$<COMPILE_LANGUAGE:CUDA>:SHELL:${CUDA_GENCODES}>")
endfunction()

macro(add_source_group module_name)
    file(GLOB MODULE_HEADER_FILES "${module_name}/*.h")
    source_group("Header Files\\${module_name}" FILES ${MODULE_HEADER_FILES})
    file(GLOB MODULE_SOURCE_FILES "${module_name}/*.cpp")
    source_group("Source Files\\${module_name}" FILES ${MODULE_SOURCE_FILES})
endmacro()

# Enumerate all third-party libraries which we need later
# This creates the necessary targets and sets the
# Open3D_3RDPARTY_*_TARGETS variables we use in open3d_link_3rdparty_libraries
include(3rdparty/find_dependencies.cmake)

# Open3D library
add_subdirectory(cpp)

# Examples
add_subdirectory(examples)

# Install CMake configuration files
install(EXPORT ${PROJECT_NAME}Targets NAMESPACE ${PROJECT_NAME}:: DESTINATION ${Open3D_INSTALL_CMAKE_DIR})
export(EXPORT ${PROJECT_NAME}Targets NAMESPACE ${PROJECT_NAME}::)

# `make check-style` checks style for c++/cuda/python/ipynb files
add_custom_target(check-style
    COMMAND ${PYTHON_EXECUTABLE}
    ${CMAKE_CURRENT_SOURCE_DIR}/util/check_style.py
    COMMENT "Python executable used for style check: ${PYTHON_EXECUTABLE}."
)

# `make apply-style` applies style for c++/cuda/python/ipynb files
add_custom_target(apply-style
    COMMAND ${PYTHON_EXECUTABLE}
    ${CMAKE_CURRENT_SOURCE_DIR}/util/check_style.py --do_apply_style
    COMMENT "Python executable used for style check: ${PYTHON_EXECUTABLE}."
)

# `make check-cpp-style` checks style for c++/cuda files.
# This works outside of python virtualenv.
add_custom_target(check-cpp-style
    COMMAND ${CMAKE_COMMAND}
    -DPROJECT_SOURCE_DIR="${PROJECT_SOURCE_DIR}"
    -DDO_APPLY_STYLE=OFF
    -P ${CMAKE_CURRENT_SOURCE_DIR}/util/check_cpp_style.cmake
)

# `make apply-cpp-style` applies style for c++/cuda files.
# This works outside of python virtualenv.
add_custom_target(apply-cpp-style
    COMMAND ${CMAKE_COMMAND}
    -DPROJECT_SOURCE_DIR="${PROJECT_SOURCE_DIR}"
    -DDO_APPLY_STYLE=ON
    -P ${CMAKE_CURRENT_SOURCE_DIR}/util/check_cpp_style.cmake
)

function(open3d_aligned_print first second)
    string(LENGTH "${first}" first_len)
    math(EXPR star_len "40 - ${first_len}")
    # CMake 3.15+ has string(REPEAT), but this is backwards compatible
    string(SUBSTRING "........................................" 0 ${star_len} stars)
    message(STATUS "  ${first} ${stars} ${second}")
endfunction()

message(STATUS "========================================================================")
message(STATUS "Open3D ${PROJECT_VERSION} Configuration Summary")
message(STATUS "========================================================================")
message(STATUS "Enabled Features:")
open3d_aligned_print("OpenMP" "${WITH_OPENMP}")
open3d_aligned_print("Headless Rendering" "${ENABLE_HEADLESS_RENDERING}")
open3d_aligned_print("Azure Kinect Support" "${BUILD_AZURE_KINECT}")
open3d_aligned_print("CUDA Support" "${BUILD_CUDA_MODULE}")
open3d_aligned_print("Build GUI" "${BUILD_GUI}")
open3d_aligned_print("Build Shared Library" "${BUILD_SHARED_LIBS}")
open3d_aligned_print("Build Unit Tests" "${BUILD_UNIT_TESTS}")
open3d_aligned_print("Build Examples" "${BUILD_CPP_EXAMPLES}")
open3d_aligned_print("Build Python Module" "${BUILD_PYTHON_MODULE}")
if(BUILD_PYTHON_MODULE)
    open3d_aligned_print("- with Jupyter Notebook Support" "${BUILD_JUPYTER_EXTENSION}")
endif()
open3d_aligned_print("Build Tensorflow Ops" "${BUILD_TENSORFLOW_OPS}")
open3d_aligned_print("Build Pytorch Ops" "${BUILD_PYTORCH_OPS}")
open3d_aligned_print("Build Benchmarks" "${BUILD_BENCHMARKS}")
open3d_aligned_print("Build RPC interface" "${BUILD_RPC_INTERFACE}")
if(GLIBCXX_USE_CXX11_ABI)
    set(usage "1")
else()
    set(usage "0")
endif()
open3d_aligned_print("Force GLIBCXX_USE_CXX11_ABI=" "${usage}")
message(STATUS "========================================================================")
message(STATUS "Third-Party Dependencies:")
set(deps
    EIGEN3
    FILAMENT
    FLANN
    FMT
    GLEW
    GLFW
    GOOGLETEST
    IMGUI
    JPEG
    JSONCPP
    LIBLZF
    OPENGL
    PNG
    PYBIND11
    QHULL
    LIBREALSENSE
    TINYFILEDIALOGS
    TINYGLTF
    TINYOBJLOADER
)
foreach(dep IN ITEMS ${deps})
    if(${dep}_TARGET)
        if(NOT USE_SYSTEM_${dep})
            set(usage "yes (build from source)")
        else()
            set(usage "yes")
            if(${dep}_VERSION_STRING)
                set(usage "${usage} (v${${dep}_VERSION_STRING})")
            elseif(${dep}_VERSION)
                set(usage "${usage} (v${${dep}_VERSION})")
            endif()
        endif()
    else()
        set(usage "no")
    endif()
    open3d_aligned_print("${dep}" "${usage}")
endforeach()
message(STATUS "========================================================================")<|MERGE_RESOLUTION|>--- conflicted
+++ resolved
@@ -101,17 +101,10 @@
     set(USE_SYSTEM_GLEW OFF)
     set(USE_SYSTEM_GLFW OFF)
 endif()
-<<<<<<< HEAD
-=======
-if(BUILD_GUI AND WIN32)
-    message(STATUS "New GUI is currently unsupported on Windows")
-    set(BUILD_GUI OFF)
-endif()
 if(BUILD_RPC_INTERFACE AND WIN32)
     message(STATUS "The RPC interface is currently unsupported on Windows.")
     set(BUILD_RPC_INTERFACE OFF)
 endif()
->>>>>>> beaf1b45
 
 # Parse Open3D version number
 file(STRINGS "cpp/open3d/version.txt" OPEN3D_VERSION_READ)
