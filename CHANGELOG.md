## Main

-   Fix tensor based TSDF integration example.
-   Use GLIBCXX_USE_CXX11_ABI=ON by default
-   Python 3.9 support. Tensorflow bump 2.4.1 -> 2.5.0. PyTorch bump 1.7.1 -> 1.8.1 (LTS)
-   Fix undefined names: docstr and VisibleDeprecationWarning (PR #3844)
-   Corrected documentation for Tensor based PointClound, LineSet, TriangleMesh (PR #4685)
-   Corrected documentation for KDTree (typo in Notebook) (PR #4744)
-   Corrected documentation for visualisation tutorial
-   Remove `setuptools` and `wheel` from requirements for end users (PR #5020)
-   Fix various typos (PR #5070)
-   Exposed more functionality in SLAM and odometry pipelines
-   Fix for depth estimation for VoxelBlockGrid
-   Reserve fragment buffer for VoxelBlockGrid operations
-   Fix raycasting scene: Allow setting of number of threads that are used for building a raycasting scene
-   Fix Python bindings for CUDA device synchronization, voxel grid saving (PR #5425)
-   Support msgpack versions without cmake
-   Changed TriangleMesh to store materials in a list so they can be accessed by the material index (PR #5938)
-   Support multi-threading in the RayCastingScene function to commit scene (PR #6051).
-   Fix some bad triangle generation in TriangleMesh::SimplifyQuadricDecimation
-   Fix printing of tensor in gpu and add validation check for bounds of axis-aligned bounding box (PR #6444)
-   Python 3.11 support. bump pybind11 v2.6.2 -> v2.11.1
-   Check for support of CUDA Memory Pools at runtime (#4679)
-   Fix `toString`, `CreateFromPoints` methods and improve docs in `AxisAlignedBoundingBox`. 🐛📝
-   Migrate Open3d documentation to furo theme ✨ (#6470)
-   Expose Near Clip + Far Clip parameters to setup_camera in OffscreenRenderer (#6520)
-   Add Doppler ICP in tensor registration pipeline (PR #5237)
-   Rename master branch to main.
<<<<<<< HEAD
-   Fix geometry picker Error when LineSet objects are presented (PR #6499)
=======
-   Support in memory loading of XYZ files
>>>>>>> bd869d48

## 0.13

-   CUDA support 10.1 -> 11.0. Tensorflow 2.3.1 -> 2.4.1. PyTorch 1.6.0 -> 1.7.1 (PR #3049). This requires a custom PyTorch wheel from <https://github.com/isl-org/open3d_downloads/releases/tag/torch1.7.1> due to PyTorch issue #52663

## 0.12

-   RealSense SDK v2 integrated for reading RS bag files (PR #2646)
-   Tensor based RGBDImage class, Python bindings for Image and RGBDImage
-   RealSense sensor configuration, live capture and recording (with example and tutorial) (PR #2748)
-   Add mouselook for the legacy visualizer (PR #2551)
-   Add function to randomly downsample pointcloud (PR #3050)
-   Allow TriangleMesh with textures to be added (PR #3170)
-   Python property of open3d.visualization.rendering.Open3DScene `get_view` has been renamed to `view`.
-   Added LineSet::CreateCameraVisualization() for creating a simple camera visualization from intrinsic and extrinsic matrices (PR #3255)

## 0.11

-   Fixes bug for preloading libc++ and libc++abi in Python
-   Added GUI widgets and model-viewing app
-   Fixes travis for race-condition on macOS
-   Fixes appveyor configuration and to build all branches
-   Updated travis.yml to support Ubuntu 18.04, gcc-7, and clang-7.0
-   Contributors guidelines updated
-   Avoid cstdlib random generators in ransac registration, use C++11 random instead.
-   Fixed a bug in open3d::geometry::TriangleMesh::ClusterConnectedTriangles.
-   Added option BUILD_BENCHMARKS for building microbenchmarks
-   Extend Python API of UniformTSDFVolume to allow setting the origin
-   Corrected documentation of PointCloud.h
-   Added ISS Keypoint Detector
-   Added an RPC interface for external visualizers running in a separate process
-   Added `maximum_error` and `boundary_weight` parameter to `simplify_quadric_decimation`
-   Remove support for Python 3.5
-   Development wheels are available for user testing. See [Getting Started](http://www.open3d.org/docs/latest/getting_started.html) page for installation.
-   PointCloud File IO support for new tensor data types.
-   New PointCloud format support: XYZI (ASCII).
-   Fast compression mode for PNG writing. (Issue #846)
-   Ubuntu 20.04 (Focal) support.
-   Added Line3D/Ray3D/Segment3D classes with plane, point, closest-distance, and AABB tests
-   Updated Open3D.h.in to add certain missing header files
-   Add Open3D-ML to Open3D wheel
-   Fix a bug in PointCloud file format, use `float` instead of `float_t`
-   Add per-point covariance member for geometry::PointCloud class.
-   Add Generalized ICP implementation.

## 0.9.0

-   Version bump to 0.9.0<|MERGE_RESOLUTION|>--- conflicted
+++ resolved
@@ -26,11 +26,8 @@
 -   Expose Near Clip + Far Clip parameters to setup_camera in OffscreenRenderer (#6520)
 -   Add Doppler ICP in tensor registration pipeline (PR #5237)
 -   Rename master branch to main.
-<<<<<<< HEAD
+-   Support in memory loading of XYZ files
 -   Fix geometry picker Error when LineSet objects are presented (PR #6499)
-=======
--   Support in memory loading of XYZ files
->>>>>>> bd869d48
 
 ## 0.13
 
