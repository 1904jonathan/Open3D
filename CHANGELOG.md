## Master

* Fix tensor based TSDF integration example.
* Use GLIBCXX_USE_CXX11_ABI=ON by default
* Python 3.9 support. Tensorflow bump 2.4.1 -> 2.5.0. PyTorch bump 1.7.1 -> 1.8.1 (LTS)
* Fix undefined names: docstr and VisibleDeprecationWarning (PR #3844)
* Corrected documentation for Tensor based PointClound, LineSet, TriangleMesh (PR #4685)
* Corrected documentation for KDTree (typo in Notebook) (PR #4744)
* Corrected documentation for visualisation tutorial
* Remove `setuptools` and `wheel` from requirements for end users (PR #5020)
* Fix various typos (PR #5070)
* Exposed more functionality in SLAM and odometry pipelines
* Fix for depth estimation for VoxelBlockGrid
* Reserve fragment buffer for VoxelBlockGrid operations
* Fix raycasting scene: Allow setting of number of threads that are used for building a raycasting scene
* Fix Python bindings for CUDA device synchronization, voxel grid saving (PR #5425)
* Support msgpack versions without cmake
<<<<<<< HEAD
* Support in memory loading of XYZ files
=======
* Changed TriangleMesh to store materials in a list so they can be accessed by the material index (PR #5938)
* Support multi-threading in the RayCastingScene function to commit scene (PR #6051).
* Fix some bad triangle generation in TriangleMesh::SimplifyQuadricDecimation
* Fix printing of tensor in gpu and add validation check for bounds of axis-aligned bounding box (PR #6444)  
* Python 3.11 support. bump pybind11 v2.6.2 -> v2.11.1
* Check for support of CUDA Memory Pools at runtime (#4679)
>>>>>>> 7c0acac0

## 0.13

* CUDA support 10.1 -> 11.0. Tensorflow 2.3.1 -> 2.4.1. PyTorch 1.6.0 -> 1.7.1 (PR #3049). This requires a custom PyTorch wheel from https://github.com/isl-org/open3d_downloads/releases/tag/torch1.7.1 due to PyTorch issue #52663

## 0.12

* RealSense SDK v2 integrated for reading RS bag files (PR #2646)
* Tensor based RGBDImage class, Python bindings for Image and RGBDImage
* RealSense sensor configuration, live capture and recording (with example and tutorial) (PR #2748)
* Add mouselook for the legacy visualizer (PR #2551)
* Add function to randomly downsample pointcloud (PR #3050)
* Allow TriangleMesh with textures to be added (PR #3170)
* Python property of open3d.visualization.rendering.Open3DScene `get_view` has been renamed to `view`.
* Added LineSet::CreateCameraVisualization() for creating a simple camera visualization from intrinsic and extrinsic matrices (PR #3255)

## 0.11

* Fixes bug for preloading libc++ and libc++abi in Python
* Added GUI widgets and model-viewing app
* Fixes travis for race-condition on macOS
* Fixes appveyor configuration and to build all branches
* Updated travis.yml to support Ubuntu 18.04, gcc-7, and clang-7.0
* Contributors guidelines updated
* Avoid cstdlib random generators in ransac registration, use C++11 random instead.
* Fixed a bug in open3d::geometry::TriangleMesh::ClusterConnectedTriangles.
* Added option BUILD_BENCHMARKS for building microbenchmarks
* Extend Python API of UniformTSDFVolume to allow setting the origin
* Corrected documentation of PointCloud.h
* Added ISS Keypoint Detector
* Added an RPC interface for external visualizers running in a separate process
* Added `maximum_error` and `boundary_weight` parameter to `simplify_quadric_decimation`
* Remove support for Python 3.5
* Development wheels are available for user testing. See [Getting Started](http://www.open3d.org/docs/latest/getting_started.html) page for installation.
* PointCloud File IO support for new tensor data types.
* New PointCloud format support: XYZI (ASCII).
* Fast compression mode for PNG writing. (Issue #846)
* Ubuntu 20.04 (Focal) support.
* Added Line3D/Ray3D/Segment3D classes with plane, point, closest-distance, and AABB tests
* Updated Open3D.h.in to add certain missing header files
* Add Open3D-ML to Open3D wheel
* Fix a bug in PointCloud file format, use `float` instead of `float_t`
* Add per-point covariance member for geometry::PointCloud class.
* Add Generalized ICP implementation.

## 0.9.0

* Version bump to 0.9.0<|MERGE_RESOLUTION|>--- conflicted
+++ resolved
@@ -15,16 +15,13 @@
 * Fix raycasting scene: Allow setting of number of threads that are used for building a raycasting scene
 * Fix Python bindings for CUDA device synchronization, voxel grid saving (PR #5425)
 * Support msgpack versions without cmake
-<<<<<<< HEAD
-* Support in memory loading of XYZ files
-=======
 * Changed TriangleMesh to store materials in a list so they can be accessed by the material index (PR #5938)
 * Support multi-threading in the RayCastingScene function to commit scene (PR #6051).
 * Fix some bad triangle generation in TriangleMesh::SimplifyQuadricDecimation
 * Fix printing of tensor in gpu and add validation check for bounds of axis-aligned bounding box (PR #6444)  
 * Python 3.11 support. bump pybind11 v2.6.2 -> v2.11.1
 * Check for support of CUDA Memory Pools at runtime (#4679)
->>>>>>> 7c0acac0
+* Support in memory loading of XYZ files
 
 ## 0.13
 
