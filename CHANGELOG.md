## Main

-   Fix TriangleMesh::SamplePointsUniformly not sampling triangle meshes uniformly (PR #6653)
-   Fix tensor based TSDF integration example.
-   Use GLIBCXX_USE_CXX11_ABI=ON by default
-   Python 3.9 support. Tensorflow bump 2.4.1 -> 2.5.0. PyTorch bump 1.7.1 -> 1.8.1 (LTS)
-   Fix undefined names: docstr and VisibleDeprecationWarning (PR #3844)
-   Corrected documentation for Tensor based PointClound, LineSet, TriangleMesh (PR #4685)
-   Corrected documentation for KDTree (typo in Notebook) (PR #4744)
-   Corrected documentation for visualisation tutorial
-   Remove `setuptools` and `wheel` from requirements for end users (PR #5020)
-   Fix various typos (PR #5070)
-   Exposed more functionality in SLAM and odometry pipelines
-   Fix for depth estimation for VoxelBlockGrid
-   Reserve fragment buffer for VoxelBlockGrid operations
-   Fix raycasting scene: Allow setting of number of threads that are used for building a raycasting scene
-   Fix Python bindings for CUDA device synchronization, voxel grid saving (PR #5425)
-   Support msgpack versions without cmake
-   Changed TriangleMesh to store materials in a list so they can be accessed by the material index (PR #5938)
-   Support multi-threading in the RayCastingScene function to commit scene (PR #6051).
-   Fix some bad triangle generation in TriangleMesh::SimplifyQuadricDecimation
-   Fix printing of tensor in gpu and add validation check for bounds of axis-aligned bounding box (PR #6444)
-   Python 3.11 support. bump pybind11 v2.6.2 -> v2.11.1
-   Check for support of CUDA Memory Pools at runtime (#4679)
-   Fix `toString`, `CreateFromPoints` methods and improve docs in `AxisAlignedBoundingBox`. 🐛📝
-   Migrate Open3d documentation to furo theme ✨ (#6470)
-   Expose Near Clip + Far Clip parameters to setup_camera in OffscreenRenderer (#6520)
-   Add Doppler ICP in tensor registration pipeline (PR #5237)
-   Rename master branch to main.
-   Support in memory loading of XYZ files
-   Fix geometry picker Error when LineSet objects are presented (PR #6499)
-   Fix mis-configured application .desktop link for the Open3D viewer when installing to a custom path (PR #6599)
-   Fix regression in printing cuda tensor from PR #6444 🐛
-   Add Python pathlib support for file IO (PR #6619)
-   Fix log error message for `probability` argument validation in `PointCloud::SegmentPlane` (PR #6622)
-   Fix macOS arm64 builds, add CI runner for macOS arm64 (PR #6695)
-   Fix KDTreeFlann possibly using a dangling pointer instead of internal storage and simplified its members (PR #6734)
-   Fix RANSAC early stop if no inliers in a specific iteration (PR #6789)
-   Fix segmentation fault (infinite recursion) of DetectPlanarPatches if multiple points have same coordinates (PR #6794)
<<<<<<< HEAD
-   `TriangleMesh`'s `+=` operator appends UVs regardless of the presence of existing features (PR #6728)
=======
-   Fix build with fmt v10.2.0 (#6783)
-   Fix segmentation fault (lambda reference capture) of VisualizerWithCustomAnimation::Play (PR #6804)
-   Add O3DVisualizer API to enable collapse control of verts in the side panel (PR #6865)
-   Split pybind declarations/definitions to avoid C++ types in Python docs (PR #6869)
-   Fix minimal oriented bounding box of MeshBase derived classes and add new unit tests (PR #6898)
-   Fix projection of point cloud to Depth/RGBD image if no position attribute is provided (PR #6880)
>>>>>>> c219d82a

## 0.13

-   CUDA support 10.1 -> 11.0. Tensorflow 2.3.1 -> 2.4.1. PyTorch 1.6.0 -> 1.7.1 (PR #3049). This requires a custom PyTorch wheel from <https://github.com/isl-org/open3d_downloads/releases/tag/torch1.7.1> due to PyTorch issue #52663

## 0.12

-   RealSense SDK v2 integrated for reading RS bag files (PR #2646)
-   Tensor based RGBDImage class, Python bindings for Image and RGBDImage
-   RealSense sensor configuration, live capture and recording (with example and tutorial) (PR #2748)
-   Add mouselook for the legacy visualizer (PR #2551)
-   Add function to randomly downsample pointcloud (PR #3050)
-   Allow TriangleMesh with textures to be added (PR #3170)
-   Python property of open3d.visualization.rendering.Open3DScene `get_view` has been renamed to `view`.
-   Added LineSet::CreateCameraVisualization() for creating a simple camera visualization from intrinsic and extrinsic matrices (PR #3255)

## 0.11

-   Fixes bug for preloading libc++ and libc++abi in Python
-   Added GUI widgets and model-viewing app
-   Fixes travis for race-condition on macOS
-   Fixes appveyor configuration and to build all branches
-   Updated travis.yml to support Ubuntu 18.04, gcc-7, and clang-7.0
-   Contributors guidelines updated
-   Avoid cstdlib random generators in ransac registration, use C++11 random instead.
-   Fixed a bug in open3d::geometry::TriangleMesh::ClusterConnectedTriangles.
-   Added option BUILD_BENCHMARKS for building microbenchmarks
-   Extend Python API of UniformTSDFVolume to allow setting the origin
-   Corrected documentation of PointCloud.h
-   Added ISS Keypoint Detector
-   Added an RPC interface for external visualizers running in a separate process
-   Added `maximum_error` and `boundary_weight` parameter to `simplify_quadric_decimation`
-   Remove support for Python 3.5
-   Development wheels are available for user testing. See [Getting Started](https://www.open3d.org/docs/latest/getting_started.html) page for installation.
-   PointCloud File IO support for new tensor data types.
-   New PointCloud format support: XYZI (ASCII).
-   Fast compression mode for PNG writing. (Issue #846)
-   Ubuntu 20.04 (Focal) support.
-   Added Line3D/Ray3D/Segment3D classes with plane, point, closest-distance, and AABB tests
-   Updated Open3D.h.in to add certain missing header files
-   Add Open3D-ML to Open3D wheel
-   Fix a bug in PointCloud file format, use `float` instead of `float_t`
-   Add per-point covariance member for geometry::PointCloud class.
-   Add Generalized ICP implementation.

## 0.9.0

-   Version bump to 0.9.0<|MERGE_RESOLUTION|>--- conflicted
+++ resolved
@@ -37,16 +37,13 @@
 -   Fix KDTreeFlann possibly using a dangling pointer instead of internal storage and simplified its members (PR #6734)
 -   Fix RANSAC early stop if no inliers in a specific iteration (PR #6789)
 -   Fix segmentation fault (infinite recursion) of DetectPlanarPatches if multiple points have same coordinates (PR #6794)
-<<<<<<< HEAD
 -   `TriangleMesh`'s `+=` operator appends UVs regardless of the presence of existing features (PR #6728)
-=======
 -   Fix build with fmt v10.2.0 (#6783)
 -   Fix segmentation fault (lambda reference capture) of VisualizerWithCustomAnimation::Play (PR #6804)
 -   Add O3DVisualizer API to enable collapse control of verts in the side panel (PR #6865)
 -   Split pybind declarations/definitions to avoid C++ types in Python docs (PR #6869)
 -   Fix minimal oriented bounding box of MeshBase derived classes and add new unit tests (PR #6898)
 -   Fix projection of point cloud to Depth/RGBD image if no position attribute is provided (PR #6880)
->>>>>>> c219d82a
 
 ## 0.13
 
