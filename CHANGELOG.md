## Main

-   Fix TriangleMesh::SamplePointsUniformly not sampling triangle meshes uniformly (PR #6653)
-   Fix tensor based TSDF integration example.
-   Use GLIBCXX_USE_CXX11_ABI=ON by default
-   Python 3.9 support. Tensorflow bump 2.4.1 -> 2.5.0. PyTorch bump 1.7.1 -> 1.8.1 (LTS)
-   Fix undefined names: docstr and VisibleDeprecationWarning (PR #3844)
-   Corrected documentation for Tensor based PointClound, LineSet, TriangleMesh (PR #4685)
-   Corrected documentation for KDTree (typo in Notebook) (PR #4744)
-   Corrected documentation for visualisation tutorial
-   Remove `setuptools` and `wheel` from requirements for end users (PR #5020)
-   Fix various typos (PR #5070)
-   Exposed more functionality in SLAM and odometry pipelines
-   Fix for depth estimation for VoxelBlockGrid
-   Reserve fragment buffer for VoxelBlockGrid operations
-   Fix raycasting scene: Allow setting of number of threads that are used for building a raycasting scene
-   Fix Python bindings for CUDA device synchronization, voxel grid saving (PR #5425)
-   Support msgpack versions without cmake
-   Changed TriangleMesh to store materials in a list so they can be accessed by the material index (PR #5938)
-   Support multi-threading in the RayCastingScene function to commit scene (PR #6051).
-   Fix some bad triangle generation in TriangleMesh::SimplifyQuadricDecimation
-   Fix printing of tensor in gpu and add validation check for bounds of axis-aligned bounding box (PR #6444)
-   Python 3.11 support. bump pybind11 v2.6.2 -> v2.11.1
-   Check for support of CUDA Memory Pools at runtime (#4679)
-   Fix `toString`, `CreateFromPoints` methods and improve docs in `AxisAlignedBoundingBox`. 🐛📝
-   Migrate Open3d documentation to furo theme ✨ (#6470)
-   Expose Near Clip + Far Clip parameters to setup_camera in OffscreenRenderer (#6520)
-   Add Doppler ICP in tensor registration pipeline (PR #5237)
-   Rename master branch to main.
-   Support in memory loading of XYZ files
-   Fix geometry picker Error when LineSet objects are presented (PR #6499)
-   Fix mis-configured application .desktop link for the Open3D viewer when installing to a custom path (PR #6599)
-   Fix regression in printing cuda tensor from PR #6444 🐛
-   Add Python pathlib support for file IO (PR #6619)
-   Fix log error message for `probability` argument validation in `PointCloud::SegmentPlane` (PR #6622)
-   Fix macOS arm64 builds, add CI runner for macOS arm64 (PR #6695)
-   Fix KDTreeFlann possibly using a dangling pointer instead of internal storage and simplified its members (PR #6734)
<<<<<<< HEAD
-   Fix RANSAC early stop if no inliers in a specific iteration (PR #6789)
=======
-   Fix segmentation fault (infinite recursion) of DetectPlanarPatches if multiple points have same coordinates (PR #6794)
>>>>>>> 69786b68

## 0.13

-   CUDA support 10.1 -> 11.0. Tensorflow 2.3.1 -> 2.4.1. PyTorch 1.6.0 -> 1.7.1 (PR #3049). This requires a custom PyTorch wheel from <https://github.com/isl-org/open3d_downloads/releases/tag/torch1.7.1> due to PyTorch issue #52663

## 0.12

-   RealSense SDK v2 integrated for reading RS bag files (PR #2646)
-   Tensor based RGBDImage class, Python bindings for Image and RGBDImage
-   RealSense sensor configuration, live capture and recording (with example and tutorial) (PR #2748)
-   Add mouselook for the legacy visualizer (PR #2551)
-   Add function to randomly downsample pointcloud (PR #3050)
-   Allow TriangleMesh with textures to be added (PR #3170)
-   Python property of open3d.visualization.rendering.Open3DScene `get_view` has been renamed to `view`.
-   Added LineSet::CreateCameraVisualization() for creating a simple camera visualization from intrinsic and extrinsic matrices (PR #3255)

## 0.11

-   Fixes bug for preloading libc++ and libc++abi in Python
-   Added GUI widgets and model-viewing app
-   Fixes travis for race-condition on macOS
-   Fixes appveyor configuration and to build all branches
-   Updated travis.yml to support Ubuntu 18.04, gcc-7, and clang-7.0
-   Contributors guidelines updated
-   Avoid cstdlib random generators in ransac registration, use C++11 random instead.
-   Fixed a bug in open3d::geometry::TriangleMesh::ClusterConnectedTriangles.
-   Added option BUILD_BENCHMARKS for building microbenchmarks
-   Extend Python API of UniformTSDFVolume to allow setting the origin
-   Corrected documentation of PointCloud.h
-   Added ISS Keypoint Detector
-   Added an RPC interface for external visualizers running in a separate process
-   Added `maximum_error` and `boundary_weight` parameter to `simplify_quadric_decimation`
-   Remove support for Python 3.5
-   Development wheels are available for user testing. See [Getting Started](https://www.open3d.org/docs/latest/getting_started.html) page for installation.
-   PointCloud File IO support for new tensor data types.
-   New PointCloud format support: XYZI (ASCII).
-   Fast compression mode for PNG writing. (Issue #846)
-   Ubuntu 20.04 (Focal) support.
-   Added Line3D/Ray3D/Segment3D classes with plane, point, closest-distance, and AABB tests
-   Updated Open3D.h.in to add certain missing header files
-   Add Open3D-ML to Open3D wheel
-   Fix a bug in PointCloud file format, use `float` instead of `float_t`
-   Add per-point covariance member for geometry::PointCloud class.
-   Add Generalized ICP implementation.

## 0.9.0

-   Version bump to 0.9.0<|MERGE_RESOLUTION|>--- conflicted
+++ resolved
@@ -35,11 +35,8 @@
 -   Fix log error message for `probability` argument validation in `PointCloud::SegmentPlane` (PR #6622)
 -   Fix macOS arm64 builds, add CI runner for macOS arm64 (PR #6695)
 -   Fix KDTreeFlann possibly using a dangling pointer instead of internal storage and simplified its members (PR #6734)
-<<<<<<< HEAD
 -   Fix RANSAC early stop if no inliers in a specific iteration (PR #6789)
-=======
 -   Fix segmentation fault (infinite recursion) of DetectPlanarPatches if multiple points have same coordinates (PR #6794)
->>>>>>> 69786b68
 
 ## 0.13
 
