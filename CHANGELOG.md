## Main

-   Fix TriangleMesh::SamplePointsUniformly not sampling triangle meshes uniformly (PR #6653)
-   Fix tensor based TSDF integration example.
-   Use GLIBCXX_USE_CXX11_ABI=ON by default
-   Python 3.9 support. Tensorflow bump 2.4.1 -> 2.5.0. PyTorch bump 1.7.1 -> 1.8.1 (LTS)
-   Fix undefined names: docstr and VisibleDeprecationWarning (PR #3844)
-   Corrected documentation for Tensor based PointClound, LineSet, TriangleMesh (PR #4685)
-   Corrected documentation for KDTree (typo in Notebook) (PR #4744)
-   Corrected documentation for visualisation tutorial
-   Remove `setuptools` and `wheel` from requirements for end users (PR #5020)
-   Fix various typos (PR #5070)
-   Exposed more functionality in SLAM and odometry pipelines
-   Fix for depth estimation for VoxelBlockGrid
-   Reserve fragment buffer for VoxelBlockGrid operations
-   Fix raycasting scene: Allow setting of number of threads that are used for building a raycasting scene
-   Fix Python bindings for CUDA device synchronization, voxel grid saving (PR #5425)
-   Support msgpack versions without cmake
-   Changed TriangleMesh to store materials in a list so they can be accessed by the material index (PR #5938)
-   Support multi-threading in the RayCastingScene function to commit scene (PR #6051).
-   Fix some bad triangle generation in TriangleMesh::SimplifyQuadricDecimation
-   Fix printing of tensor in gpu and add validation check for bounds of axis-aligned bounding box (PR #6444)
-   Python 3.11 support. bump pybind11 v2.6.2 -> v2.11.1
-   Check for support of CUDA Memory Pools at runtime (#4679)
-   Fix `toString`, `CreateFromPoints` methods and improve docs in `AxisAlignedBoundingBox`. 🐛📝
-   Migrate Open3d documentation to furo theme ✨ (#6470)
-   Expose Near Clip + Far Clip parameters to setup_camera in OffscreenRenderer (#6520)
-   Add Doppler ICP in tensor registration pipeline (PR #5237)
-   Rename master branch to main.
-   Support in memory loading of XYZ files
-   Fix geometry picker Error when LineSet objects are presented (PR #6499)
-   Fix mis-configured application .desktop link for the Open3D viewer when installing to a custom path (PR #6599)
-   Fix regression in printing cuda tensor from PR #6444 🐛
-   Add Python pathlib support for file IO (PR #6619)
-   Fix log error message for `probability` argument validation in `PointCloud::SegmentPlane` (PR #6622)
-   Fix macOS arm64 builds, add CI runner for macOS arm64 (PR #6695)
-   Fix KDTreeFlann possibly using a dangling pointer instead of internal storage and simplified its members (PR #6734)
-   Fix RANSAC early stop if no inliers in a specific iteration (PR #6789)
-   Fix segmentation fault (infinite recursion) of DetectPlanarPatches if multiple points have same coordinates (PR #6794)
-   Fix build with fmt v10.2.0 (#6783)
-   Fix segmentation fault (lambda reference capture) of VisualizerWithCustomAnimation::Play (PR #6804)
<<<<<<< HEAD
-   Python 3.12 support
=======
-   Add O3DVisualizer API to enable collapse control of verts in the side panel (PR #6865)
-   Fix minimal oriented bounding box of MeshBase derived classes and add new unit tests (PR #6898)
>>>>>>> e86fcb38

## 0.13

-   CUDA support 10.1 -> 11.0. Tensorflow 2.3.1 -> 2.4.1. PyTorch 1.6.0 -> 1.7.1 (PR #3049). This requires a custom PyTorch wheel from <https://github.com/isl-org/open3d_downloads/releases/tag/torch1.7.1> due to PyTorch issue #52663

## 0.12

-   RealSense SDK v2 integrated for reading RS bag files (PR #2646)
-   Tensor based RGBDImage class, Python bindings for Image and RGBDImage
-   RealSense sensor configuration, live capture and recording (with example and tutorial) (PR #2748)
-   Add mouselook for the legacy visualizer (PR #2551)
-   Add function to randomly downsample pointcloud (PR #3050)
-   Allow TriangleMesh with textures to be added (PR #3170)
-   Python property of open3d.visualization.rendering.Open3DScene `get_view` has been renamed to `view`.
-   Added LineSet::CreateCameraVisualization() for creating a simple camera visualization from intrinsic and extrinsic matrices (PR #3255)

## 0.11

-   Fixes bug for preloading libc++ and libc++abi in Python
-   Added GUI widgets and model-viewing app
-   Fixes travis for race-condition on macOS
-   Fixes appveyor configuration and to build all branches
-   Updated travis.yml to support Ubuntu 18.04, gcc-7, and clang-7.0
-   Contributors guidelines updated
-   Avoid cstdlib random generators in ransac registration, use C++11 random instead.
-   Fixed a bug in open3d::geometry::TriangleMesh::ClusterConnectedTriangles.
-   Added option BUILD_BENCHMARKS for building microbenchmarks
-   Extend Python API of UniformTSDFVolume to allow setting the origin
-   Corrected documentation of PointCloud.h
-   Added ISS Keypoint Detector
-   Added an RPC interface for external visualizers running in a separate process
-   Added `maximum_error` and `boundary_weight` parameter to `simplify_quadric_decimation`
-   Remove support for Python 3.5
-   Development wheels are available for user testing. See [Getting Started](https://www.open3d.org/docs/latest/getting_started.html) page for installation.
-   PointCloud File IO support for new tensor data types.
-   New PointCloud format support: XYZI (ASCII).
-   Fast compression mode for PNG writing. (Issue #846)
-   Ubuntu 20.04 (Focal) support.
-   Added Line3D/Ray3D/Segment3D classes with plane, point, closest-distance, and AABB tests
-   Updated Open3D.h.in to add certain missing header files
-   Add Open3D-ML to Open3D wheel
-   Fix a bug in PointCloud file format, use `float` instead of `float_t`
-   Add per-point covariance member for geometry::PointCloud class.
-   Add Generalized ICP implementation.

## 0.9.0

-   Version bump to 0.9.0<|MERGE_RESOLUTION|>--- conflicted
+++ resolved
@@ -39,12 +39,9 @@
 -   Fix segmentation fault (infinite recursion) of DetectPlanarPatches if multiple points have same coordinates (PR #6794)
 -   Fix build with fmt v10.2.0 (#6783)
 -   Fix segmentation fault (lambda reference capture) of VisualizerWithCustomAnimation::Play (PR #6804)
-<<<<<<< HEAD
 -   Python 3.12 support
-=======
 -   Add O3DVisualizer API to enable collapse control of verts in the side panel (PR #6865)
 -   Fix minimal oriented bounding box of MeshBase derived classes and add new unit tests (PR #6898)
->>>>>>> e86fcb38
 
 ## 0.13
 
