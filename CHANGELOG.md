--- conflicted
+++ resolved
@@ -15,11 +15,8 @@
 * Fix raycasting scene: Allow setting of number of threads that are used for building a raycasting scene
 * Fix Python bindings for CUDA device synchronization, voxel grid saving (PR #5425)
 * Support msgpack versions without cmake
-<<<<<<< HEAD
+* Fix some bad triangle generation in TriangleMesh::SimplifyQuadricDecimation
 * Introduce new optional dependencies support, allowing you to do `pip install open3d[standard]`
-=======
-* Fix some bad triangle generation in TriangleMesh::SimplifyQuadricDecimation
->>>>>>> 10128192
 
 ## 0.13
 
