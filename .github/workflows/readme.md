--- conflicted
+++ resolved
@@ -160,9 +160,35 @@
 
 2.  Also add secret `GCE_PROJECT: open3d-dev`
 
-<<<<<<< HEAD
-
-## C. Development wheels for user testing
+## C. Ccache strategy
+
+-   Typically, a build generates ~500MB cache. A build with Filament compiled from
+    source generates ~600MB cache.
+
+-   Typically, regular X86 Ubuntu and macOS builds take about 40 mins without
+    caching.
+
+-   The bottleneck of the CI is in the ARM build since it runs on a simulator.
+    When building Filament from source, the build time can exceed GitHub's 6-hour
+    limit if caching is not properly activated. With proper caching and good cache
+    hit rate, the ARM build job can run within 1 hour.
+
+-   **The priority is to prevent the ARM cache from being evicted.** This is
+    especially important, when multiple commits are submitted to CI within a short
+    period. In this case, the fast-building jobs will finish, and each commit will
+    generate a cache entry. When the caches add up, they may exceed GitHub's 5GB
+    total cache size limit, thus the ARM cache, being the oldest one, may be
+    evicted.
+
+-   Therefore, we explicitly control the cache size of other build jobs to be
+    **100MB**. These will lead to a 20% (100/500) cache hit rate even under the
+    ideal scenario. However, this is acceptable since the GPU CIs on Google Cloud
+    take 30-40 as well.
+
+-   We also keep the cache size for ARM builds relatively small -- at **700MB**,
+    it is roughly just enough to save one version of the cache.
+
+## D. Development wheels for user testing
 
 ### Google Cloud storage
 
@@ -182,28 +208,4 @@
 gsutil iam ch \
     serviceAccount:open3d-ci-sa-gpu@open3d-dev.iam.gserviceaccount.com:objectAdmin \
     gs://open3d-releases-master
-```
-=======
-## C. Ccache strategy
-
-- Typically, a build generates ~500MB cache. A build with Filament compiled from
-  source generates ~600MB cache.
-- Typically, regular X86 Ubuntu and macOS builds take about 40 mins without
-  caching.
-- The bottleneck of the CI is in the ARM build since it runs on a simulator.
-  When building Filament from source, the build time can exceed GitHub's 6-hour
-  limit if caching is not properly activated. With proper caching and good cache
-  hit rate, the ARM build job can run within 1 hour.
-- **The priority is to prevent the ARM cache from being evicted.** This is
-  especially important, when multiple commits are submitted to CI within a short
-  period. In this case, the fast-building jobs will finish, and each commit will
-  generate a cache entry. When the caches add up, they may exceed GitHub's 5GB
-  total cache size limit, thus the ARM cache, being the oldest one, may be
-  evicted.
-- Therefore, we explicitly control the cache size of other build jobs to be
-  **100MB**. These will lead to a 20% (100/500) cache hit rate even under the
-  ideal scenario. However, this is acceptable since the GPU CIs on Google Cloud
-  take 30-40 as well.
-- We also keep the cache size for ARM builds relatively small -- at **700MB**,
-  it is roughly just enough to save one version of the cache.
->>>>>>> b5bda24a
+```