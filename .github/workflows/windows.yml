--- conflicted
+++ resolved
@@ -46,11 +46,7 @@
         run: |
           mkdir build
           cd build
-<<<<<<< HEAD
-          cmake -G "Visual Studio 16 2019" -A x64 -DBUILD_EXAMPLES=OFF -DCMAKE_INSTALL_PREFIX="C:\Program Files\Open3D" -DBUILD_SHARED_LIBS=${{ matrix.SHARED }} -DSTATIC_WINDOWS_RUNTIME=${{ matrix.STATIC_RUNTIME }} -DBUILD_LIBREALSENSE=ON ..
-=======
-          cmake -G "Visual Studio 16 2019" -A x64 -DBUILD_EXAMPLES=OFF -DCMAKE_INSTALL_PREFIX="C:\Program Files\Open3D" -DBUILD_SHARED_LIBS=${{ matrix.SHARED }} -DSTATIC_WINDOWS_RUNTIME=${{ matrix.STATIC_RUNTIME }} -DBUILD_RPC_INTERFACE=ON ..
->>>>>>> 4586e0dc
+          cmake -G "Visual Studio 16 2019" -A x64 -DBUILD_EXAMPLES=OFF -DCMAKE_INSTALL_PREFIX="C:\Program Files\Open3D" -DBUILD_SHARED_LIBS=${{ matrix.SHARED }} -DSTATIC_WINDOWS_RUNTIME=${{ matrix.STATIC_RUNTIME }} -DBUILD_RPC_INTERFACE=ON -DBUILD_LIBREALSENSE=ON ..
       - name: Build
         run: |
           cd build
@@ -106,11 +102,7 @@
           if (${env:DEVELOPER_BUILD} -ne "OFF") {
             ${env:DEVELOPER_BUILD}="ON"
           }
-<<<<<<< HEAD
-          cmake -G "Visual Studio 16 2019" -A x64 -DCMAKE_BUILD_TYPE=Release -DBUILD_AZURE_KINECT=ON -DCMAKE_INSTALL_PREFIX="C:\Program Files\Open3D" -DBUILD_SHARED_LIBS=OFF -DSTATIC_WINDOWS_RUNTIME=ON -DBUILD_LIBREALSENSE=ON -DDEVELOPER_BUILD="${env:DEVELOPER_BUILD}" ..
-=======
-          cmake -G "Visual Studio 16 2019" -A x64 -DCMAKE_BUILD_TYPE=Release -DBUILD_AZURE_KINECT=ON -DCMAKE_INSTALL_PREFIX="C:\Program Files\Open3D" -DBUILD_SHARED_LIBS=OFF -DSTATIC_WINDOWS_RUNTIME=ON -DDEVELOPER_BUILD="${env:DEVELOPER_BUILD}" -DBUILD_RPC_INTERFACE=ON ..
->>>>>>> 4586e0dc
+          cmake -G "Visual Studio 16 2019" -A x64 -DCMAKE_BUILD_TYPE=Release -DBUILD_AZURE_KINECT=ON -DCMAKE_INSTALL_PREFIX="C:\Program Files\Open3D" -DBUILD_SHARED_LIBS=OFF -DSTATIC_WINDOWS_RUNTIME=ON -DBUILD_RPC_INTERFACE=ON -DBUILD_LIBREALSENSE=ON -DDEVELOPER_BUILD="${env:DEVELOPER_BUILD}" ..
 
       - name: Build Python package
         shell: pwsh
