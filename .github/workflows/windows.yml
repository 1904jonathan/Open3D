--- conflicted
+++ resolved
@@ -34,12 +34,8 @@
     - name: Build
       run: |
         cd build
-<<<<<<< HEAD
-        cmake --build . --parallel 2 --config ${{ matrix.config }} --target INSTALL --verbose
-=======
         cmake --build . --parallel 2 --config ${{ matrix.config }} --target INSTALL
         cmake --build . --parallel 2 --config ${{ matrix.config }} --target build-examples-iteratively
->>>>>>> 624adfcd
     - name: Linking to Open3D
       run: |
         cd docs\_static\C++
