name: MacOS
permissions: {}

on:
  workflow_dispatch:
    inputs:
      developer_build:
        description: 'Set to OFF for Release builds.'
        required: false
        default: 'ON'

  push:
    branches:
      - main
  pull_request:
    types: [opened, reopened, synchronize]  # Rebuild on new pushes to PR

concurrency:
  group: ${{ github.workflow }}-${{ github.event.pull_request.number || github.ref }}
  cancel-in-progress: true

env:
  # https://docs.github.com/en/actions/using-github-hosted-runners/about-github-hosted-runners#supported-runners-and-hardware-resources
  NPROC: 4
  DEVELOPER_BUILD: ${{ github.event.inputs.developer_build || 'ON' }}

jobs:
  MacOS:
    permissions:
      contents: write  # upload
    runs-on: ${{ matrix.os }}
    strategy:
      fail-fast: false
      matrix:
        # macos-12 is Intel runner, macos-14 is Apple Silicon
        # https://github.com/actions/runner-images
        os: [macos-12, macos-14]
        CONFIG: [ON, OFF]
    env:
      BUILD_SHARED_LIBS: ${{ matrix.CONFIG }}
      BUILD_CUDA_MODULE: OFF
      BUILD_TENSORFLOW_OPS: ${{ matrix.CONFIG }}
      BUILD_PYTORCH_OPS: ${{ matrix.CONFIG }}
      LOW_MEM_USAGE: ON
    steps:
      - name: Checkout source code
        uses: actions/checkout@v4
      - name: Setup cache
        uses: actions/cache@v4
        with:
          # Ref: https://github.com/apache/incubator-mxnet/pull/18459/files
          path: ~/.ccache
          # We include the commit sha in the cache key, as new cache entries are
          # only created if there is no existing entry for the key yet.
          key: ${{ runner.os }}-${{ runner.arch }}-ccache-${{ github.sha }}
          # Restore any ccache cache entry, if none for
          # ${{ runner.os }}-${{ runner.arch }}-ccache-${{ github.sha }} exists.
          # Common prefix will be used so that ccache can be used across commits.
          restore-keys: |
            ${{ runner.os }}-${{ runner.arch }}-ccache

      - name: Set up Python version
        uses: actions/setup-python@v5
        with:
          python-version: '3.11'

      - name: Install dependencies
        run: |
          brew install ccache pkg-config

          if [[ ${{ runner.arch}} == "ARM64"  ]]; then
            # Fix gfortran not found issue
            ln -s $(which gfortran-13) /usr/local/bin/gfortran

            # Default macos-14 image Xcode (version 15.0.1) linker causes build issues.
            # Newer Xcode versions work, but embree recommends Apple clang <= 14 on
            # arm64 to avoid possible "EXEC_BAD_INSTRUCTION" runtime exceptions:
            # https://github.com/embree/embree/releases/tag/v4.3.1
            sudo xcode-select -switch /Applications/Xcode_14.3.1.app
          fi

          # Install libomp 11.1.0 from old brew bottle for x64 catalina (10.15)
          # / arm64 big sur (11.0). Directly installing the Ruby formula will
          # install for the current OS.
          # https://github.com/microsoft/LightGBM/issues/4229
          if [[ ${{ runner.arch}} == "X64"  ]]; then
            brew unlink libomp
            # x64 catalina (10.15) bottle
            export LIBOMP_BOTTLE_HASH=45a5aa653bd45bd5ff5858580b1a4670c4b5a51ea29d68d45a53f72f56010e05
          else # ARM64
            # arm64 big_sur (11.0) bottle
            export LIBOMP_BOTTLE_HASH=f87f7841eb8b72650fa771af39642361aec371ea1a1f94f081ecc0e8168a0e75
          fi
          curl -L -H "Authorization: Bearer QQ==" -o libomp-11.1.0.bottle.tar.gz \
          https://ghcr.io/v2/homebrew/core/libomp/blobs/sha256:$LIBOMP_BOTTLE_HASH
          brew install -f libomp-11.1.0.bottle.tar.gz

          ccache -M 2G  # See .github/workflows/readme.md for ccache strategy.
      - name: Config and build
        run: |
          PATH=/usr/local/var/homebrew/linked/ccache/libexec:$PATH
          ccache -s
          ./util/run_ci.sh
          DEVEL_PKG_NAME="$(basename build/package/open3d-devel-*.tar.xz)"
          echo "DEVEL_PKG_NAME=$DEVEL_PKG_NAME" >> $GITHUB_ENV
      - name: Build Open3D viewer app
        if: ${{ env.BUILD_SHARED_LIBS == 'OFF' }}
        run: |
          OPEN3D_VERSION_FULL="$(grep -F OPEN3D_VERSION_FULL build/CMakeCache.txt | cut -f2 -d'=')"
          PATH=/usr/local/var/homebrew/linked/ccache/libexec:$PATH
          pushd build
          make -j${NPROC} Open3DViewer
          pushd bin
          zip -rv "open3d-${OPEN3D_VERSION_FULL}-app-macosx-10_15-${{ runner.arch }}.zip" Open3D.app
          ccache -s

      - name: Upload package
        if: ${{ env.BUILD_SHARED_LIBS == 'ON' }}
        uses: actions/upload-artifact@v4
        with:
          name: ${{ env.DEVEL_PKG_NAME }}
          path: build/package/${{ env.DEVEL_PKG_NAME }}
          if-no-files-found: error

      - name: Update package devel release
        if: ${{ github.ref == 'refs/heads/main' && env.BUILD_SHARED_LIBS == 'ON' }}
        env:
          GH_TOKEN: ${{ secrets.GITHUB_TOKEN }}
        run: |
          gh release upload main-devel build/package/${{ env.DEVEL_PKG_NAME }} --clobber
          gh release view main-devel

      - name: Upload Open3D viewer app
        uses: actions/upload-artifact@v4
        if: ${{ env.BUILD_SHARED_LIBS == 'OFF' }}
        with:
          name: open3d-app-macosx-10_15-${{ runner.arch}}
          path: build/bin/open3d-*-app-macosx-10_15-${{ runner.arch }}.zip
          if-no-files-found: error

  fuse-viewer:
    permissions:
      contents: write  # Release upload
    name: Fuse x64 and ARM64 viewer app
    runs-on: [macos-12]
    needs: [MacOS]
    steps:
      - name: Checkout source code  # for gh release upload
        uses: actions/checkout@v4
      - name: Download viewer apps
        uses: actions/download-artifact@v4
        with:
          pattern: open3d-app-macosx-10_15-*
          merge-multiple: true

      - name: Fuse x64 and arm64 viewer apps
        run: |
          unzip open3d-*-app-macosx-10_15-X64.zip -d x64
          unzip open3d-*-app-macosx-10_15-ARM64.zip -d arm64
          APP_NAME=$(ls open3d-*-app-macosx-10_15-X64.zip)
          APP_NAME=${APP_NAME/-X64/-universal2}  # includes version
          for i in arm64/Open3D.app/Contents/MacOS/*; do
            filepath=Open3D.app/Contents/MacOS/$(basename $i)
            lipo -create arm64/${filepath} x64/${filepath} -output arm64/${filepath}
          done
          mv arm64/Open3D.app Open3D.app
          zip -rv "${APP_NAME}" Open3D.app

      - name: Upload Open3D viewer app
        uses: actions/upload-artifact@v4
        with:
          name: open3d-app-macosx-10_15-universal2
          path: open3d-*-app-macosx-10_15-universal2.zip
          if-no-files-found: error

      - name: Update viewer devel release
        if: ${{ github.ref == 'refs/heads/main' }}
        env:
          GH_TOKEN: ${{ secrets.GITHUB_TOKEN }}
        run: |
          gh release upload main-devel open3d-*-app-macosx-10_15-universal2.zip --clobber
          gh release view main-devel


  build-wheel:
    name: Build wheel
    permissions:
      contents: write  # upload
    runs-on: ${{ matrix.os }}
    strategy:
      fail-fast: false
      # https://github.community/t/how-to-conditionally-include-exclude-items-in-matrix-eg-based-on-branch/16853/6
      matrix:
<<<<<<< HEAD
        python_version: ['3.8', '3.9', '3.10', '3.11', '3.12']
=======
        # macos-12 is Intel runner, macos-14 is Apple Silicon
        # https://github.com/actions/runner-images
        os: [macos-12, macos-14]
        python_version: ['3.8', '3.9', '3.10', '3.11']
>>>>>>> afb23f84
        is_main:
          - ${{ github.ref == 'refs/heads/main' }}
        exclude:
          # TODO: remove macos-14 excludes when https://github.com/actions/setup-python/issues/808 is fixed
          - os: macos-14
            python_version: '3.8'
          - os: macos-14
            python_version: '3.9'
          - is_main: false
            python_version: '3.8'
          - is_main: false
            python_version: '3.9'
          - is_main: false
            python_version: '3.10'
          - is_main: false
            python_version: '3.11'

    env:
      BUILD_CUDA_MODULE: OFF
      OPEN3D_ML_ROOT: ${{ github.workspace }}/Open3D-ML
    steps:
      - name: Checkout source code
        uses: actions/checkout@v4

      - name: Checkout Open3D-ML source code
        uses: actions/checkout@v4
        with:
          repository: isl-org/Open3D-ML
          path: ${{ env.OPEN3D_ML_ROOT }}

      - name: Setup cache
        uses: actions/cache@v4
        with:
          # Ref: https://github.com/apache/incubator-mxnet/pull/18459/files
          path: ~/.ccache
          # We include the commit sha in the cache key, as new cache entries are
          # only created if there is no existing entry for the key yet.
          key: ${{ runner.os }}-${{ runner.arch }}-ccache-${{ github.sha }}
          # Restore any ccache cache entry, if none for
          # ${{ runner.os }}-${{ runner.arch }}-ccache-${{ github.sha }} exists.
          # Common prefix will be used so that ccache can be used across commits.
          restore-keys: |
            ${{ runner.os }}-${{ runner.arch }}-ccache

      - name: Set up Python
        uses: actions/setup-python@v5
        with:
          python-version: ${{ matrix.python_version }}

      - name: Install dependencies
        run: |
          echo "Using python: $(which python)"
          python --version
          echo -n "Using pip: $(which pip)"
          python -m pip --version
          echo "Using cmake: $(which cmake)"
          cmake --version
          source util/ci_utils.sh
          install_python_dependencies

          # Fix macos-14 arm64 runner image issues, see comments in MacOS job.
          if [[ ${{ runner.arch}} == "ARM64"  ]]; then
            ln -s $(which gfortran-13) /usr/local/bin/gfortran
            sudo xcode-select -switch /Applications/Xcode_14.3.1.app
          fi

          # Install libomp 11.1.0. See comment above.
          if [[ ${{ runner.arch}} == "X64"  ]]; then
            brew unlink libomp
            # x64 catalina (10.15) bottle
            export LIBOMP_BOTTLE_HASH=45a5aa653bd45bd5ff5858580b1a4670c4b5a51ea29d68d45a53f72f56010e05
          else # ARM64
            # arm64 big_sur (11.0) bottle
            export LIBOMP_BOTTLE_HASH=f87f7841eb8b72650fa771af39642361aec371ea1a1f94f081ecc0e8168a0e75
          fi
          curl -L -H "Authorization: Bearer QQ==" -o libomp-11.1.0.bottle.tar.gz \
          https://ghcr.io/v2/homebrew/core/libomp/blobs/sha256:$LIBOMP_BOTTLE_HASH
          brew install -f libomp-11.1.0.bottle.tar.gz
          brew install ccache
          ccache -M 2G  # See .github/workflows/readme.md for ccache strategy.

      - name: Config and build wheel
        run: |
          PATH=/usr/local/var/homebrew/linked/ccache/libexec:$PATH
          ccache -s
          source util/ci_utils.sh
          build_pip_package
          ccache -s
          PIP_PKG_NAME="$(basename build/lib/python_package/pip_package/open3d*.whl)"
          echo "PIP_PKG_NAME=$PIP_PKG_NAME" >> $GITHUB_ENV

      - name: Upload wheel
        uses: actions/upload-artifact@v4
        with:
          name: ${{ env.PIP_PKG_NAME }}
          path: build/lib/python_package/pip_package/${{ env.PIP_PKG_NAME }}
          if-no-files-found: error

  fuse-wheel:
    name: Fuse universal2 wheel
    permissions:
      contents: write  # Release upload
    runs-on: [macos-12]
    needs: [build-wheel]
    strategy:
      fail-fast: false
      # https://github.community/t/how-to-conditionally-include-exclude-items-in-matrix-eg-based-on-branch/16853/6
      matrix:
        python_version: ['3.10', '3.11']
        is_main:
          - ${{ github.ref == 'refs/heads/main' }}
        exclude:
          - is_main: false
            python_version: '3.10'
    steps:
      - name: Checkout source code  # for gh release upload
        uses: actions/checkout@v4
      - name: Set up Python
        uses: actions/setup-python@v5
        with:
          python-version: ${{ matrix.python_version }}

      - name: Download X64 wheels
        uses: actions/download-artifact@v4
        with:
          pattern: open3d-*macosx*_x86_64.whl
          path: x64_wheels
          merge-multiple: true

      - name: Download ARM64 wheels
        uses: actions/download-artifact@v4
        with:
          pattern: open3d-*macosx*_arm64.whl
          path: arm64_wheels
          merge-multiple: true

      - name: Fuse x64 and ARM64 wheels
        env:
          python_version: ${{ matrix.python_version }}
        run: |
          PYTAG="-cp$(echo ${{ env.python_version }} | tr -d '.')"
          mkdir universal_wheels
          pip install delocate
          delocate-fuse -v x64_wheels/open3d-*${PYTAG}*.whl arm64_wheels/open3d-*${PYTAG}*.whl
          # Normalize file name as delocate-fuse doesn't update it
          OLD_WHL_NAME=$(basename x64_wheels/open3d-*${PYTAG}*.whl)
          NEW_WHL_NAME=${OLD_WHL_NAME/x86_64/universal2}
          mv x64_wheels/${OLD_WHL_NAME} universal_wheels/${NEW_WHL_NAME}
          echo "PIP_PKG_NAME=$NEW_WHL_NAME" >> $GITHUB_ENV

      - name: Upload merged wheels
        uses: actions/upload-artifact@v4
        with:
          name: ${{ env.PIP_PKG_NAME }}
          path: universal_wheels/${{ env.PIP_PKG_NAME }}
          if-no-files-found: error

      - name: Update devel release
        if: ${{ github.ref == 'refs/heads/main' }}
        env:
          GH_TOKEN: ${{ secrets.GITHUB_TOKEN }}
        run: |
          gh release upload main-devel universal_wheels/${{ env.PIP_PKG_NAME }} --clobber
          gh release view main-devel

  test-wheel:
    name: Test wheel
    permissions:
      contents: read
    runs-on: ${{ matrix.os }}
    needs: [build-wheel]
    strategy:
      fail-fast: false
      matrix:
<<<<<<< HEAD
        python_version: ['3.8', '3.9', '3.10', '3.11', '3.12']
=======
        os: [macos-12, macos-14]
        python_version: ['3.8', '3.9', '3.10', '3.11']
>>>>>>> afb23f84
        is_main:
          - ${{ github.ref == 'refs/heads/main' }}
        exclude:
          - os: macos-14
            python_version: '3.8'
          - os: macos-14
            python_version: '3.9'
          - is_main: false
            python_version: '3.8'
          - is_main: false
            python_version: '3.9'
          - is_main: false
            python_version: '3.10'
          - is_main: false
            python_version: '3.11'

    env:
      OPEN3D_ML_ROOT: ${{ github.workspace }}/Open3D-ML
    steps:
      - name: Checkout source code
        uses: actions/checkout@v4

      - name: Checkout Open3D-ML source code
        uses: actions/checkout@v4
        with:
          repository: isl-org/Open3D-ML
          path: ${{ env.OPEN3D_ML_ROOT }}

      - name: Download wheels
        uses: actions/download-artifact@v4
        with:
          pattern: open3d-*macosx*.whl
          merge-multiple: true

      - name: Set up Python
        uses: actions/setup-python@v5
        with:
          python-version: ${{ matrix.python_version }}

      - name: Test Python package
        run: |
          python -V
          source util/ci_utils.sh
          pi_tag=$(python -c "import sys; print(f'cp{sys.version_info.major}{sys.version_info.minor}')")
          test_wheel open3d*-"$pi_tag"-*_$(uname -m).whl

      - name: Run Python unit tests
        run: |
          source util/ci_utils.sh
          echo "Running Open3D python tests..."
          run_python_tests<|MERGE_RESOLUTION|>--- conflicted
+++ resolved
@@ -191,14 +191,10 @@
       fail-fast: false
       # https://github.community/t/how-to-conditionally-include-exclude-items-in-matrix-eg-based-on-branch/16853/6
       matrix:
-<<<<<<< HEAD
-        python_version: ['3.8', '3.9', '3.10', '3.11', '3.12']
-=======
         # macos-12 is Intel runner, macos-14 is Apple Silicon
         # https://github.com/actions/runner-images
         os: [macos-12, macos-14]
-        python_version: ['3.8', '3.9', '3.10', '3.11']
->>>>>>> afb23f84
+        python_version: ['3.8', '3.9', '3.10', '3.11', '3.12']
         is_main:
           - ${{ github.ref == 'refs/heads/main' }}
         exclude:
@@ -373,12 +369,8 @@
     strategy:
       fail-fast: false
       matrix:
-<<<<<<< HEAD
+        os: [macos-12, macos-14]
         python_version: ['3.8', '3.9', '3.10', '3.11', '3.12']
-=======
-        os: [macos-12, macos-14]
-        python_version: ['3.8', '3.9', '3.10', '3.11']
->>>>>>> afb23f84
         is_main:
           - ${{ github.ref == 'refs/heads/main' }}
         exclude:
