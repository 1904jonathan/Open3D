--- conflicted
+++ resolved
@@ -3,12 +3,8 @@
   global:
     - SHARED=OFF
     - BUILD_DEPENDENCY_FROM_SOURCE=OFF
-<<<<<<< HEAD
+    - BUILD_TENSORFLOW_OPS=ON
     - NPROC=1
-=======
-    - BUILD_TENSORFLOW_OPS=ON
-    - NPROC=2
->>>>>>> 2af072ac
 
 notifications:
   email:
@@ -64,11 +60,7 @@
         - which python
         - python -V
         - pip install -U -q sphinx sphinx-rtd-theme nbsphinx Pillow
-<<<<<<< HEAD
         - cmake -DPYTHON_EXECUTABLE=`which python` -DENABLE_HEADLESS_RENDERING=ON -DENABLE_GUI=OFF -DBUILD_GLEW=ON -DBUILD_GLFW=ON -DWITH_OPENMP=OFF ..
-=======
-        - cmake -DPYTHON_EXECUTABLE=`which python` -DENABLE_HEADLESS_RENDERING=ON -DBUILD_GLEW=ON -DBUILD_GLFW=ON -DWITH_OPENMP=OFF ..
->>>>>>> 2af072ac
         - make install-pip-package -j$NPROC
         - make -j$NPROC
         - bin/GLInfo
@@ -131,21 +123,12 @@
         - brew update
         - brew upgrade python || true
         - ./util/scripts/install-deps-osx.sh
-<<<<<<< HEAD
       script: travis_wait 90 ./util/scripts/run-travis.sh
 
     - os: osx
       osx_image: xcode10.2
-      env: BUILD_DEPENDENCY_FROM_SOURCE=ON
+      env: BUILD_DEPENDENCY_FROM_SOURCE=ON BUILD_TENSORFLOW_OPS=OFF
       script: travis_wait 90 ./util/scripts/run-travis.sh
-=======
-      script: travis_wait 40 ./util/scripts/run-travis.sh
-
-    - os: osx
-      osx_image: xcode10.1
-      env: BUILD_DEPENDENCY_FROM_SOURCE=ON BUILD_TENSORFLOW_OPS=OFF
-      script: travis_wait 40 ./util/scripts/run-travis.sh
->>>>>>> 2af072ac
 
     # - env: DOCKER=YES UBUNTU=16.04 BUNDLE=deps ENV=py3 LINK=STATIC
     #   script: ./util/docker/open3d-test/tools/test.sh $UBUNTU $BUNDLE $ENV $LINK
