--- conflicted
+++ resolved
@@ -37,6 +37,8 @@
     else:
         return CDLL(str(path))
 
+if sys.platform == 'win32':  # Unix: Use rpath to find libraries
+    _win32_dll_dir = os.add_dll_directory(str(Path(__file__).parent))
 
 if _build_config["BUILD_GUI"] and not (find_library("c++abi") or
                                        find_library("c++")):
@@ -46,19 +48,6 @@
     except StopIteration:  # Not found: check system paths while loading
         pass
 
-<<<<<<< HEAD
-if sys.platform == 'win32':  # Unix: Use rpath to find libraries
-    load_cdll(str(next((Path(__file__).parent).glob("tbb12*dll"))))
-
-# Enable CPU rendering based on env vars
-if _build_config["BUILD_GUI"] and sys.platform.startswith("linux") and (
-        os.getenv("OPEN3D_CPU_RENDERING", default="") == "true"):
-    os.environ["LIBGL_DRIVERS_PATH"] = str(Path(__file__).parent)
-    load_cdll(Path(__file__).parent / "libEGL.so.1")
-    load_cdll(Path(__file__).parent / "libGL.so.1")
-
-=======
->>>>>>> e86fcb38
 __DEVICE_API__ = "cpu"
 if _build_config["BUILD_CUDA_MODULE"]:
     # Load CPU pybind dll gracefully without introducing new python variable.
@@ -198,4 +187,6 @@
     }]
 
 
+if sys.platform == 'win32':
+    _win32_dll_dir.close()
 del os, sys, CDLL, load_cdll, find_library, Path, warnings, _insert_pybind_names