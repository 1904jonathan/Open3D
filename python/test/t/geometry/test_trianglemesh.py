--- conflicted
+++ resolved
@@ -354,12 +354,12 @@
     assert filled.to_legacy().is_watertight()
 
 
-<<<<<<< HEAD
 def test_uvatlas():
     box = o3d.t.geometry.TriangleMesh.create_box()
     box.compute_uvatlas()
     assert box.triangle['texture_uvs'].shape == (12, 3, 2)
-=======
+
+
 def test_bake_vertex_attr_textures():
     desired = np.array([
         [[0., 0., 0.], [0., 0., 0.], [1., 0.25, 0.75], [1., 0.75, 0.75],
@@ -405,5 +405,4 @@
     textures = box.bake_triangle_attr_textures(8, {'index'},
                                                margin=0.1,
                                                fill=-1)
-    np.testing.assert_equal(textures['index'].numpy(), desired)
->>>>>>> 99113cf3
+    np.testing.assert_equal(textures['index'].numpy(), desired)