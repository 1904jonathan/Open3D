--- conflicted
+++ resolved
@@ -46,10 +46,6 @@
 
 def test_slice_plane():
     box = o3d.t.geometry.TriangleMesh.create_box()
-<<<<<<< HEAD
-    box.vertex['positions']
-=======
->>>>>>> 8550f79d
     slices = box.slice_plane([0, 0.5, 0], [1, 1, 1], [-0.1, 0, 0.1])
     assert slices.point['positions'].shape == (9, 3)
     assert slices.line['indices'].shape == (9, 2)
