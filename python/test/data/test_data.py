# ----------------------------------------------------------------------------
# -                        Open3D: www.open3d.org                            -
# ----------------------------------------------------------------------------
# The MIT License (MIT)
#
# Copyright (c) 2018-2021 www.open3d.org
#
# Permission is hereby granted, free of charge, to any person obtaining a copy
# of this software and associated documentation files (the "Software"), to deal
# in the Software without restriction, including without limitation the rights
# to use, copy, modify, merge, publish, distribute, sublicense, and/or sell
# copies of the Software, and to permit persons to whom the Software is
# furnished to do so, subject to the following conditions:
#
# The above copyright notice and this permission notice shall be included in
# all copies or substantial portions of the Software.
#
# THE SOFTWARE IS PROVIDED "AS IS", WITHOUT WARRANTY OF ANY KIND, EXPRESS OR
# IMPLIED, INCLUDING BUT NOT LIMITED TO THE WARRANTIES OF MERCHANTABILITY,
# FITNESS FOR A PARTICULAR PURPOSE AND NONINFRINGEMENT. IN NO EVENT SHALL THE
# AUTHORS OR COPYRIGHT HOLDERS BE LIABLE FOR ANY CLAIM, DAMAGES OR OTHER
# LIABILITY, WHETHER IN AN ACTION OF CONTRACT, TORT OR OTHERWISE, ARISING
# FROM, OUT OF OR IN CONNECTION WITH THE SOFTWARE OR THE USE OR OTHER DEALINGS
# IN THE SOFTWARE.
# ----------------------------------------------------------------------------

import open3d as o3d
import pytest

from pathlib import Path
import os
import shutil


def test_dataset_base():
    default_data_root = Path.home() / "open3d_data"

    ds = o3d.data.Dataset("some_prefix")
    assert Path(ds.data_root) == default_data_root

    ds_custom = o3d.data.Dataset("some_prefix", "/my/custom/data_root")
    assert Path(ds_custom.data_root) == Path("/my/custom/data_root")
    assert ds_custom.prefix == "some_prefix"
    assert Path(ds_custom.download_dir) == Path(
        "/my/custom/data_root/download/some_prefix")
    assert Path(ds_custom.extract_dir) == Path(
        "/my/custom/data_root/extract/some_prefix")


def get_default_gt_dirs(prefix):
    gt_data_root = Path.home() / "open3d_data"
    gt_download_dir = gt_data_root / "download" / prefix
    gt_extract_dir = gt_data_root / "extract" / prefix
    return gt_data_root, gt_download_dir, gt_extract_dir


def test_simple_dataset_base():
    prefix = "O3DTestSimpleDataset"
    gt_data_root, gt_download_dir, gt_extract_dir = get_default_gt_dirs(prefix)

    url_mirrors = [
        "https://github.com/isl-org/open3d_downloads/releases/download/"
        "20220201-data/BunnyMesh.ply"
    ]
    md5 = "568f871d1a221ba6627569f1e6f9a3f2"

    shutil.rmtree(gt_download_dir, ignore_errors=True)
    shutil.rmtree(gt_extract_dir, ignore_errors=True)

    single_download_dataset = o3d.data.SingleDownloadDataset(prefix,
                                                             url_mirrors,
                                                             md5,
                                                             no_extract=True)

    assert os.path.isfile(gt_extract_dir / "BunnyMesh.ply") == True
    assert os.path.isfile(gt_download_dir / "BunnyMesh.ply") == True

    assert single_download_dataset.prefix == prefix
    assert Path(single_download_dataset.data_root) == gt_data_root
    assert Path(single_download_dataset.download_dir) == gt_download_dir
    assert Path(single_download_dataset.extract_dir) == gt_extract_dir

    shutil.rmtree(gt_download_dir, ignore_errors=True)
    shutil.rmtree(gt_extract_dir, ignore_errors=True)


def test_demo_icp_pointclouds():
    prefix = "O3DTestDemoICPPointClouds"
    gt_data_root, gt_download_dir, gt_extract_dir = get_default_gt_dirs(prefix)

    shutil.rmtree(gt_download_dir, ignore_errors=True)
    shutil.rmtree(gt_extract_dir, ignore_errors=True)

    demo_icp = o3d.data.DemoICPPointClouds(prefix)
    assert os.path.isdir(gt_download_dir) == True

    gt_paths = [
        gt_extract_dir / "cloud_bin_0.pcd", gt_extract_dir / "cloud_bin_1.pcd",
        gt_extract_dir / "cloud_bin_2.pcd"
    ]

    assert len(demo_icp.paths) == len(gt_paths)
    for gt_path, demo_icp_path in zip(gt_paths, demo_icp.paths):
        assert Path(gt_path) == Path(demo_icp_path)
        assert os.path.isfile(gt_path) == True

    assert demo_icp.prefix == prefix
    assert Path(demo_icp.data_root) == Path(gt_data_root)
    assert Path(demo_icp.download_dir) == Path(gt_download_dir)
    assert Path(demo_icp.extract_dir) == Path(gt_extract_dir)

    shutil.rmtree(gt_download_dir, ignore_errors=True)
    shutil.rmtree(gt_extract_dir, ignore_errors=True)


def test_demo_colored_icp_pointclouds():
    prefix = "O3DTestDemoColoredICPPointClouds"
    gt_data_root, gt_download_dir, gt_extract_dir = get_default_gt_dirs(prefix)

    shutil.rmtree(gt_download_dir, ignore_errors=True)
    shutil.rmtree(gt_extract_dir, ignore_errors=True)

    demo_colored_icp = o3d.data.DemoColoredICPPointClouds(prefix)
    assert os.path.isdir(gt_download_dir) == True

    gt_paths = [
        gt_extract_dir / "frag_115.ply", gt_extract_dir / "frag_116.ply"
    ]

    assert len(demo_colored_icp.paths) == len(gt_paths)
    for gt_path, demo_colored_icp_path in zip(gt_paths, demo_colored_icp.paths):
        assert Path(gt_path) == Path(demo_colored_icp_path)
        assert os.path.isfile(gt_path) == True

    assert demo_colored_icp.prefix == prefix
    assert Path(demo_colored_icp.data_root) == gt_data_root
    assert Path(demo_colored_icp.download_dir) == gt_download_dir
    assert Path(demo_colored_icp.extract_dir) == gt_extract_dir

    shutil.rmtree(gt_download_dir, ignore_errors=True)
    shutil.rmtree(gt_extract_dir, ignore_errors=True)


def test_demo_crop_pointcloud():
    prefix = "O3DTestDemoCropPointCloud"
    gt_data_root, gt_download_dir, gt_extract_dir = get_default_gt_dirs(prefix)

    shutil.rmtree(gt_download_dir, ignore_errors=True)
    shutil.rmtree(gt_extract_dir, ignore_errors=True)

    demo_crop_pcd = o3d.data.DemoCropPointCloud(prefix)
    assert os.path.isdir(gt_download_dir) == True

    assert Path(demo_crop_pcd.pointcloud_path) == gt_extract_dir / \
        "fragment.ply"
    assert os.path.isfile(demo_crop_pcd.pointcloud_path) == True
    assert Path(demo_crop_pcd.cropped_json_path) == gt_extract_dir / \
        "cropped.json"
    assert os.path.isfile(demo_crop_pcd.pointcloud_path) == True

    assert demo_crop_pcd.prefix == prefix
    assert Path(demo_crop_pcd.data_root) == gt_data_root
    assert Path(demo_crop_pcd.download_dir) == gt_download_dir
    assert Path(demo_crop_pcd.extract_dir) == gt_extract_dir

    shutil.rmtree(gt_download_dir, ignore_errors=True)
    shutil.rmtree(gt_extract_dir, ignore_errors=True)


def test_demo_pointcloud_feature_matching():
    prefix = "O3DTestDemoPointCloudFeatureMatching"
    gt_data_root, gt_download_dir, gt_extract_dir = get_default_gt_dirs(prefix)

    shutil.rmtree(gt_download_dir, ignore_errors=True)
    shutil.rmtree(gt_extract_dir, ignore_errors=True)

    demo_feature_matching = o3d.data.DemoPointCloudFeatureMatching(prefix)
    assert os.path.isdir(gt_download_dir) == True

    gt_pointcloud_paths = [
        gt_extract_dir / "cloud_bin_0.pcd", gt_extract_dir / "cloud_bin_1.pcd"
    ]
    assert len(
        demo_feature_matching.pointcloud_paths) == len(gt_pointcloud_paths)
    for gt_path, demo_feature_matching_pointcloud_path in zip(
            gt_pointcloud_paths, demo_feature_matching.pointcloud_paths):
        assert Path(demo_feature_matching_pointcloud_path) == gt_path
        assert os.path.isfile(gt_path) == True

    gt_fpfh_feature_paths = [
        gt_extract_dir / "cloud_bin_0.fpfh.bin",
        gt_extract_dir / "cloud_bin_1.fpfh.bin"
    ]
    assert len(
        demo_feature_matching.fpfh_feature_paths) == len(gt_fpfh_feature_paths)
    for gt_path, demo_feature_matching_fpfh_feature_path in zip(
            gt_fpfh_feature_paths, demo_feature_matching.fpfh_feature_paths):
        assert Path(demo_feature_matching_fpfh_feature_path) == gt_path
        assert os.path.isfile(gt_path) == True

    gt_l32d_feature_paths = [
        gt_extract_dir / "cloud_bin_0.d32.bin",
        gt_extract_dir / "cloud_bin_1.d32.bin"
    ]
    assert len(
        demo_feature_matching.l32d_feature_paths) == len(gt_l32d_feature_paths)
    for gt_path, demo_feature_matching_l32d_feature_path in zip(
            gt_l32d_feature_paths, demo_feature_matching.l32d_feature_paths):
        assert Path(demo_feature_matching_l32d_feature_path) == gt_path
        assert os.path.isfile(gt_path) == True

    assert demo_feature_matching.prefix == prefix
    assert Path(demo_feature_matching.data_root) == gt_data_root
    assert Path(demo_feature_matching.download_dir) == gt_download_dir
    assert Path(demo_feature_matching.extract_dir) == gt_extract_dir

    shutil.rmtree(gt_download_dir, ignore_errors=True)
    shutil.rmtree(gt_extract_dir, ignore_errors=True)


def test_demo_pose_graph_optimization():
    prefix = "O3DTestDemoPoseGraphOptimization"
    gt_data_root, gt_download_dir, gt_extract_dir = get_default_gt_dirs(prefix)

    shutil.rmtree(gt_download_dir, ignore_errors=True)
    shutil.rmtree(gt_extract_dir, ignore_errors=True)

    demo_pose_optimization = o3d.data.DemoPoseGraphOptimization(prefix)
    assert os.path.isdir(gt_download_dir) == True

    assert Path(demo_pose_optimization.pose_graph_fragment_path) == gt_extract_dir / \
        "pose_graph_example_fragment.json"
    assert os.path.isfile(
        demo_pose_optimization.pose_graph_fragment_path) == True
<<<<<<< HEAD
    assert demo_pose_optimization.pose_graph_global_path == gt_extract_dir + \
        "/pose_graph_example_global.json"
    assert os.path.isfile(
        demo_pose_optimization.pose_graph_global_path) == True
=======
    assert Path(demo_pose_optimization.pose_graph_global_path) == gt_extract_dir / \
        "pose_graph_example_global.json"
    assert os.path.isfile(demo_pose_optimization.pose_graph_global_path) == True
>>>>>>> d5da1a9d

    assert demo_pose_optimization.prefix == prefix
    assert Path(demo_pose_optimization.data_root) == gt_data_root
    assert Path(demo_pose_optimization.download_dir) == gt_download_dir
    assert Path(demo_pose_optimization.extract_dir) == gt_extract_dir

    shutil.rmtree(gt_download_dir, ignore_errors=True)
    shutil.rmtree(gt_extract_dir, ignore_errors=True)


def test_sample_pointcloud_pcd():
    prefix = "O3DTestSamplePointCloudPCD"
    gt_data_root, gt_download_dir, gt_extract_dir = get_default_gt_dirs(prefix)

    shutil.rmtree(gt_download_dir, ignore_errors=True)
    shutil.rmtree(gt_extract_dir, ignore_errors=True)

    pcd_pointcloud = o3d.data.SamplePointCloudPCD(prefix)
    assert os.path.isdir(gt_download_dir) == True

    assert Path(pcd_pointcloud.path) == gt_extract_dir / "fragment.pcd"
    assert os.path.isfile(pcd_pointcloud.path) == True

    assert pcd_pointcloud.prefix == prefix
    assert Path(pcd_pointcloud.data_root) == gt_data_root
    assert Path(pcd_pointcloud.download_dir) == gt_download_dir
    assert Path(pcd_pointcloud.extract_dir) == gt_extract_dir

    shutil.rmtree(gt_download_dir, ignore_errors=True)
    shutil.rmtree(gt_extract_dir, ignore_errors=True)


def test_sample_pointcloud_ply():
    prefix = "O3DTestSamplePointCloudPLY"
    gt_data_root, gt_download_dir, gt_extract_dir = get_default_gt_dirs(prefix)

    shutil.rmtree(gt_download_dir, ignore_errors=True)
    shutil.rmtree(gt_extract_dir, ignore_errors=True)

    ply_pointcloud = o3d.data.SamplePointCloudPLY(prefix)
    assert os.path.isdir(gt_download_dir) == True

    assert Path(ply_pointcloud.path) == gt_extract_dir / "fragment.ply"
    assert os.path.isfile(ply_pointcloud.path) == True

    assert ply_pointcloud.prefix == prefix
    assert Path(ply_pointcloud.data_root) == gt_data_root
    assert Path(ply_pointcloud.download_dir) == gt_download_dir
    assert Path(ply_pointcloud.extract_dir) == gt_extract_dir

    shutil.rmtree(gt_download_dir, ignore_errors=True)
    shutil.rmtree(gt_extract_dir, ignore_errors=True)


def test_sample_rgbd_image_nyu():
    prefix = "O3DTestSampleRGBDImageNYU"
    gt_data_root, gt_download_dir, gt_extract_dir = get_default_gt_dirs(prefix)

    shutil.rmtree(gt_download_dir, ignore_errors=True)
    shutil.rmtree(gt_extract_dir, ignore_errors=True)

    rgbd_image_nyu = o3d.data.SampleRGBDImageNYU(prefix)
    assert os.path.isdir(gt_download_dir) == True

    assert Path(rgbd_image_nyu.color_path) == gt_extract_dir / "NYU_color.ppm"
    assert os.path.isfile(rgbd_image_nyu.color_path) == True

    assert Path(rgbd_image_nyu.depth_path) == gt_extract_dir / "NYU_depth.pgm"
    assert os.path.isfile(rgbd_image_nyu.depth_path) == True

    assert rgbd_image_nyu.prefix == prefix
    assert Path(rgbd_image_nyu.data_root) == gt_data_root
    assert Path(rgbd_image_nyu.download_dir) == gt_download_dir
    assert Path(rgbd_image_nyu.extract_dir) == gt_extract_dir

    shutil.rmtree(gt_download_dir, ignore_errors=True)
    shutil.rmtree(gt_extract_dir, ignore_errors=True)


def test_sample_rgbd_image_sun():
    prefix = "O3DTestSampleRGBDImageSUN"
    gt_data_root, gt_download_dir, gt_extract_dir = get_default_gt_dirs(prefix)

    shutil.rmtree(gt_download_dir, ignore_errors=True)
    shutil.rmtree(gt_extract_dir, ignore_errors=True)

    rgbd_image_sun = o3d.data.SampleRGBDImageSUN(prefix)
    assert os.path.isdir(gt_download_dir) == True

    assert Path(rgbd_image_sun.color_path) == gt_extract_dir / "SUN_color.jpg"
    assert os.path.isfile(rgbd_image_sun.color_path) == True

    assert Path(rgbd_image_sun.depth_path) == gt_extract_dir / "SUN_depth.png"
    assert os.path.isfile(rgbd_image_sun.depth_path) == True

    assert rgbd_image_sun.prefix == prefix
    assert Path(rgbd_image_sun.data_root) == gt_data_root
    assert Path(rgbd_image_sun.download_dir) == gt_download_dir
    assert Path(rgbd_image_sun.extract_dir) == gt_extract_dir

    shutil.rmtree(gt_download_dir, ignore_errors=True)
    shutil.rmtree(gt_extract_dir, ignore_errors=True)


def test_sample_rgbd_image_tum():
    prefix = "O3DTestSampleRGBDImageTUM"
    gt_data_root, gt_download_dir, gt_extract_dir = get_default_gt_dirs(prefix)

    shutil.rmtree(gt_download_dir, ignore_errors=True)
    shutil.rmtree(gt_extract_dir, ignore_errors=True)

    rgbd_image_tum = o3d.data.SampleRGBDImageTUM(prefix)
    assert os.path.isdir(gt_download_dir) == True

    assert Path(rgbd_image_tum.color_path) == gt_extract_dir / "TUM_color.png"
    assert os.path.isfile(rgbd_image_tum.color_path) == True

    assert Path(rgbd_image_tum.depth_path) == gt_extract_dir / "TUM_depth.png"
    assert os.path.isfile(rgbd_image_tum.depth_path) == True

    assert rgbd_image_tum.prefix == prefix
    assert Path(rgbd_image_tum.data_root) == gt_data_root
    assert Path(rgbd_image_tum.download_dir) == gt_download_dir
    assert Path(rgbd_image_tum.extract_dir) == gt_extract_dir

    shutil.rmtree(gt_download_dir, ignore_errors=True)
    shutil.rmtree(gt_extract_dir, ignore_errors=True)


def test_sample_rgbd_dataset_redwood():
    prefix = "O3DTestSampleRGBDDatasetRedwood"
    gt_data_root, gt_download_dir, gt_extract_dir = get_default_gt_dirs(prefix)

    shutil.rmtree(gt_download_dir, ignore_errors=True)
    shutil.rmtree(gt_extract_dir, ignore_errors=True)

    rgbd_dataset_redwood = o3d.data.SampleRGBDDatasetRedwood(prefix)
    assert os.path.isdir(gt_download_dir) == True

    gt_color_paths = [
        gt_extract_dir / "color" / "00000.jpg",
        gt_extract_dir / "color" / "00001.jpg",
        gt_extract_dir / "color" / "00002.jpg",
        gt_extract_dir / "color" / "00003.jpg",
        gt_extract_dir / "color" / "00004.jpg"
    ]
    assert len(rgbd_dataset_redwood.color_paths) == len(gt_color_paths)
    for gt_path, rgbd_dataset_redwood_color_path in zip(
            gt_color_paths, rgbd_dataset_redwood.color_paths):
        assert Path(rgbd_dataset_redwood_color_path) == gt_path
        assert os.path.isfile(gt_path) == True

<<<<<<< HEAD
    assert rgbd_dataset_redwood.color_paths == color_paths
    for path in rgbd_dataset_redwood.color_paths:
        assert os.path.isfile(path) == True

    depth_paths = [
        gt_extract_dir + "/depth/00000.png",
        gt_extract_dir + "/depth/00001.png",
        gt_extract_dir + "/depth/00002.png",
        gt_extract_dir + "/depth/00003.png", gt_extract_dir + "/depth/00004.png"
    ]
    assert rgbd_dataset_redwood.depth_paths == depth_paths
    for path in rgbd_dataset_redwood.depth_paths:
        assert os.path.isfile(path) == True

    assert Path(rgbd_dataset_redwood.trajectory_log_path) == Path(
        gt_extract_dir + "trajectory.log")
    assert Path(rgbd_dataset_redwood.odometry_log_path) == Path(
        gt_extract_dir + "odometry.log")
    assert Path(rgbd_dataset_redwood.rgbd_match_path) == Path(
        gt_extract_dir + "rgbd.match")
    assert Path(rgbd_dataset_redwood.reconstruction_path) == Path(
        gt_extract_dir + "example_tsdf_pcd.ply")

    assert rgbd_dataset_redwood.prefix == prefix
    assert Path(rgbd_dataset_redwood.data_root) == Path(gt_data_root)
    assert Path(rgbd_dataset_redwood.download_dir) == Path(gt_download_dir)
    assert Path(rgbd_dataset_redwood.extract_dir) == Path(gt_extract_dir)
=======
    gt_depth_paths = [
        gt_extract_dir / "depth" / "00000.png",
        gt_extract_dir / "depth" / "00001.png",
        gt_extract_dir / "depth" / "00002.png",
        gt_extract_dir / "depth" / "00003.png",
        gt_extract_dir / "depth" / "00004.png"
    ]
    assert len(rgbd_dataset_redwood.depth_paths) == len(gt_depth_paths)
    for gt_path, rgbd_dataset_redwood_depth_path in zip(
            gt_depth_paths, rgbd_dataset_redwood.depth_paths):
        assert Path(rgbd_dataset_redwood_depth_path) == gt_path
        assert os.path.isfile(gt_path) == True

    assert Path(rgbd_dataset_redwood.trajectory_log_path
               ) == gt_extract_dir / "trajectory.log"
    assert Path(rgbd_dataset_redwood.odometry_log_path
               ) == gt_extract_dir / "odometry.log"
    assert Path(
        rgbd_dataset_redwood.rgbd_match_path) == gt_extract_dir / "rgbd.match"
    assert Path(rgbd_dataset_redwood.reconstruction_path
               ) == gt_extract_dir / "example_tsdf_pcd.ply"

    assert rgbd_dataset_redwood.prefix == prefix
    assert Path(rgbd_dataset_redwood.data_root) == gt_data_root
    assert Path(rgbd_dataset_redwood.download_dir) == gt_download_dir
    assert Path(rgbd_dataset_redwood.extract_dir) == gt_extract_dir
>>>>>>> d5da1a9d

    shutil.rmtree(gt_download_dir, ignore_errors=True)
    shutil.rmtree(gt_extract_dir, ignore_errors=True)


def test_sample_fountain_rgbd_dataset():
    prefix = "O3DTestSampleFountainRGBDDataset"
    gt_data_root, gt_download_dir, gt_extract_dir = get_default_gt_dirs(prefix)

    shutil.rmtree(gt_download_dir, ignore_errors=True)
    shutil.rmtree(gt_extract_dir, ignore_errors=True)

    fountain_dataset = o3d.data.SampleFountainRGBDDataset(prefix)
    assert os.path.isdir(gt_download_dir) == True

    gt_color_paths = [
        gt_extract_dir / "image" / "0000010-000001228920.jpg",
        gt_extract_dir / "image" / "0000031-000004096400.jpg",
        gt_extract_dir / "image" / "0000044-000005871507.jpg",
        gt_extract_dir / "image" / "0000064-000008602440.jpg",
        gt_extract_dir / "image" / "0000110-000014883587.jpg",
        gt_extract_dir / "image" / "0000156-000021164733.jpg",
        gt_extract_dir / "image" / "0000200-000027172787.jpg",
        gt_extract_dir / "image" / "0000215-000029220987.jpg",
        gt_extract_dir / "image" / "0000255-000034682853.jpg",
        gt_extract_dir / "image" / "0000299-000040690907.jpg",
        gt_extract_dir / "image" / "0000331-000045060400.jpg",
        gt_extract_dir / "image" / "0000368-000050112627.jpg",
        gt_extract_dir / "image" / "0000412-000056120680.jpg",
        gt_extract_dir / "image" / "0000429-000058441973.jpg",
        gt_extract_dir / "image" / "0000474-000064586573.jpg",
        gt_extract_dir / "image" / "0000487-000066361680.jpg",
        gt_extract_dir / "image" / "0000526-000071687000.jpg",
        gt_extract_dir / "image" / "0000549-000074827573.jpg",
        gt_extract_dir / "image" / "0000582-000079333613.jpg",
        gt_extract_dir / "image" / "0000630-000085887853.jpg",
        gt_extract_dir / "image" / "0000655-000089301520.jpg",
        gt_extract_dir / "image" / "0000703-000095855760.jpg",
        gt_extract_dir / "image" / "0000722-000098450147.jpg",
        gt_extract_dir / "image" / "0000771-000105140933.jpg",
        gt_extract_dir / "image" / "0000792-000108008413.jpg",
        gt_extract_dir / "image" / "0000818-000111558627.jpg",
        gt_extract_dir / "image" / "0000849-000115791573.jpg",
        gt_extract_dir / "image" / "0000883-000120434160.jpg",
        gt_extract_dir / "image" / "0000896-000122209267.jpg",
        gt_extract_dir / "image" / "0000935-000127534587.jpg",
        gt_extract_dir / "image" / "0000985-000134361920.jpg",
        gt_extract_dir / "image" / "0001028-000140233427.jpg",
        gt_extract_dir / "image" / "0001061-000144739467.jpg"
    ]
    assert len(fountain_dataset.color_paths) == len(gt_color_paths)
    for gt_path, fountain_dataset_color_path in zip(
            gt_color_paths, fountain_dataset.color_paths):
        assert Path(fountain_dataset_color_path) == gt_path
        assert os.path.isfile(gt_path) == True

    gt_depth_paths = [
        gt_extract_dir / "depth" / "0000038-000001234662.png",
        gt_extract_dir / "depth" / "0000124-000004104418.png",
        gt_extract_dir / "depth" / "0000177-000005872988.png",
        gt_extract_dir / "depth" / "0000259-000008609267.png",
        gt_extract_dir / "depth" / "0000447-000014882686.png",
        gt_extract_dir / "depth" / "0000635-000021156105.png",
        gt_extract_dir / "depth" / "0000815-000027162570.png",
        gt_extract_dir / "depth" / "0000877-000029231463.png",
        gt_extract_dir / "depth" / "0001040-000034670651.png",
        gt_extract_dir / "depth" / "0001220-000040677116.png",
        gt_extract_dir / "depth" / "0001351-000045048488.png",
        gt_extract_dir / "depth" / "0001503-000050120614.png",
        gt_extract_dir / "depth" / "0001683-000056127079.png",
        gt_extract_dir / "depth" / "0001752-000058429557.png",
        gt_extract_dir / "depth" / "0001937-000064602868.png",
        gt_extract_dir / "depth" / "0001990-000066371438.png",
        gt_extract_dir / "depth" / "0002149-000071677149.png",
        gt_extract_dir / "depth" / "0002243-000074813859.png",
        gt_extract_dir / "depth" / "0002378-000079318707.png",
        gt_extract_dir / "depth" / "0002575-000085892450.png",
        gt_extract_dir / "depth" / "0002677-000089296113.png",
        gt_extract_dir / "depth" / "0002874-000095869855.png",
        gt_extract_dir / "depth" / "0002951-000098439288.png",
        gt_extract_dir / "depth" / "0003152-000105146507.png",
        gt_extract_dir / "depth" / "0003238-000108016262.png",
        gt_extract_dir / "depth" / "0003344-000111553403.png",
        gt_extract_dir / "depth" / "0003471-000115791298.png",
        gt_extract_dir / "depth" / "0003610-000120429623.png",
        gt_extract_dir / "depth" / "0003663-000122198194.png",
        gt_extract_dir / "depth" / "0003823-000127537274.png",
        gt_extract_dir / "depth" / "0004028-000134377970.png",
        gt_extract_dir / "depth" / "0004203-000140217589.png",
        gt_extract_dir / "depth" / "0004339-000144755807.png"
    ]
    assert len(fountain_dataset.depth_paths) == len(gt_depth_paths)
    for gt_path, fountain_dataset_depth_path in zip(
            gt_depth_paths, fountain_dataset.depth_paths):
        assert Path(fountain_dataset_depth_path) == gt_path
        assert os.path.isfile(gt_path) == True

    assert Path(fountain_dataset.keyframe_poses_log_path
               ) == gt_extract_dir / "scene" / "key.log"
    assert Path(fountain_dataset.reconstruction_path
               ) == gt_extract_dir / "scene" / "integrated.ply"

    assert fountain_dataset.prefix == prefix
    assert Path(fountain_dataset.data_root) == gt_data_root
    assert Path(fountain_dataset.download_dir) == gt_download_dir
    assert Path(fountain_dataset.extract_dir) == gt_extract_dir

    shutil.rmtree(gt_download_dir, ignore_errors=True)
    shutil.rmtree(gt_extract_dir, ignore_errors=True)


def test_eagle():
    prefix = "O3DTestEagle"
    gt_data_root, gt_download_dir, gt_extract_dir = get_default_gt_dirs(prefix)

    shutil.rmtree(gt_download_dir, ignore_errors=True)
    shutil.rmtree(gt_extract_dir, ignore_errors=True)

    eagle = o3d.data.EaglePointCloud(prefix)
    assert os.path.isdir(gt_download_dir) == True

    assert Path(eagle.path) == gt_extract_dir / "EaglePointCloud.ply"
    assert os.path.isfile(eagle.path) == True

    assert eagle.prefix == prefix
    assert Path(eagle.data_root) == gt_data_root
    assert Path(eagle.download_dir) == gt_download_dir
    assert Path(eagle.extract_dir) == gt_extract_dir

    shutil.rmtree(gt_download_dir, ignore_errors=True)
    shutil.rmtree(gt_extract_dir, ignore_errors=True)


def test_armadillo():
    prefix = "O3DTestArmadillo"
    gt_data_root, gt_download_dir, gt_extract_dir = get_default_gt_dirs(prefix)

    shutil.rmtree(gt_download_dir, ignore_errors=True)
    shutil.rmtree(gt_extract_dir, ignore_errors=True)

    armadillo = o3d.data.ArmadilloMesh(prefix)
    assert os.path.isdir(gt_download_dir) == True

    assert Path(armadillo.path) == gt_extract_dir / "ArmadilloMesh.ply"
    assert os.path.isfile(armadillo.path) == True

    assert armadillo.prefix == prefix
    assert Path(armadillo.data_root) == gt_data_root
    assert Path(armadillo.download_dir) == gt_download_dir
    assert Path(armadillo.extract_dir) == gt_extract_dir

    shutil.rmtree(gt_download_dir, ignore_errors=True)
    shutil.rmtree(gt_extract_dir, ignore_errors=True)


def test_bunny():
    prefix = "O3DTestBunny"
    gt_data_root, gt_download_dir, gt_extract_dir = get_default_gt_dirs(prefix)

    shutil.rmtree(gt_download_dir, ignore_errors=True)
    shutil.rmtree(gt_extract_dir, ignore_errors=True)

    bunny = o3d.data.BunnyMesh(prefix)
    assert os.path.isdir(gt_download_dir) == True

    assert Path(bunny.path) == gt_extract_dir / "BunnyMesh.ply"
    assert os.path.isfile(bunny.path) == True

    assert bunny.prefix == prefix
    assert Path(bunny.data_root) == gt_data_root
    assert Path(bunny.download_dir) == gt_download_dir
    assert Path(bunny.extract_dir) == gt_extract_dir

    shutil.rmtree(gt_download_dir, ignore_errors=True)
    shutil.rmtree(gt_extract_dir, ignore_errors=True)


def test_knot():
    prefix = "O3DTestKnot"
    gt_data_root, gt_download_dir, gt_extract_dir = get_default_gt_dirs(prefix)

    shutil.rmtree(gt_download_dir, ignore_errors=True)
    shutil.rmtree(gt_extract_dir, ignore_errors=True)

    knot = o3d.data.KnotMesh(prefix)
    assert os.path.isdir(gt_download_dir) == True

    assert Path(knot.path) == gt_extract_dir / "KnotMesh.ply"
    assert os.path.isfile(knot.path) == True

    assert knot.prefix == prefix
    assert Path(knot.data_root) == gt_data_root
    assert Path(knot.download_dir) == gt_download_dir
    assert Path(knot.extract_dir) == gt_extract_dir

    shutil.rmtree(gt_download_dir, ignore_errors=True)
    shutil.rmtree(gt_extract_dir, ignore_errors=True)


def test_juneau():
    prefix = "O3DTestJuneau"
    gt_data_root, gt_download_dir, gt_extract_dir = get_default_gt_dirs(prefix)

    shutil.rmtree(gt_download_dir, ignore_errors=True)
    shutil.rmtree(gt_extract_dir, ignore_errors=True)

    juneau = o3d.data.JuneauImage(prefix)
    assert os.path.isdir(gt_download_dir) == True

    assert Path(juneau.path) == gt_extract_dir / "JuneauImage.jpg"
    assert os.path.isfile(juneau.path) == True

    assert juneau.prefix == prefix
    assert Path(juneau.data_root) == gt_data_root
    assert Path(juneau.download_dir) == gt_download_dir
    assert Path(juneau.extract_dir) == gt_extract_dir

    shutil.rmtree(gt_download_dir, ignore_errors=True)
    shutil.rmtree(gt_extract_dir, ignore_errors=True)<|MERGE_RESOLUTION|>--- conflicted
+++ resolved
@@ -232,16 +232,9 @@
         "pose_graph_example_fragment.json"
     assert os.path.isfile(
         demo_pose_optimization.pose_graph_fragment_path) == True
-<<<<<<< HEAD
-    assert demo_pose_optimization.pose_graph_global_path == gt_extract_dir + \
-        "/pose_graph_example_global.json"
-    assert os.path.isfile(
-        demo_pose_optimization.pose_graph_global_path) == True
-=======
     assert Path(demo_pose_optimization.pose_graph_global_path) == gt_extract_dir / \
         "pose_graph_example_global.json"
     assert os.path.isfile(demo_pose_optimization.pose_graph_global_path) == True
->>>>>>> d5da1a9d
 
     assert demo_pose_optimization.prefix == prefix
     assert Path(demo_pose_optimization.data_root) == gt_data_root
@@ -394,35 +387,6 @@
         assert Path(rgbd_dataset_redwood_color_path) == gt_path
         assert os.path.isfile(gt_path) == True
 
-<<<<<<< HEAD
-    assert rgbd_dataset_redwood.color_paths == color_paths
-    for path in rgbd_dataset_redwood.color_paths:
-        assert os.path.isfile(path) == True
-
-    depth_paths = [
-        gt_extract_dir + "/depth/00000.png",
-        gt_extract_dir + "/depth/00001.png",
-        gt_extract_dir + "/depth/00002.png",
-        gt_extract_dir + "/depth/00003.png", gt_extract_dir + "/depth/00004.png"
-    ]
-    assert rgbd_dataset_redwood.depth_paths == depth_paths
-    for path in rgbd_dataset_redwood.depth_paths:
-        assert os.path.isfile(path) == True
-
-    assert Path(rgbd_dataset_redwood.trajectory_log_path) == Path(
-        gt_extract_dir + "trajectory.log")
-    assert Path(rgbd_dataset_redwood.odometry_log_path) == Path(
-        gt_extract_dir + "odometry.log")
-    assert Path(rgbd_dataset_redwood.rgbd_match_path) == Path(
-        gt_extract_dir + "rgbd.match")
-    assert Path(rgbd_dataset_redwood.reconstruction_path) == Path(
-        gt_extract_dir + "example_tsdf_pcd.ply")
-
-    assert rgbd_dataset_redwood.prefix == prefix
-    assert Path(rgbd_dataset_redwood.data_root) == Path(gt_data_root)
-    assert Path(rgbd_dataset_redwood.download_dir) == Path(gt_download_dir)
-    assert Path(rgbd_dataset_redwood.extract_dir) == Path(gt_extract_dir)
-=======
     gt_depth_paths = [
         gt_extract_dir / "depth" / "00000.png",
         gt_extract_dir / "depth" / "00001.png",
@@ -449,7 +413,6 @@
     assert Path(rgbd_dataset_redwood.data_root) == gt_data_root
     assert Path(rgbd_dataset_redwood.download_dir) == gt_download_dir
     assert Path(rgbd_dataset_redwood.extract_dir) == gt_extract_dir
->>>>>>> d5da1a9d
 
     shutil.rmtree(gt_download_dir, ignore_errors=True)
     shutil.rmtree(gt_extract_dir, ignore_errors=True)
