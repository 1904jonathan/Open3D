--- conflicted
+++ resolved
@@ -104,11 +104,7 @@
 
 .. code-block:: bash
 
-<<<<<<< HEAD
-    pip install --trusted-host www.open3d.org -f http://www.open3d.org/docs/latest/getting_started.html open3d[gui,ml]
-=======
-    pip install -U --trusted-host www.open3d.org -f http://www.open3d.org/docs/latest/getting_started.html open3d
->>>>>>> 59792c22
+    pip install -U --trusted-host www.open3d.org -f http://www.open3d.org/docs/latest/getting_started.html open3d[gui,ml]
 
 .. note::
    The development wheels for Linux are named according to PEP600. Please
