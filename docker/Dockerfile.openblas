--- conflicted
+++ resolved
@@ -116,39 +116,22 @@
 RUN /root/Open3D/util/install_deps_ubuntu.sh assume-yes \
  && rm -rf /var/lib/apt/lists/*
 
-<<<<<<< HEAD
 # Python and dependencies
 RUN pyenv install $(pyenv install --list | sort -r --version-sort | grep -m1 "^ *${PYTHON_VERSION}\.")
 RUN pyenv global $(pyenv versions | grep ${PYTHON_VERSION})
 COPY ./python/requirements*.txt /root/Open3D/python/
 RUN which python \
  && python --version \
- && python -m pip install -r /root/Open3D/python/requirements.txt \
+ && python -m pip install -U -r /root/Open3D/python/requirements.txt \
   -r /root/Open3D/python/requirements_build.txt \
   -r /root/Open3D/python/requirements_test.txt
-=======
-# Build Python wheel
-RUN pyenv install $(pyenv install --list | sort -r --version-sort | grep -m1 "^ *${PYTHON_VERSION}\.")
-RUN pyenv local $(pyenv versions | grep ${PYTHON_VERSION})
-RUN which python \
- && python --version \
- && python -m pip install -U \
-    pip=="21.1.1" \
-    wheel=="0.35.1" \
-    setuptools=="50.3.2" \
-    yapf=="0.30.0" \
-    pytest=="6.0.1"
->>>>>>> 2573dafa
 
 # Open3D repo
 # Always keep /root/Open3D as the WORKDIR
 COPY . /root/Open3D
 WORKDIR /root/Open3D
 
-<<<<<<< HEAD
-=======
 # Build
->>>>>>> 2573dafa
 RUN mkdir build \
  && cd build \
  && cmake \
